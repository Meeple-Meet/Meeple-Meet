package com.github.meeplemeet.integration

import android.graphics.Bitmap
import android.graphics.Color
import androidx.activity.ComponentActivity
import androidx.activity.compose.setContent
import androidx.test.core.app.ActivityScenario
import androidx.test.platform.app.InstrumentationRegistry
import com.github.meeplemeet.model.DiscussionNotFoundException
import com.github.meeplemeet.model.account.Account
import com.github.meeplemeet.model.discussions.DiscussionDetailsViewModel
import com.github.meeplemeet.model.discussions.DiscussionViewModel
import com.github.meeplemeet.model.discussions.Message
import com.github.meeplemeet.model.discussions.Poll
import com.github.meeplemeet.model.offline.OfflineModeManager
import com.github.meeplemeet.ui.discussions.DiscussionScreen
import com.github.meeplemeet.utils.FirestoreTests
import java.io.File
import java.io.FileOutputStream
import junit.framework.TestCase.assertEquals
import junit.framework.TestCase.assertFalse
import junit.framework.TestCase.assertNotNull
import junit.framework.TestCase.assertNull
import junit.framework.TestCase.assertTrue
import kotlinx.coroutines.ExperimentalCoroutinesApi
import kotlinx.coroutines.delay
import kotlinx.coroutines.launch
import kotlinx.coroutines.runBlocking
import kotlinx.coroutines.tasks.await
import kotlinx.coroutines.test.advanceUntilIdle
import kotlinx.coroutines.test.runTest
import kotlinx.coroutines.withTimeout
import org.junit.Before
import org.junit.Test

class FirestoreDiscussionTests : FirestoreTests() {
  private var discussionViewModel = DiscussionViewModel()
  private val discussionDetailsViewModel = DiscussionDetailsViewModel()
  private val context = InstrumentationRegistry.getInstrumentation().targetContext

  private lateinit var account1: Account
  private lateinit var account2: Account
  private lateinit var account3: Account

  @Before
  fun setup() {
    runBlocking {
      // Sign in anonymously for Storage authentication
      auth.signInAnonymously().await()

      account1 =
          accountRepository.createAccount(
              "Antoine", "Antoine", email = "Antoine@example.com", photoUrl = null)
      account2 =
          accountRepository.createAccount(
              "Marco", "Marco", email = "Marco@example.com", photoUrl = null)
      account3 =
          accountRepository.createAccount(
              "Thomas", "Thomas", email = "Thomas@example.com", photoUrl = null)
    }
  }

  private fun createTestImage(filename: String, height: Int, color: Int): String {
    val bitmap = Bitmap.createBitmap(800, height, Bitmap.Config.ARGB_8888)
    bitmap.eraseColor(color)

    val file = File(context.cacheDir, filename)
    FileOutputStream(file).use { out -> bitmap.compress(Bitmap.CompressFormat.JPEG, 100, out) }
    bitmap.recycle()

    return file.absolutePath
  }

  @Test
  fun canAddDiscussion() = runBlocking {
    val discussion = discussionRepository.createDiscussion("Test", "desc", account1.uid)

    assertEquals("Test", discussion.name)
    assertEquals("desc", discussion.description)
    assertEquals(account1.uid, discussion.creatorId)
    assertTrue(discussion.participants.contains(account1.uid))
    assertTrue(discussion.admins.contains(account1.uid))

    val fetched = discussionRepository.getDiscussion(discussion.uid)
    assertEquals(discussion.uid, fetched.uid)
    assertEquals(discussion.name, fetched.name)
  }

  @Test(expected = DiscussionNotFoundException::class)
  fun cannotGetNonExistingDiscussion() = runTest {
    discussionRepository.getDiscussion("invalid-id")
  }

  @Test
  fun canAddParticipant() = runBlocking {
    val discussion = discussionRepository.createDiscussion("Test", "", account1.uid)

    discussionRepository.addUserToDiscussion(discussion.uid, account2.uid)

    val updated = discussionRepository.getDiscussion(discussion.uid)
    assertTrue(updated.participants.contains(account2.uid))
    assertFalse(updated.admins.contains(account2.uid))
  }

  @Test
  fun canAddAdminFromExistingParticipant() = runBlocking {
    val discussion = discussionRepository.createDiscussion("Test", "", account1.uid)
    discussionRepository.addUserToDiscussion(discussion.uid, account2.uid)

    val withUser = discussionRepository.getDiscussion(discussion.uid)
    discussionRepository.addAdminToDiscussion(withUser, account2.uid)

    val updated = discussionRepository.getDiscussion(discussion.uid)
    assertTrue(updated.participants.contains(account2.uid))
    assertTrue(updated.admins.contains(account2.uid))
  }

  @Test
  fun canAddAdminAndParticipantAtTheSameTime() = runBlocking {
    val discussion = discussionRepository.createDiscussion("Test", "", account1.uid)

    discussionRepository.addAdminToDiscussion(discussion, account2.uid)

    val updated = discussionRepository.getDiscussion(discussion.uid)
    assertTrue(updated.participants.contains(account2.uid))
    assertTrue(updated.admins.contains(account2.uid))
  }

  @Test
  fun canAddParticipants() = runBlocking {
    val discussion = discussionRepository.createDiscussion("Test", "", account1.uid)

    discussionRepository.addUsersToDiscussion(discussion, listOf(account2.uid, account3.uid))

    val updated = discussionRepository.getDiscussion(discussion.uid)
    assertTrue(updated.participants.contains(account2.uid))
    assertTrue(updated.participants.contains(account3.uid))
    assertFalse(updated.admins.contains(account2.uid))
    assertFalse(updated.admins.contains(account3.uid))
  }

  @Test
  fun canAddAdminsFromExistingParticipants() = runBlocking {
    val discussion = discussionRepository.createDiscussion("Test", "", account1.uid)
    discussionRepository.addUsersToDiscussion(discussion, listOf(account2.uid, account3.uid))

    val withUsers = discussionRepository.getDiscussion(discussion.uid)
    discussionRepository.addAdminsToDiscussion(withUsers, listOf(account2.uid, account3.uid))

    val updated = discussionRepository.getDiscussion(discussion.uid)
    assertTrue(updated.participants.contains(account2.uid))
    assertTrue(updated.participants.contains(account3.uid))
    assertTrue(updated.admins.contains(account2.uid))
    assertTrue(updated.admins.contains(account3.uid))
  }

  @Test
  fun canAddAdminsAndParticipantsAtTheSameTime() = runBlocking {
    val discussion = discussionRepository.createDiscussion("Test", "", account1.uid)

    discussionRepository.addAdminsToDiscussion(discussion, listOf(account2.uid, account3.uid))

    val updated = discussionRepository.getDiscussion(discussion.uid)
    assertTrue(updated.participants.contains(account2.uid))
    assertTrue(updated.participants.contains(account3.uid))
    assertTrue(updated.admins.contains(account2.uid))
    assertTrue(updated.admins.contains(account3.uid))
  }

  @Test
  fun canChangeDiscussionName() = runBlocking {
    val discussion = discussionRepository.createDiscussion("Test", "", account1.uid)

    val newName = "Test - Updated"
    discussionRepository.setDiscussionName(discussion.uid, newName)

    val updated = discussionRepository.getDiscussion(discussion.uid)
    assertEquals(newName, updated.name)
  }

  @OptIn(ExperimentalCoroutinesApi::class)
  @Test
  fun canChangeDiscussionNameToBlankName() = runTest {
    val discussion =
        discussionRepository.createDiscussion(
            "Test", "", account1.uid, listOf(account2.uid, account3.uid))

    discussionDetailsViewModel.setDiscussionName(discussion, account1, "")
    advanceUntilIdle()

    val updated = discussionRepository.getDiscussion(discussion.uid)
    val expectedName = "Discussion with: ${discussion.participants.joinToString(", ")}"
    assertEquals(expectedName, updated.name)
  }

  @Test
  fun canChangeDiscussionDescription() = runBlocking {
    val discussion = discussionRepository.createDiscussion("Test", "", account1.uid)

    val newDescription = "A non empty description"
    discussionRepository.setDiscussionDescription(discussion.uid, newDescription)

    val updated = discussionRepository.getDiscussion(discussion.uid)
    assertEquals(newDescription, updated.description)
  }

  @Test(expected = DiscussionNotFoundException::class)
  fun canDeleteDiscussion() = runTest {
    val discussion = discussionRepository.createDiscussion("Test", "", account1.uid)

    discussionRepository.deleteDiscussion(context, discussion)
    discussionRepository.getDiscussion(discussion.uid)
  }

  @Test
  fun canSendMessageToDiscussion() = runBlocking {
    val discussion =
        discussionRepository.createDiscussion(
            "Test", "", account1.uid, listOf(account2.uid, account3.uid))

    val content = "Hello"
    discussionRepository.sendMessageToDiscussion(discussion, account2, content)

    val messages = discussionRepository.getMessages(discussion.uid)
    assertTrue(messages.size == 1 && messages.any { it.content == content })
  }

  @Test
  fun canRemoveUserFromDiscussion() = runBlocking {
    val discussion = discussionRepository.createDiscussion("Test", "", account1.uid)
    discussionRepository.addUserToDiscussion(discussion.uid, account2.uid)

    val withUser = discussionRepository.getDiscussion(discussion.uid)
    discussionRepository.removeUserFromDiscussion(withUser, account2.uid)

    val updated = discussionRepository.getDiscussion(discussion.uid)
    assertFalse(updated.participants.contains(account2.uid))
  }

  @Test
  fun canRemoveUsersFromDiscussion() = runBlocking {
    val discussion = discussionRepository.createDiscussion("Test", "", account1.uid)
    discussionRepository.addUsersToDiscussion(discussion, listOf(account2.uid, account3.uid))

    val withUsers = discussionRepository.getDiscussion(discussion.uid)
    discussionRepository.removeUsersFromDiscussion(withUsers, listOf(account2.uid, account3.uid))

    val updated = discussionRepository.getDiscussion(discussion.uid)
    assertFalse(updated.participants.contains(account2.uid))
    assertFalse(updated.participants.contains(account3.uid))
  }

  @Test
  fun canRemoveAdminFromDiscussion() = runBlocking {
    val discussion = discussionRepository.createDiscussion("Test", "", account1.uid)
    discussionRepository.addAdminToDiscussion(discussion, account2.uid)

    val withAdmin = discussionRepository.getDiscussion(discussion.uid)
    discussionRepository.removeAdminFromDiscussion(withAdmin, account2.uid)

    val updated = discussionRepository.getDiscussion(discussion.uid)
    assertTrue(updated.participants.contains(account2.uid))
    assertFalse(updated.admins.contains(account2.uid))
  }

  @Test
  fun canRemoveAdminsFromDiscussion() = runBlocking {
    val discussion = discussionRepository.createDiscussion("Test", "", account1.uid)
    discussionRepository.addAdminsToDiscussion(discussion, listOf(account2.uid, account3.uid))

    val withAdmins = discussionRepository.getDiscussion(discussion.uid)
    discussionRepository.removeAdminsFromDiscussion(withAdmins, listOf(account2.uid, account3.uid))

    val updated = discussionRepository.getDiscussion(discussion.uid)
    assertTrue(updated.participants.contains(account2.uid))
    assertTrue(updated.participants.contains(account3.uid))
    assertFalse(updated.admins.contains(account2.uid))
    assertFalse(updated.admins.contains(account3.uid))
  }

  @OptIn(ExperimentalCoroutinesApi::class)
  @Test
  fun nonAdminUserCanRemoveThemselves() = runTest {
    val discussion = discussionRepository.createDiscussion("Test", "", account1.uid)
    discussionRepository.addUserToDiscussion(discussion.uid, account2.uid)

    val withUser = discussionRepository.getDiscussion(discussion.uid)
    assertTrue(withUser.participants.contains(account2.uid))

    // account2 is not an admin but should be able to remove themselves
    discussionDetailsViewModel.removeUserFromDiscussion(withUser, account2, account2)
    advanceUntilIdle()

    val updated = discussionRepository.getDiscussion(discussion.uid)
    assertFalse(updated.participants.contains(account2.uid))
  }

  @OptIn(ExperimentalCoroutinesApi::class)
  @Test(expected = com.github.meeplemeet.model.PermissionDeniedException::class)
  fun nonAdminUserCannotRemoveOtherUsers() = runTest {
    val discussion = discussionRepository.createDiscussion("Test", "", account1.uid)
    discussionRepository.addUsersToDiscussion(discussion, listOf(account2.uid, account3.uid))

    val withUsers = discussionRepository.getDiscussion(discussion.uid)

    // account2 tries to remove account3 - should fail
    discussionDetailsViewModel.removeUserFromDiscussion(withUsers, account2, account3)
    advanceUntilIdle()
  }

  @OptIn(ExperimentalCoroutinesApi::class)
  @Test
  fun readDiscussionMessagesHandlesNonParticipant() = runTest {
    val discussion = discussionRepository.createDiscussion("Test", "", account1.uid)
    discussionRepository.sendMessageToDiscussion(discussion, account1, "Test message")

    val withMessage = discussionRepository.getDiscussion(discussion.uid)

    // account2 is not a participant, but calling readDiscussionMessages should not throw
    discussionViewModel.readDiscussionMessages(account2, withMessage)
    advanceUntilIdle()

    // No exception should be thrown - method returns early
    assertTrue(true)
  }

  @OptIn(ExperimentalCoroutinesApi::class)
  @Test
  fun readDiscussionMessagesWorksForParticipants() = runTest {
    val discussion =
        discussionRepository.createDiscussion("Test", "", account1.uid, listOf(account2.uid))
    discussionRepository.sendMessageToDiscussion(discussion, account1, "Test message")

    val withMessage = discussionRepository.getDiscussion(discussion.uid)

    // Get account2 with the unread preview
    val acc2WithPreviews = accountRepository.getAccount(account2.uid)

    // account2 is a participant and should be able to read messages
    discussionViewModel.readDiscussionMessages(acc2WithPreviews, withMessage)
    Thread.sleep(200)

    // Verify unread count is now 0
    val updatedAccount = accountRepository.getAccount(account2.uid)
    assertEquals(0, updatedAccount.previews[discussion.uid]?.unreadCount ?: -1)
  }

  @Test
  fun canGetMessagesFromDiscussion() = runBlocking {
    val discussion = discussionRepository.createDiscussion("Test", "", account1.uid)

    discussionRepository.sendMessageToDiscussion(discussion, account1, "Message 1")
    discussionRepository.sendMessageToDiscussion(discussion, account1, "Message 2")
    discussionRepository.sendMessageToDiscussion(discussion, account1, "Message 3")

    val messages = discussionRepository.getMessages(discussion.uid)

    assertEquals(3, messages.size)
    assertEquals("Message 1", messages[0].content)
    assertEquals("Message 2", messages[1].content)
    assertEquals("Message 3", messages[2].content)
    assertEquals(account1.uid, messages[0].senderId)
  }

  @Test
  fun canGetSpecificMessageById() = runBlocking {
    val discussion = discussionRepository.createDiscussion("Test", "", account1.uid)

    discussionRepository.sendMessageToDiscussion(discussion, account1, "First message")
    val messages = discussionRepository.getMessages(discussion.uid)
    val messageId = messages.first().uid

    val retrievedMessage = discussionRepository.getMessage(discussion.uid, messageId)

    assertNotNull(retrievedMessage)
    assertEquals("First message", retrievedMessage?.content)
    assertEquals(account1.uid, retrievedMessage?.senderId)
    assertEquals(messageId, retrievedMessage?.uid)
  }

  @Test
  fun getMessageReturnsNullForNonExistentMessage() = runBlocking {
    val discussion = discussionRepository.createDiscussion("Test", "", account1.uid)

    val retrievedMessage = discussionRepository.getMessage(discussion.uid, "nonexistent-id")

    assertEquals(null, retrievedMessage)
  }

  @Test
  fun messagesAreOrderedByCreatedAt() = runBlocking {
    val discussion = discussionRepository.createDiscussion("Test", "", account1.uid)

    discussionRepository.sendMessageToDiscussion(discussion, account1, "First")
    Thread.sleep(100)
    discussionRepository.sendMessageToDiscussion(discussion, account1, "Second")
    Thread.sleep(100)
    discussionRepository.sendMessageToDiscussion(discussion, account1, "Third")

    val messages = discussionRepository.getMessages(discussion.uid)

    assertEquals(3, messages.size)
    assertEquals("First", messages[0].content)
    assertEquals("Second", messages[1].content)
    assertEquals("Third", messages[2].content)
  }

  @Test
  fun canListenToMessagesInRealTime() = runBlocking {
    val discussion = discussionRepository.createDiscussion("Test", "", account1.uid)

    discussionRepository.sendMessageToDiscussion(discussion, account1, "Initial message")

    val messagesFlow = discussionRepository.listenMessages(discussion.uid)
    var receivedMessages = listOf<com.github.meeplemeet.model.discussions.Message>()

    val job = launch { messagesFlow.collect { messages -> receivedMessages = messages } }

    delay(500)

    // Verify we received the initial message
    assertEquals(1, receivedMessages.size)
    assertEquals("Initial message", receivedMessages[0].content)

    // Send another message and verify the flow updates
    discussionRepository.sendMessageToDiscussion(discussion, account1, "New message")
    delay(500)

    assertEquals(2, receivedMessages.size)
    assertEquals("New message", receivedMessages[1].content)

    job.cancel()
  }

  @Test
  fun canSetDiscussionProfilePictureUrl() = runBlocking {
    val discussion = discussionRepository.createDiscussion("Test", "", account1.uid)
    val profilePictureUrl = "https://example.com/profile.jpg"

    discussionRepository.setDiscussionProfilePictureUrl(discussion.uid, profilePictureUrl)

    val updated = discussionRepository.getDiscussion(discussion.uid)
    assertEquals(profilePictureUrl, updated.profilePictureUrl)
  }

  @Test
  fun canSendPhotoMessageToDiscussion() = runBlocking {
    val discussion =
        discussionRepository.createDiscussion(
            "Test", "", account1.uid, listOf(account2.uid, account3.uid))

    val photoUrl = "https://example.com/photo.jpg"
    val content = "Check out this photo!"

    val messageId =
        discussionRepository.sendPhotoMessageToDiscussion(discussion, account1, content, photoUrl)

    val messages = discussionRepository.getMessages(discussion.uid)
    assertEquals(1, messages.size)
    assertEquals(content, messages[0].content)
    assertEquals(photoUrl, messages[0].photoUrl)
    assertEquals(account1.uid, messages[0].senderId)
    assertEquals(messageId, messages[0].uid)
    assertNull(messages[0].poll)
  }

  @Test
  fun photoMessageUpdatesPreviewsForAllParticipants() = runBlocking {
    val discussion =
        discussionRepository.createDiscussion(
            "Test", "", account1.uid, listOf(account2.uid, account3.uid))

    val photoUrl = "https://example.com/photo.jpg"
    discussionRepository.sendPhotoMessageToDiscussion(discussion, account1, "Photo!", photoUrl)

    Thread.sleep(200)

    // Verify previews are updated with photo emoji
    val acc2Updated = accountRepository.getAccount(account2.uid)
    val acc3Updated = accountRepository.getAccount(account3.uid)

    assertEquals("📷 Photo", acc2Updated.previews[discussion.uid]?.lastMessage)
    assertEquals("📷 Photo", acc3Updated.previews[discussion.uid]?.lastMessage)
    assertEquals(1, acc2Updated.previews[discussion.uid]?.unreadCount)
    assertEquals(1, acc3Updated.previews[discussion.uid]?.unreadCount)

    // Sender should have unread count of 0
    val acc1Updated = accountRepository.getAccount(account1.uid)
    assertEquals(0, acc1Updated.previews[discussion.uid]?.unreadCount)
  }

  @Test
  fun canVoteOnPollUsingDiscussionAndMessageIds() = runBlocking {
    val discussion = discussionRepository.createDiscussion("Test", "", account1.uid)
    discussionRepository.addUserToDiscussion(discussion.uid, account2.uid)

    val pollMessage =
        discussionRepository.createPoll(
            discussion, account1.uid, "What game?", listOf("Catan", "Pandemic"))

    discussionRepository.voteOnPoll(discussion.uid, pollMessage.uid, account2.uid, 0)

    val updatedMessage = discussionRepository.getMessage(discussion.uid, pollMessage.uid)
    assertNotNull(updatedMessage?.poll)
    assertEquals(listOf(0), updatedMessage?.poll?.votes?.get(account2.uid))
  }

  @Test
  fun canRemoveVoteFromPollUsingDiscussionAndMessageIds() = runBlocking {
    val discussion = discussionRepository.createDiscussion("Test", "", account1.uid)
    discussionRepository.addUserToDiscussion(discussion.uid, account2.uid)

    val pollMessage =
        discussionRepository.createPoll(
            discussion, account1.uid, "What game?", listOf("Catan", "Pandemic"), true)

    // Vote on multiple options
    discussionRepository.voteOnPoll(discussion.uid, pollMessage.uid, account2.uid, 0)
    discussionRepository.voteOnPoll(discussion.uid, pollMessage.uid, account2.uid, 1)

    var updatedMessage = discussionRepository.getMessage(discussion.uid, pollMessage.uid)
    assertEquals(listOf(0, 1), updatedMessage?.poll?.votes?.get(account2.uid))

    // Remove vote for option 0
    discussionRepository.removeVoteFromPoll(discussion.uid, pollMessage.uid, account2.uid, 0)

    updatedMessage = discussionRepository.getMessage(discussion.uid, pollMessage.uid)
    assertEquals(listOf(1), updatedMessage?.poll?.votes?.get(account2.uid))
  }

  @Test
  fun createPollReturnsMessageWithUid() = runBlocking {
    val discussion = discussionRepository.createDiscussion("Test", "", account1.uid)

    val pollMessage =
        discussionRepository.createPoll(
            discussion, account1.uid, "What game?", listOf("Catan", "Pandemic"))

    assertNotNull(pollMessage.uid)
    assertTrue(pollMessage.uid.isNotEmpty())
    assertEquals("What game?", pollMessage.content)
    assertNotNull(pollMessage.poll)
    assertEquals("What game?", pollMessage.poll?.question)
    assertEquals(listOf("Catan", "Pandemic"), pollMessage.poll?.options)
  }

  @Test
  fun addUserToDiscussionCreatesPreviewWithLastMessage() = runBlocking {
    val discussion = discussionRepository.createDiscussion("Test", "", account1.uid)

    discussionRepository.sendMessageToDiscussion(discussion, account1, "Welcome!")
    Thread.sleep(100)

    discussionRepository.addUserToDiscussion(discussion.uid, account2.uid)

    val acc2Updated = accountRepository.getAccount(account2.uid)
    val preview = acc2Updated.previews[discussion.uid]

    assertNotNull(preview)
    assertEquals("Welcome!", preview?.lastMessage)
    assertEquals(account1.uid, preview?.lastMessageSender)
  }

  @Test
  fun addUsersToDiscussionCreatesPreviewsWithLastMessage() = runBlocking {
    val discussion = discussionRepository.createDiscussion("Test", "", account1.uid)

    discussionRepository.sendMessageToDiscussion(discussion, account1, "Hello everyone!")
    Thread.sleep(100)

    discussionRepository.addUsersToDiscussion(discussion, listOf(account2.uid, account3.uid))

    val acc2Updated = accountRepository.getAccount(account2.uid)
    val acc3Updated = accountRepository.getAccount(account3.uid)

    assertEquals("Hello everyone!", acc2Updated.previews[discussion.uid]?.lastMessage)
    assertEquals("Hello everyone!", acc3Updated.previews[discussion.uid]?.lastMessage)
    assertEquals(account1.uid, acc2Updated.previews[discussion.uid]?.lastMessageSender)
    assertEquals(account1.uid, acc3Updated.previews[discussion.uid]?.lastMessageSender)
  }

  @Test
  fun viewModelSendMessageWithPhotoUploadsAndSendsMessage() = runTest {
    val discussion =
        discussionRepository.createDiscussion(
            "Test", "", account1.uid, listOf(account2.uid, account3.uid))

    val testImagePath = createTestImage("test_photo.jpg", 600, Color.RED)

    discussionViewModel.sendMessageWithPhoto(
        discussion, account1, "Check this out!", context, testImagePath)

    Thread.sleep(1000) // Wait for upload

    val messages = discussionRepository.getMessages(discussion.uid)
    assertEquals(1, messages.size)
    assertEquals("Check this out!", messages[0].content)
    assertNotNull(messages[0].photoUrl)
    assertTrue(messages[0].photoUrl!!.startsWith("https://"))
    assertEquals(account1.uid, messages[0].senderId)

    // Clean up test image
    File(testImagePath).delete()
  }

  @OptIn(ExperimentalCoroutinesApi::class)
  @Test
  fun viewModelVoteOnPollUsesIdsInsteadOfObjects() = runTest {
    val discussion = discussionRepository.createDiscussion("Test", "", account1.uid)
    discussionRepository.addUserToDiscussion(discussion.uid, account2.uid)

    val pollMessage =
        discussionRepository.createPoll(
            discussion, account1.uid, "What game?", listOf("Catan", "Pandemic"))

    discussionViewModel.voteOnPoll(discussion.uid, pollMessage.uid, account2, 0)
    advanceUntilIdle()

    val updatedMessage = discussionRepository.getMessage(discussion.uid, pollMessage.uid)
    assertEquals(listOf(0), updatedMessage?.poll?.votes?.get(account2.uid))
  }

  @OptIn(ExperimentalCoroutinesApi::class)
  @Test
  fun viewModelRemoveVoteFromPollUsesIdsInsteadOfObjects() = runTest {
    val discussion = discussionRepository.createDiscussion("Test", "", account1.uid)
    discussionRepository.addUserToDiscussion(discussion.uid, account2.uid)

    val pollMessage =
        discussionRepository.createPoll(
            discussion, account1.uid, "What game?", listOf("Catan", "Pandemic"), true)

    discussionViewModel.voteOnPoll(discussion.uid, pollMessage.uid, account2, 0)
    discussionViewModel.voteOnPoll(discussion.uid, pollMessage.uid, account2, 1)
    advanceUntilIdle()

    var updatedMessage = discussionRepository.getMessage(discussion.uid, pollMessage.uid)
    assertEquals(listOf(0, 1), updatedMessage?.poll?.votes?.get(account2.uid))

    discussionViewModel.removeVoteFromPoll(discussion.uid, pollMessage.uid, account2, 0)
    advanceUntilIdle()

    updatedMessage = discussionRepository.getMessage(discussion.uid, pollMessage.uid)
    assertEquals(listOf(1), updatedMessage?.poll?.votes?.get(account2.uid))
  }

  @OptIn(ExperimentalCoroutinesApi::class)
  @Test
  fun viewModelSetDiscussionProfilePictureUploadsAndUpdates() = runTest {
    val discussion = discussionRepository.createDiscussion("Test", "", account1.uid)

    val testImagePath = createTestImage("test_profile.jpg", 800, Color.BLUE)

    discussionDetailsViewModel.setDiscussionProfilePicture(
        discussion, account1, context, testImagePath)
    advanceUntilIdle()

    Thread.sleep(1000) // Wait for upload

    val updated = discussionRepository.getDiscussion(discussion.uid)
    assertNotNull(updated.profilePictureUrl)
    assertTrue(updated.profilePictureUrl!!.startsWith("https://"))

    // Clean up test image
    File(testImagePath).delete()
  }

  @OptIn(ExperimentalCoroutinesApi::class)
  @Test(expected = com.github.meeplemeet.model.PermissionDeniedException::class)
  fun viewModelSetDiscussionProfilePictureRequiresAdmin() = runTest {
    val discussion = discussionRepository.createDiscussion("Test", "", account1.uid)
    discussionRepository.addUserToDiscussion(discussion.uid, account2.uid)

    val testImagePath = createTestImage("test_profile.jpg", 800, Color.BLUE)

    // account2 is not an admin, should throw exception
    discussionDetailsViewModel.setDiscussionProfilePicture(
        discussion, account2, context, testImagePath)

    // Clean up test image
    File(testImagePath).delete()
  }

  @Test
<<<<<<< HEAD
  fun discussionScreenResendsPendingMessagesWhenBackOnline() {
    OfflineModeManager.clearOfflineMode()
    val discussion = runBlocking {
      discussionRepository.createDiscussion("Offline test", "", account1.uid)
    }
    runBlocking { OfflineModeManager.addDiscussionToCache(discussion, context) }

    val pollQuestion = "Offline poll question"
    val pollOptions = listOf("Option A", "Option B")

    OfflineModeManager.sendPendingMessage(
        discussion.uid, Message(senderId = account1.uid, content = "Offline text message"))
    OfflineModeManager.sendPendingMessage(
        discussion.uid,
        Message(
            senderId = account1.uid,
            content = pollQuestion,
            poll = Poll(question = pollQuestion, options = pollOptions, allowMultipleVotes = true)))

    val scenario = ActivityScenario.launch(ComponentActivity::class.java)
    try {
      try {
        scenario.onActivity { activity ->
          activity.setContent {
            DiscussionScreen(
                account = account1,
                discussion = discussion,
                viewModel = discussionViewModel,
                onBack = {},
                onOpenDiscussionInfo = {},
                onCreateSessionClick = {})
          }
        }

        runBlocking {
          withTimeout(20_000) {
            while (discussionRepository.getMessages(discussion.uid).size < 2) {
              delay(200)
            }
          }
        }
      } finally {
        scenario.close()
      }

      val messages = runBlocking { discussionRepository.getMessages(discussion.uid) }
      assertEquals(2, messages.size)

      val textMessage = messages.firstOrNull { it.poll == null && it.photoUrl == null }
      assertEquals("Offline text message", textMessage?.content)

      val pollMessage = messages.firstOrNull { it.poll != null }
      assertEquals(pollQuestion, pollMessage?.poll?.question)
      assertTrue(pollMessage?.poll?.allowMultipleVotes == true)

      val pending =
          OfflineModeManager.offlineModeFlow.value.discussions[discussion.uid]?.third ?: emptyList()
      assertTrue(pending.isEmpty())
    } finally {
      OfflineModeManager.clearOfflineMode()
    }
=======
  fun repository_editMessage_lastMessage_updatesContentAndPreview() = runBlocking {
    val discussion =
        discussionRepository.createDiscussion("Test", "", account1.uid, listOf(account2.uid))

    // Send initial message
    discussionRepository.sendMessageToDiscussion(discussion, account1, "Original message")

    // Get the last message
    val lastMessage = discussionRepository.getLastMessage(discussion.uid)!!

    // Edit the message
    discussionRepository.editMessage(discussion, account1, lastMessage.uid, "Edited message")

    // Verify message content updated
    val editedMessage = discussionRepository.getLastMessage(discussion.uid)
    assertNotNull("Edited message should exist", editedMessage)
    assertEquals("Edited message", editedMessage?.content)

    // Verify preview updated for participants
    val updatedAccount = accountRepository.getAccount(account1.uid)
    val preview = updatedAccount.previews[discussion.uid]
    assertNotNull("Preview should exist", preview)
    assertEquals("Edited message", preview?.lastMessage)
  }

  @Test
  fun repository_editMessage_earlierMessage_updatesContentAndMarksEdited() = runBlocking {
    val discussion =
        discussionRepository.createDiscussion("Test", "", account1.uid, listOf(account2.uid))

    // Send two messages
    discussionRepository.sendMessageToDiscussion(discussion, account1, "First message")
    discussionRepository.sendMessageToDiscussion(discussion, account2, "Second message")

    // Get the first message
    var messages = discussionRepository.getMessages(discussion.uid)
    val firstMessage = messages.first { it.content == "First message" }

    // Edit the first message (not the last one)
    discussionRepository.editMessage(discussion, account1, firstMessage.uid, "Edited first")

    // Verify message content updated and marked as edited
    messages = discussionRepository.getMessages(discussion.uid)
    val editedMessage = messages.find { it.uid == firstMessage.uid }
    assertNotNull("Edited message should exist", editedMessage)
    assertEquals("Edited first", editedMessage?.content)
    assertTrue("Message should be marked as edited", editedMessage?.edited == true)

    // Verify preview NOT updated (still shows last message)
    val updatedAccount = accountRepository.getAccount(account2.uid)
    val preview = updatedAccount.previews[discussion.uid]
    assertEquals("Second message", preview?.lastMessage)
  }

  @Test
  fun repository_deleteMessage_removesMessageFromDiscussion() = runBlocking {
    val discussion = discussionRepository.createDiscussion("Test", "", account1.uid)

    // Send a message to delete
    discussionRepository.sendMessageToDiscussion(discussion, account1, "Message to delete")

    // Get the message and count before deletion
    val messageToDelete = discussionRepository.getLastMessage(discussion.uid)!!
    val initialCount = discussionRepository.getMessages(discussion.uid).size

    // Delete the message
    discussionRepository.deleteMessage(discussion.uid, messageToDelete.uid)

    // Verify message is deleted
    val messages = discussionRepository.getMessages(discussion.uid)
    assertEquals(initialCount - 1, messages.size)
    assertTrue("Message should be deleted", messages.none { it.uid == messageToDelete.uid })
  }

  @Test
  fun viewModel_editMessage_validEdit_updatesMessage() = runBlocking {
    val discussion = discussionRepository.createDiscussion("Test", "", account1.uid)

    // Send initial message
    discussionRepository.sendMessageToDiscussion(discussion, account1, "Original")

    // Get the last message
    val message = discussionRepository.getLastMessage(discussion.uid)!!

    // Edit via viewModel
    discussionViewModel.editMessage(discussion, message, account1, "Edited via ViewModel")

    // Wait for async operation
    delay(1000)

    // Verify message updated
    val editedMessage = discussionRepository.getLastMessage(discussion.uid)
    assertNotNull("Edited message should exist", editedMessage)
    assertEquals("Edited via ViewModel", editedMessage?.content)
  }

  @Test(expected = IllegalArgumentException::class)
  fun viewModel_editMessage_wrongSender_throwsException() = runBlocking {
    val discussion =
        discussionRepository.createDiscussion("Test", "", account1.uid, listOf(account2.uid))

    // Send message from account1
    discussionRepository.sendMessageToDiscussion(discussion, account1, "Account1 message")

    // Get the last message
    val message = discussionRepository.getLastMessage(discussion.uid)!!

    // Try to edit as account2 - should throw
    discussionViewModel.editMessage(discussion, message, account2, "Trying to edit")
  }

  @Test(expected = IllegalArgumentException::class)
  fun viewModel_editMessage_blankContent_throwsException() = runBlocking {
    val discussion = discussionRepository.createDiscussion("Test", "", account1.uid)

    // Send initial message
    discussionRepository.sendMessageToDiscussion(discussion, account1, "Original")

    // Get the last message
    val message = discussionRepository.getLastMessage(discussion.uid)!!

    // Try to edit with blank content - should throw
    discussionViewModel.editMessage(discussion, message, account1, "   ")
  }

  @Test
  fun viewModel_deleteMessage_validDelete_removesMessage() = runBlocking {
    val discussion = discussionRepository.createDiscussion("Test", "", account1.uid)

    // Send message to delete
    discussionRepository.sendMessageToDiscussion(discussion, account1, "To delete")

    // Get the message and count before deletion
    val message = discussionRepository.getLastMessage(discussion.uid)!!
    val initialCount = discussionRepository.getMessages(discussion.uid).size

    // Delete via viewModel
    discussionViewModel.deleteMessage(discussion, message, account1)

    // Verify message deleted
    val messages = discussionRepository.getMessages(discussion.uid)
    assertEquals(initialCount - 1, messages.size)
    assertTrue("Message should be deleted", messages.none { it.uid == message.uid })
  }

  @Test(expected = IllegalArgumentException::class)
  fun viewModel_deleteMessage_wrongSender_throwsException() = runBlocking {
    val discussion =
        discussionRepository.createDiscussion("Test", "", account1.uid, listOf(account2.uid))

    // Send message from account1
    discussionRepository.sendMessageToDiscussion(discussion, account1, "Account1 message")

    // Get the last message
    val message = discussionRepository.getLastMessage(discussion.uid)!!

    // Try to delete as account2 - should throw
    discussionViewModel.deleteMessage(discussion, message, account2)
>>>>>>> cfec092f
  }
}<|MERGE_RESOLUTION|>--- conflicted
+++ resolved
@@ -682,7 +682,6 @@
   }
 
   @Test
-<<<<<<< HEAD
   fun discussionScreenResendsPendingMessagesWhenBackOnline() {
     OfflineModeManager.clearOfflineMode()
     val discussion = runBlocking {
@@ -744,7 +743,9 @@
     } finally {
       OfflineModeManager.clearOfflineMode()
     }
-=======
+  }
+
+  @Test
   fun repository_editMessage_lastMessage_updatesContentAndPreview() = runBlocking {
     val discussion =
         discussionRepository.createDiscussion("Test", "", account1.uid, listOf(account2.uid))
@@ -903,6 +904,5 @@
 
     // Try to delete as account2 - should throw
     discussionViewModel.deleteMessage(discussion, message, account2)
->>>>>>> cfec092f
   }
 }