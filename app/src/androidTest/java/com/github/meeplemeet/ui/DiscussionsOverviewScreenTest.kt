// Class based on DiscussionsIntegrationTest.kt and adapted for DiscussionsOverviewScreen
// Tests were partially done using ChatGPT-5 Thinking Extended and partially done manually
package com.github.meeplemeet.ui

import androidx.compose.ui.test.assertIsDisplayed
import androidx.compose.ui.test.isDisplayed
import androidx.compose.ui.test.junit4.createComposeRule
import androidx.compose.ui.test.onNodeWithTag
import androidx.compose.ui.test.onNodeWithText
import androidx.compose.ui.test.performClick
import androidx.compose.ui.test.performTextClearance
import androidx.compose.ui.test.performTextInput
import androidx.test.platform.app.InstrumentationRegistry
import com.github.meeplemeet.model.MainActivityViewModel
import com.github.meeplemeet.model.account.Account
import com.github.meeplemeet.model.account.RelationshipStatus
import com.github.meeplemeet.model.discussions.Discussion
import com.github.meeplemeet.model.discussions.DiscussionViewModel
import com.github.meeplemeet.ui.discussions.DiscussionsOverviewScreen
import com.github.meeplemeet.ui.navigation.NavigationActions
import com.github.meeplemeet.ui.theme.AppTheme
import com.github.meeplemeet.utils.Checkpoint
import com.github.meeplemeet.utils.FirestoreTests
import com.github.meeplemeet.utils.noretry
import com.google.firebase.Timestamp
import io.mockk.mockk
import kotlinx.coroutines.runBlocking
import kotlinx.coroutines.tasks.await
import org.junit.After
import org.junit.Before
import org.junit.Rule
import org.junit.Test

class DiscussionsOverviewScreenTest : FirestoreTests() {

  @get:Rule val compose = createComposeRule()
  @get:Rule val ck = Checkpoint.Rule()

  private fun checkpoint(name: String, block: () -> Unit) = ck.ck(name, block)

  private lateinit var vm: DiscussionViewModel
  private lateinit var nav: NavigationActions
  private lateinit var navVM: MainActivityViewModel

  private lateinit var me: Account
  private lateinit var bob: Account
  private lateinit var zoe: Account

  private lateinit var d1: Discussion
  private lateinit var d2: Discussion
  private lateinit var d3: Discussion

  @Before
  fun setup() = runBlocking {
    vm = DiscussionViewModel()
    nav = mockk(relaxed = true)
    navVM = MainActivityViewModel()

    // Create test users using repository
    me =
        accountRepository.createAccount(
            userHandle = "marco_${System.currentTimeMillis()}",
            name = "Marco",
            email = "test_marco@epfl.ch",
            photoUrl = null)

    bob =
        accountRepository.createAccount(
            userHandle = "bob_${System.currentTimeMillis()}",
            name = "Bob",
            email = "test_bob@epfl.ch",
            photoUrl = null)

    zoe =
        accountRepository.createAccount(
            userHandle = "zoe_${System.currentTimeMillis()}",
            name = "Zoe",
            email = "test_zoe@epfl.ch",
            photoUrl = null)

    // Create discussions using repository
    // Use a fixed start time for deterministic testing
    val baseTime = Timestamp.now()
    var offset = 0L

    // Helper to manually create discussion
    suspend fun createManualDiscussion(
        name: String,
        description: String,
        creatorId: String,
        participants: List<String>
    ): Discussion {
      val ts = Timestamp(baseTime.seconds, baseTime.nanoseconds + (++offset).toInt())
      // Manually create discussion with explicit timestamp
      val discussion =
          Discussion(
              discussionRepository.newUUID(),
              creatorId,
              name,
              description,
              participants + creatorId,
              listOf(creatorId),
              ts,
              null)

      val batch = db.batch()
      batch.set(
          db.collection("discussions").document(discussion.uid),
          com.github.meeplemeet.model.discussions.toNoUid(discussion))
      (participants + creatorId).forEach { id ->
        val ref =
            db.collection("accounts").document(id).collection("previews").document(discussion.uid)
        batch.set(ref, com.github.meeplemeet.model.discussions.DiscussionPreviewNoUid())
      }
      batch.commit().await()
      return discussion
    }

    // Helper to manually send message
    suspend fun sendManualMessage(discussion: Discussion, sender: Account, content: String) {
      val ts = Timestamp(baseTime.seconds, baseTime.nanoseconds + (++offset).toInt())
      val messageNoUid =
          com.github.meeplemeet.model.discussions.MessageNoUid(sender.uid, content, ts)

      val batch = db.batch()
      // Add message to subcollection
      val messageRef =
          db.collection("discussions").document(discussion.uid).collection("messages").document()
      batch.set(messageRef, messageNoUid)

      // Update previews for all participants
      discussion.participants.forEach { userId ->
        val ref =
            db.collection("accounts")
                .document(userId)
                .collection("previews")
                .document(discussion.uid)
        val unreadCountValue =
            if (userId == sender.uid) 0 else com.google.firebase.firestore.FieldValue.increment(1)
        batch.set(
            ref,
            mapOf(
                "lastMessage" to content,
                "lastMessageSender" to sender.uid,
                "lastMessageAt" to ts,
                "unreadCount" to unreadCountValue),
            com.google.firebase.firestore.SetOptions.merge())
      }
      batch.commit().await()
    }

    // Create discussions manually
    d1 =
        createManualDiscussion(
            name = "Catan Crew",
            description = "",
            creatorId = me.uid,
            participants = listOf(bob.uid))

    d2 =
        createManualDiscussion(
            name = "Gloomhaven",
            description = "",
            creatorId = me.uid,
            participants = listOf(bob.uid))

    d3 =
        createManualDiscussion(
            name = "Weekend Plan", description = "", creatorId = me.uid, participants = emptyList())

    // Send messages manually
    sendManualMessage(d1, me, "Bring snacks")
    sendManualMessage(d2, bob, "Ready at 7?")

    // Fetch updated accounts and discussions from repository
    me = accountRepository.getAccount(me.uid)
    bob = accountRepository.getAccount(bob.uid)
    zoe = accountRepository.getAccount(zoe.uid)

    d1 = discussionRepository.getDiscussion(d1.uid)
    d2 = discussionRepository.getDiscussion(d2.uid)
    d3 = discussionRepository.getDiscussion(d3.uid)
  }

  @After
  fun cleanup() = runBlocking {
    val context = InstrumentationRegistry.getInstrumentation().targetContext
    try {
      discussionRepository.deleteDiscussion(context, d1)
      discussionRepository.deleteDiscussion(context, d2)
      discussionRepository.deleteDiscussion(context, d3)
      accountRepository.deleteAccount(me.uid)
      accountRepository.deleteAccount(bob.uid)
      accountRepository.deleteAccount(zoe.uid)
    } catch (_: Exception) {
      // Ignore cleanup errors
    }
  }

  /* ================================================================
   * Tests
   * ================================================================ */
  @Test
  fun all_tests() = runBlocking {
    // Set content once at the beginning
    compose.setContent {
<<<<<<< HEAD
      AppTheme {
        DiscussionsOverviewScreen(
            account = me,
            navigation = nav,
            unreadCount = me.notifications.count { it -> !it.read },
        )
=======
      CompositionLocalProvider(LocalNavigationVM provides navVM) {
        AppTheme {
          DiscussionsOverviewScreen(
              account = me,
              navigation = nav,
              verified = true,
          )
        }
>>>>>>> fb41ac5e
      }
    }

    checkpoint("Test setup") {
      assert(me.name == "Marco")
      assert(bob.name == "Bob")
      assert(d1.name == "Catan Crew")
      assert(me.previews.containsKey(d1.uid))
      assert(me.previews.containsKey(d2.uid))
    }

    checkpoint("Overview display") {
      compose.onNodeWithText("Catan Crew").assertIsDisplayed()
      compose.onNodeWithText("Gloomhaven").assertIsDisplayed()

      compose.onNodeWithText("You: Bring snacks", substring = true).assertIsDisplayed()
      compose.onNodeWithText("Bob: Ready at 7?", substring = true).assertIsDisplayed()
    }

    checkpoint("Non empty overview hides message") {
      compose.onNodeWithText("No discussions yet").assertDoesNotExist()
    }

    checkpoint("Overview prefix display for self") {
      compose.onNodeWithText("You: Bring snacks", substring = true).assertIsDisplayed()
    }

    checkpoint("Overview displays no messages") {
      compose.onNodeWithText("Weekend Plan").assertIsDisplayed()
      compose.onNodeWithText("(No messages yet)").assertIsDisplayed()
    }

    checkpoint("overview_displaysProfilePictureInDiscussionCard") {
      // Discussion cards should be displayed
      // The ProfilePicture composable is used in DiscussionCard
      // We verify that the discussions are displayed, which includes their profile pictures
      compose.onNodeWithText("Catan Crew").assertIsDisplayed()
      compose.onNodeWithText("Gloomhaven").assertIsDisplayed()

      // Note: We can't directly test the ProfilePicture composable rendering
      // but we verify the cards render without crashing with the new profilePictureUrl
      // parameter
    }

    checkpoint("overview_handlesNullProfilePictureUrl") {
      // All test discussions have null profilePictureUrl by default
      compose.waitForIdle()

      // Verify discussions are displayed with default profile picture behavior
      compose.onNodeWithText("Catan Crew").assertIsDisplayed()
      compose.onNodeWithText("Gloomhaven").assertIsDisplayed()
      compose.onNodeWithText("Weekend Plan").assertIsDisplayed()

      // All cards should render successfully even with null profilePictureUrl
    }

    checkpoint("overview_usesDiscussionCommonsConstants") {
      // The changes replaced local constants with DiscussionCommons constants
      // Verify "You" prefix for own messages
      compose.waitForIdle()

      // Should show "You: Bring snacks" using DiscussionCommons.YOU_SENDER_NAME
      compose.onNodeWithText("You: Bring snacks", substring = true).assertIsDisplayed()

      // Verify "(No messages yet)" text for discussion without messages uses
      // DiscussionCommons.NO_MESSAGES_DEFAULT_TEXT
      compose.onNodeWithText("Weekend Plan").assertIsDisplayed()
      compose.onNodeWithText("(No messages yet)").assertIsDisplayed()
    }
  }

  @Test
  @noretry
  fun blockedSender_hidesMessagePreview() = runBlocking {
    // Block Bob
    val meWithBlockedBob =
        me.copy(relationships = me.relationships + (bob.uid to RelationshipStatus.BLOCKED))

    compose.setContent {
<<<<<<< HEAD
      AppTheme {
        DiscussionsOverviewScreen(account = meWithBlockedBob, navigation = nav, unreadCount = 0)
=======
      CompositionLocalProvider(LocalNavigationVM provides navVM) {
        AppTheme {
          DiscussionsOverviewScreen(account = meWithBlockedBob, verified = true, navigation = nav)
        }
>>>>>>> fb41ac5e
      }
    }

    checkpoint("Blocked sender shows hidden message") {
      compose.waitForIdle()
      compose.waitUntil { compose.onNodeWithText("Gloomhaven").isDisplayed() }
      compose.onNodeWithText("Hidden: blocked sender", substring = true).assertIsDisplayed()
      compose.onNodeWithText("Bob: Ready at 7?", substring = true).assertDoesNotExist()
    }

    checkpoint("Non-blocked messages still display") {
      compose.onNodeWithText("Catan Crew").assertIsDisplayed()
      compose.onNodeWithText("You: Bring snacks", substring = true).assertIsDisplayed()
    }
  }

  @Test
  fun search_functionality() = runBlocking {
    compose.setContent {
      CompositionLocalProvider(LocalNavigationVM provides navVM) {
        AppTheme { DiscussionsOverviewScreen(account = me, verified = true, navigation = nav) }
      }
    }

    checkpoint("Search bar is displayed") {
      compose
          .onNodeWithTag(
              com.github.meeplemeet.ui.discussions.DiscussionOverviewTestTags.SEARCH_TEXT_FIELD)
          .assertExists()
          .assertIsDisplayed()
    }

    checkpoint("Search filters discussions by name") {
      compose
          .onNodeWithTag(
              com.github.meeplemeet.ui.discussions.DiscussionOverviewTestTags.SEARCH_TEXT_FIELD)
          .performTextInput("Catan")
      compose.waitForIdle()

      compose.onNodeWithText("Catan Crew").assertIsDisplayed()
      compose.onNodeWithText("Gloomhaven").assertDoesNotExist()
      compose.onNodeWithText("Weekend Plan").assertDoesNotExist()
    }

    checkpoint("Search is case-insensitive") {
      compose
          .onNodeWithTag(
              com.github.meeplemeet.ui.discussions.DiscussionOverviewTestTags.SEARCH_TEXT_FIELD)
          .performTextClearance()
      compose
          .onNodeWithTag(
              com.github.meeplemeet.ui.discussions.DiscussionOverviewTestTags.SEARCH_TEXT_FIELD)
          .performTextInput("gloom")
      compose.waitForIdle()

      compose.onNodeWithText("Gloomhaven").assertIsDisplayed()
      compose.onNodeWithText("Catan Crew").assertDoesNotExist()
    }

    checkpoint("Clear button works") {
      compose
          .onNodeWithTag(
              com.github.meeplemeet.ui.discussions.DiscussionOverviewTestTags.SEARCH_CLEAR)
          .assertExists()
          .performClick()
      compose.waitForIdle()

      compose.onNodeWithText("Catan Crew").assertIsDisplayed()
      compose.onNodeWithText("Gloomhaven").assertIsDisplayed()
      compose.onNodeWithText("Weekend Plan").assertIsDisplayed()
    }
  }
}<|MERGE_RESOLUTION|>--- conflicted
+++ resolved
@@ -204,23 +204,13 @@
   fun all_tests() = runBlocking {
     // Set content once at the beginning
     compose.setContent {
-<<<<<<< HEAD
       AppTheme {
         DiscussionsOverviewScreen(
             account = me,
             navigation = nav,
+            verified = true,
             unreadCount = me.notifications.count { it -> !it.read },
         )
-=======
-      CompositionLocalProvider(LocalNavigationVM provides navVM) {
-        AppTheme {
-          DiscussionsOverviewScreen(
-              account = me,
-              navigation = nav,
-              verified = true,
-          )
-        }
->>>>>>> fb41ac5e
       }
     }
 
@@ -300,15 +290,8 @@
         me.copy(relationships = me.relationships + (bob.uid to RelationshipStatus.BLOCKED))
 
     compose.setContent {
-<<<<<<< HEAD
       AppTheme {
-        DiscussionsOverviewScreen(account = meWithBlockedBob, navigation = nav, unreadCount = 0)
-=======
-      CompositionLocalProvider(LocalNavigationVM provides navVM) {
-        AppTheme {
-          DiscussionsOverviewScreen(account = meWithBlockedBob, verified = true, navigation = nav)
-        }
->>>>>>> fb41ac5e
+        DiscussionsOverviewScreen(account = meWithBlockedBob, navigation = nav, unreadCount = 0, verified = true)
       }
     }
 
@@ -328,10 +311,8 @@
   @Test
   fun search_functionality() = runBlocking {
     compose.setContent {
-      CompositionLocalProvider(LocalNavigationVM provides navVM) {
-        AppTheme { DiscussionsOverviewScreen(account = me, verified = true, navigation = nav) }
-      }
-    }
+        AppTheme { DiscussionsOverviewScreen(account = me, verified = true, unreadCount = 0, navigation = nav) }
+      }
 
     checkpoint("Search bar is displayed") {
       compose
