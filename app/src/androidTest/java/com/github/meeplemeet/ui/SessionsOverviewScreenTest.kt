package com.github.meeplemeet.ui

import androidx.compose.ui.test.*
import androidx.compose.ui.test.junit4.createComposeRule
import androidx.test.ext.junit.runners.AndroidJUnit4
import com.github.meeplemeet.model.MainActivityViewModel
import com.github.meeplemeet.model.account.Account
import com.github.meeplemeet.model.sessions.SessionOverviewViewModel
import com.github.meeplemeet.model.shared.game.GAMES_COLLECTION_PATH
import com.github.meeplemeet.model.shared.game.GameNoUid
import com.github.meeplemeet.model.shared.location.Location
import com.github.meeplemeet.ui.navigation.NavigationActions
import com.github.meeplemeet.ui.sessions.NO_SESSIONS_DEFAULT_TEXT
import com.github.meeplemeet.ui.sessions.SessionsOverviewScreen
import com.github.meeplemeet.ui.sessions.SessionsOverviewScreenTestTags
import com.github.meeplemeet.ui.theme.AppTheme
import com.github.meeplemeet.ui.theme.ThemeMode
import com.github.meeplemeet.utils.Checkpoint
import com.github.meeplemeet.utils.FirestoreTests
import com.github.meeplemeet.utils.noretry
import com.google.firebase.Timestamp
import io.mockk.mockk
import java.util.UUID
import junit.framework.TestCase.assertEquals
import kotlinx.coroutines.runBlocking
import kotlinx.coroutines.tasks.await
import org.junit.*
import org.junit.runner.RunWith

@RunWith(AndroidJUnit4::class)
class SessionsOverviewScreenTest : FirestoreTests() {

  @get:Rule(order = 0) val compose = createComposeRule()
  @get:Rule val ck = Checkpoint.rule()

  fun checkpoint(name: String, block: () -> Unit) = ck.ck(name, block)

  private lateinit var nav: NavigationActions
  private lateinit var navVM: MainActivityViewModel
  private lateinit var viewModel: SessionOverviewViewModel
  private lateinit var account: Account
  private lateinit var capturedDiscussionId: String

  private val testLocation = Location(46.5197, 6.5665, "EPFL")
  private val testGameId = "g_test_chess"

  /* ---------- helpers ---------- */
  private fun sessionCard(discussionId: String) = compose.onNodeWithTag("sessionCard_$discussionId")

  private fun emptyText() = compose.onNodeWithText(NO_SESSIONS_DEFAULT_TEXT)

  @Before
  fun setup() = runBlocking {
    nav = mockk(relaxed = true)
    navVM = MainActivityViewModel()
    viewModel = SessionOverviewViewModel()

    val uid = "uid_" + UUID.randomUUID().toString().take(8)
    account = accountRepository.createAccount(uid, "Tester", "test@x.com", null)

    db.collection(GAMES_COLLECTION_PATH).document(testGameId).set(GameNoUid(name = "Chess")).await()

    capturedDiscussionId = ""

    compose.setContent {
<<<<<<< HEAD
      AppTheme(ThemeMode.DARK) {
        SessionsOverviewScreen(
            viewModel = viewModel,
            navigation = nav,
            account = account,
            unreadCount = account.notifications.count { it -> !it.read },
            onSelectSession = { session -> capturedDiscussionId = session })
=======
      CompositionLocalProvider(LocalNavigationVM provides navVM) {
        AppTheme(ThemeMode.DARK) {
          SessionsOverviewScreen(
              viewModel = viewModel,
              navigation = nav,
              account = account,
              verified = true,
              onSelectSession = { session -> capturedDiscussionId = session })
        }
>>>>>>> fb41ac5e
      }
    }
  }

  @Test
  @noretry
  fun full_smoke_all_cases() {
    runBlocking {

      /* 1. empty state ---------------------------------------------------- */
      checkpoint("Initial empty state") { emptyText().assertIsDisplayed() }

      /* 2. create session -> card appears --------------------------------- */
      checkpoint("Create session – card appears") {
        runBlocking {
          val discussion =
              discussionRepository.createDiscussion("Game Night", "Let's play", account.uid)
          val game = gameRepository.getGameById(testGameId)
          val futureDate = Timestamp(java.util.Date(System.currentTimeMillis() + 86400000))
          sessionRepository.createSession(
              discussion.uid,
              "Chess Night",
              game.uid,
              game.name,
              futureDate,
              testLocation,
              account.uid)
          compose.waitUntil { emptyText().isNotDisplayed() }
          sessionCard(discussion.uid).assertIsDisplayed()
        }
      }

      /* 3. tap card -> correct id passed to callback ----------------------- */
      checkpoint("Tap card – correct discussion id emitted") {
        runBlocking {
          val discussion =
              discussionRepository.createDiscussion("Navigate Me", "Tap test", account.uid)
          val game = gameRepository.getGameById(testGameId)
          val futureDate = Timestamp(java.util.Date(System.currentTimeMillis() + 86400000))
          sessionRepository.createSession(
              discussion.uid,
              "Tap Night",
              game.uid,
              game.name,
              futureDate,
              testLocation,
              account.uid)
          compose.waitUntil { sessionCard(discussion.uid).isDisplayed() }
          sessionCard(discussion.uid).performClick()
          assertEquals(discussion.uid, capturedDiscussionId)
        }
      }

      /* 4. delete session -> card disappears ------------------------------- */
      checkpoint("Delete session – card disappears") {
        runBlocking {
          val discussion =
              discussionRepository.createDiscussion("Delete Me", "Will vanish", account.uid)
          val game = gameRepository.getGameById(testGameId)
          val futureDate = Timestamp(java.util.Date(System.currentTimeMillis() + 10000000))
          sessionRepository.createSession(
              discussion.uid,
              "Vanish Night",
              game.uid,
              game.name,
              futureDate,
              testLocation,
              account.uid)
          compose.waitUntil { sessionCard(discussion.uid).isDisplayed() }

          sessionRepository.deleteSession(discussion.uid)
          compose.waitUntil { sessionCard(discussion.uid).isNotDisplayed() }
        }
      }

      /* 5. click history card -> popup appears ---------------------------- */
      checkpoint("Click history card – popup appears") {
        runBlocking {
          compose
              .onNodeWithTag(SessionsOverviewScreenTestTags.TEST_TAG_NEXT_SESSIONS)
              .performClick()

          val pastDate =
              Timestamp(java.util.Date(System.currentTimeMillis() - 25 * 60 * 60 * 1000L))
          val discussion =
              discussionRepository.createDiscussion("Past Session", "Old times", account.uid)
          val game = gameRepository.getGameById(testGameId)
          sessionRepository.createSession(
              discussion.uid,
              "Past Night",
              game.uid,
              game.name,
              pastDate,
              testLocation,
              account.uid)

          compose.onNodeWithTag(SessionsOverviewScreenTestTags.TEST_TAG_HISTORY).performClick()
          compose.waitUntil(4000) { compose.onNodeWithText("Past Night").isDisplayed() }

          compose.onNodeWithText("Past Night").performClick()

          compose.onAllNodesWithText("Past Night").assertCountEquals(2)
          compose.onNodeWithContentDescription("Close").assertIsDisplayed()

          compose.onNodeWithContentDescription("Close").performClick()
          compose.onNodeWithContentDescription("Close").assertDoesNotExist()
        }
      }
    }
  }

  @Test
  @noretry
  fun archive_flow_comprehensive() {
    runBlocking {
      /* 1. Archive with confirmation (no photo) --------------------------------- */
      checkpoint("Archive without photo - shows confirmation dialog") {
        runBlocking {
          val discussion =
              discussionRepository.createDiscussion("Archive Me", "Will be archived", account.uid)
          val game = gameRepository.getGameById(testGameId)

          val pastDate = Timestamp(java.util.Date(System.currentTimeMillis() - (90 * 60 * 1000L)))
          sessionRepository.createSession(
              discussion.uid,
              "Archive Night",
              game.uid,
              game.name,
              pastDate,
              testLocation,
              account.uid)

          compose.waitUntil(2000) {
            compose
                .onAllNodesWithText("Automatically archives in", substring = true)
                .get(0)
                .isDisplayed()
          }

          sessionCard(discussion.uid).assertIsDisplayed()
          compose
              .onNodeWithTag(SessionsOverviewScreenTestTags.TEST_TAG_ARCHIVE_BUTTON)
              .assertExists()

          sessionCard(discussion.uid).performTouchInput { swipeLeft() }
          compose
              .onNodeWithTag(SessionsOverviewScreenTestTags.TEST_TAG_ARCHIVE_BUTTON)
              .performClick()

          compose.waitUntil(2000) { compose.onNodeWithText("Archive Session").isDisplayed() }
          compose
              .onNodeWithText(
                  "This session doesn't have an image. Are you sure you want to archive it?")
              .assertIsDisplayed()

          compose.onNodeWithText("Archive").performClick()

          compose.waitUntil(2000) { sessionCard(discussion.uid).isNotDisplayed() }
          compose.onNodeWithTag(SessionsOverviewScreenTestTags.TEST_TAG_HISTORY).performClick()
          compose.waitUntil(2000) { compose.onNodeWithText("Archive Night").isDisplayed() }

          compose
              .onNodeWithTag(SessionsOverviewScreenTestTags.TEST_TAG_NEXT_SESSIONS)
              .performClick()
          compose.waitUntil(2000) {
            compose
                .onNodeWithTag(SessionsOverviewScreenTestTags.TEST_TAG_NEXT_SESSIONS)
                .isDisplayed()
          }
        }
      }

      /* 2. Non-admin cannot archive -------------------------------------------- */
      checkpoint("Non-admin cannot see archive button") {
        runBlocking {
          val otherUid = "uid_" + UUID.randomUUID().toString().take(8)
          accountRepository.createAccount(otherUid, "Other User", "other@x.com", null)

          val discussion =
              discussionRepository.createDiscussion("Not Admin", "Cannot archive", otherUid)

          discussionRepository.addUserToDiscussion(discussion.uid, account.uid)

          val game = gameRepository.getGameById(testGameId)

          val withinTwoHours =
              Timestamp(java.util.Date(System.currentTimeMillis() - (60 * 60 * 1000L)))
          sessionRepository.createSession(
              discussion.uid,
              "User Night",
              game.uid,
              game.name,
              withinTwoHours,
              testLocation,
              otherUid,
              account.uid)

          compose.waitUntil(2000) { sessionCard(discussion.uid).isDisplayed() }

          compose
              .onNodeWithTag(SessionsOverviewScreenTestTags.TEST_TAG_ARCHIVE_BUTTON)
              .assertDoesNotExist()
        }
      }

      /* 3. Archive button hidden when more than 2 hours away ------------------- */
      checkpoint("Archive button hidden when more than 2 hours away") {
        runBlocking {
          val discussion =
              discussionRepository.createDiscussion("Future Session", "Too far away", account.uid)
          val game = gameRepository.getGameById(testGameId)

          val futureDate =
              Timestamp(java.util.Date(System.currentTimeMillis() + (3 * 60 * 60 * 1000L)))
          sessionRepository.createSession(
              discussion.uid,
              "Future Night",
              game.uid,
              game.name,
              futureDate,
              testLocation,
              account.uid)

          compose.waitUntil(2000) { sessionCard(discussion.uid).isDisplayed() }

          compose
              .onNodeWithTag(SessionsOverviewScreenTestTags.TEST_TAG_ARCHIVE_BUTTON)
              .assertDoesNotExist()
        }
      }
    }
  }

  @Test
  fun search_functionality() = runBlocking {
    checkpoint("Search bar is displayed") {
      compose
          .onNodeWithTag(SessionsOverviewScreenTestTags.SEARCH_TEXT_FIELD)
          .assertExists()
          .assertIsDisplayed()
    }
    runBlocking {
      val discussion1 = discussionRepository.createDiscussion("Chess Club", "Chess", account.uid)
      val discussion2 = discussionRepository.createDiscussion("Poker Night", "Cards", account.uid)

      checkpoint("Search filters active sessions by name") {
        runBlocking {
          val game = gameRepository.getGameById(testGameId)
          val futureDate = Timestamp(java.util.Date(System.currentTimeMillis() + 86400000))

          sessionRepository.createSession(
              discussion1.uid,
              "Chess Tournament",
              game.uid,
              gameName = "Chess",
              futureDate,
              testLocation,
              account.uid)
          sessionRepository.createSession(
              discussion2.uid,
              "Poker Game",
              game.uid,
              gameName = "Cards",
              futureDate,
              testLocation,
              account.uid)

          compose.waitUntil(2000) { compose.onNodeWithText("Chess Tournament").isDisplayed() }

          compose
              .onNodeWithTag(SessionsOverviewScreenTestTags.SEARCH_TEXT_FIELD)
              .performTextInput("Chess")
          compose.waitForIdle()

          compose.onNodeWithText("Chess Tournament").assertIsDisplayed()
          compose.onNodeWithText("Poker Game").assertDoesNotExist()
        }
      }

      checkpoint("Search is case-insensitive for sessions") {
        compose
            .onNodeWithTag(SessionsOverviewScreenTestTags.SEARCH_TEXT_FIELD)
            .performTextClearance()
        compose
            .onNodeWithTag(SessionsOverviewScreenTestTags.SEARCH_TEXT_FIELD)
            .performTextInput("poker")
        compose.waitForIdle()

        compose.onNodeWithText("Poker Game").assertIsDisplayed()
        compose.onNodeWithText("Chess Tournament").assertDoesNotExist()
      }

      checkpoint("Clear button works for sessions") {
        runBlocking {
          compose
              .onNodeWithTag(SessionsOverviewScreenTestTags.SEARCH_CLEAR)
              .assertExists()
              .performClick()
          compose.waitForIdle()

          compose.onNodeWithText("Chess Tournament").assertIsDisplayed()
          compose.onNodeWithText("Poker Game").assertIsDisplayed()
          sessionRepository.deleteSession(discussion1.uid)
          sessionRepository.deleteSession(discussion2.uid)
        }
      }
    }
  }

  @After
  fun tearDown(): Unit = runBlocking {
    db.collection(GAMES_COLLECTION_PATH).document(testGameId).delete().await()
  }
}<|MERGE_RESOLUTION|>--- conflicted
+++ resolved
@@ -63,25 +63,14 @@
     capturedDiscussionId = ""
 
     compose.setContent {
-<<<<<<< HEAD
       AppTheme(ThemeMode.DARK) {
         SessionsOverviewScreen(
             viewModel = viewModel,
             navigation = nav,
             account = account,
+            verified = true,
             unreadCount = account.notifications.count { it -> !it.read },
             onSelectSession = { session -> capturedDiscussionId = session })
-=======
-      CompositionLocalProvider(LocalNavigationVM provides navVM) {
-        AppTheme(ThemeMode.DARK) {
-          SessionsOverviewScreen(
-              viewModel = viewModel,
-              navigation = nav,
-              account = account,
-              verified = true,
-              onSelectSession = { session -> capturedDiscussionId = session })
-        }
->>>>>>> fb41ac5e
       }
     }
   }
