// This file was initially done by hand and refactored and improved by ChatGPT-5 Extend Thinking
// Combinations to tests were given to the LLM so it could generate the code more easily
// Docstrings were also added by ChatGPT-5 Extend Thinking
package com.github.meeplemeet.ui

import androidx.compose.runtime.*
import androidx.compose.ui.test.*
import androidx.compose.ui.test.junit4.ComposeTestRule
import androidx.compose.ui.test.junit4.createComposeRule
import androidx.test.ext.junit.runners.AndroidJUnit4
import com.github.meeplemeet.model.auth.Account
import com.github.meeplemeet.model.shared.game.Game
import com.github.meeplemeet.model.shared.location.Location
import com.github.meeplemeet.model.shops.CreateShopViewModel
import com.github.meeplemeet.ui.components.ShopComponentsTestTags
import com.github.meeplemeet.ui.shops.AddShopContent
import com.github.meeplemeet.ui.shops.CreateShopScreenTestTags
import com.github.meeplemeet.ui.theme.AppTheme
import com.github.meeplemeet.utils.Checkpoint
import org.junit.Assert.assertEquals
import org.junit.Assume.assumeTrue
import org.junit.Rule
import org.junit.Test
import org.junit.runner.RunWith

@RunWith(AndroidJUnit4::class)
class CreateShopScreenTest {

  /* ───────────────────────────────── RULES ───────────────────────────────── */

  @get:Rule val compose = createComposeRule()

  /* ---------- Checkpoint helper ---------- */
  @get:Rule val ck = Checkpoint.Rule()

  private fun checkpoint(name: String, block: () -> Unit) = ck.ck(name, block)

  /* ────────────────────────────── FIXTURES / FX ──────────────────────────── */

  private val owner =
      Account(uid = "Marco", handle = "meeple", name = "Meeple", email = "marco@epfl.com")

  /* ────────────────────────────── EXT HELPERS ────────────────────────────── */

  private fun ComposeTestRule.onTag(tag: String) = onNodeWithTag(tag, useUnmergedTree = true)

  private fun ComposeTestRule.onTags(tag: String) = onAllNodesWithTag(tag, useUnmergedTree = true)

  private fun ComposeTestRule.waitUntilTagExists(tag: String, timeoutMillis: Long = 5_000) {
    waitUntil(timeoutMillis) {
      onAllNodesWithTag(tag, useUnmergedTree = true).fetchSemanticsNodes().isNotEmpty()
    }
  }

  /** Scroll the outer LazyColumn to bring a tagged node into view. */
  private fun scrollListToTag(tag: String) {
    compose.onTag(CreateShopScreenTestTags.LIST).performScrollToNode(hasTestTag(tag))
    compose.waitForIdle()
  }

  /** Expand a collapsible section only if its content isn't currently in the tree. */
  private fun ensureSectionExpanded(sectionBaseTag: String) {
    val contentTag = sectionBaseTag + CreateShopScreenTestTags.SECTION_CONTENT_SUFFIX
    val isExpanded = compose.onTags(contentTag).fetchSemanticsNodes().isNotEmpty()
    if (!isExpanded) {
      compose
          .onTag(sectionBaseTag + CreateShopScreenTestTags.SECTION_TOGGLE_SUFFIX)
          .assertExists()
          .performClick()
      compose.waitForIdle()
    }
  }

  /** Returns the LabeledField INPUT inside the given wrapper (FIELD_* tag). */
  private fun inputIn(wrapperTag: String) =
      compose.onNode(
          hasTestTag(ShopComponentsTestTags.LABELED_FIELD_INPUT) and
              hasAnyAncestor(hasTestTag(wrapperTag)),
          useUnmergedTree = true)

  private fun fillRequiredFields(
      viewModel: CreateShopViewModel,
      name: String = "Meeple Mart",
      email: String = "shop@example.com",
      address: String = "123 Meeple St"
  ) {
    ensureSectionExpanded(CreateShopScreenTestTags.SECTION_REQUIRED)
    inputIn(CreateShopScreenTestTags.FIELD_SHOP).assertExists().performTextClearance()
    inputIn(CreateShopScreenTestTags.FIELD_SHOP).performTextInput(name)
    inputIn(CreateShopScreenTestTags.FIELD_EMAIL).assertExists().performTextClearance()
    inputIn(CreateShopScreenTestTags.FIELD_EMAIL).performTextInput(email)

    viewModel.setLocation(Location(name = address))
    compose.waitForIdle()
  }

  /** Flip Sunday to “Open 24 hours” via the dialog and assert the 1st row value. */
  private fun setAnyOpeningHoursViaDialog() {
    ensureSectionExpanded(CreateShopScreenTestTags.SECTION_AVAILABILITY)

    compose.onTags(ShopComponentsTestTags.DAY_ROW_EDIT).assertCountEquals(7)[0].performClick()

    compose.onTag(CreateShopScreenTestTags.OPENING_HOURS_DIALOG_WRAPPER).assertExists()
    compose.onTag(ShopComponentsTestTags.DIALOG_OPEN24_CHECKBOX).assertExists().performClick()
    compose.onTag(ShopComponentsTestTags.DIALOG_SAVE).assertIsEnabled().performClick()
    compose.waitForIdle()

    compose
        .onTags(ShopComponentsTestTags.DAY_ROW_VALUE)
        .assertCountEquals(7)[0]
        .assert(hasText("Open 24 hours", substring = true))
        .assertIsDisplayed()
  }

  /** Open, search, pick, set qty (optional), and save a game. Returns the picked Game. */
  private fun addGameThroughDialog(
      suggestions: List<Game>,
      pickIndex: Int = 0,
      desiredQty: Int? = null
  ): Game {
    ensureSectionExpanded(CreateShopScreenTestTags.SECTION_GAMES)

    // Open the dialog
    scrollListToTag(CreateShopScreenTestTags.GAMES_ADD_BUTTON)
    compose.onTag(CreateShopScreenTestTags.GAMES_ADD_BUTTON).assertExists().performClick()
    compose.onTag(CreateShopScreenTestTags.GAME_STOCK_DIALOG_WRAPPER).assertExists()

    // Type to trigger dropdown
    compose
        .onTag(ShopComponentsTestTags.GAME_SEARCH_FIELD)
        .assertExists()
        .performClick()
        .performTextInput("a")
    compose.waitForIdle()

    val targetName = suggestions[pickIndex].name
    val itemTag = "${ShopComponentsTestTags.GAME_SEARCH_ITEM}:$pickIndex"

    // Wait until either the item tag or the item text is present
    compose.waitUntil(8_000) {
      val byTag =
          compose
              .onAllNodesWithTag(itemTag, useUnmergedTree = true)
              .fetchSemanticsNodes()
              .isNotEmpty()
      val byTextUnmerged =
          compose
              .onAllNodes(hasText(targetName), useUnmergedTree = true)
              .fetchSemanticsNodes()
              .isNotEmpty()
      val byTextMerged =
          compose
              .onAllNodesWithText(targetName, useUnmergedTree = false)
              .fetchSemanticsNodes()
              .isNotEmpty()
      byTag || byTextUnmerged || byTextMerged
    }

    // Prefer clicking by tag; otherwise click by visible text
    val hasTag =
        compose
            .onAllNodesWithTag(itemTag, useUnmergedTree = true)
            .fetchSemanticsNodes()
            .isNotEmpty()
    if (hasTag) {
      compose.onTag(itemTag).assertExists().performClick()
    } else {
      val nodesUnmerged = compose.onAllNodesWithText(targetName, useUnmergedTree = true)
      if (nodesUnmerged.fetchSemanticsNodes().isNotEmpty()) {
        nodesUnmerged.onFirst().assertExists().performClick()
      } else {
        compose
            .onAllNodesWithText(targetName, useUnmergedTree = false)
            .onFirst()
            .assertExists()
            .performClick()
      }
    }

    // Optional quantity
    if (desiredQty != null) {
      // Use the input field to set the quantity
      compose.onTag(ShopComponentsTestTags.QTY_INPUT_FIELD).assertExists().performTextClearance()
      compose.onTag(ShopComponentsTestTags.QTY_INPUT_FIELD).performTextInput(desiredQty.toString())
      compose
          .onTag(ShopComponentsTestTags.QTY_INPUT_FIELD)
          .assert(hasText(desiredQty.toString() + "1"))
    }

    // Save
    compose.onTag(ShopComponentsTestTags.GAME_DIALOG_SAVE).assertIsEnabled().performClick()
    compose.onTag(CreateShopScreenTestTags.GAME_STOCK_DIALOG_WRAPPER).assertDoesNotExist()

    return suggestions[pickIndex]
  }

  /** Make sure the Games header (and thus the toggle) is actually composed. */
  private fun bringGamesHeaderIntoView() {
    val headerTag =
        CreateShopScreenTestTags.SECTION_GAMES + CreateShopScreenTestTags.SECTION_HEADER_SUFFIX
    scrollListToTag(headerTag)
  }

  /* ────────────────────────────── MERGED FLOWS ───────────────────────────── */

  /**
   * Single-composition flow covering:
   * - structure
   * - validation gating
   * - create success
   * - create error (snackbar)
   * - optional fields don't gate
   * - discard clears and calls onBack
   */
  @Test
  fun addShop_coreFlows_singleComposition() {
    // Capture vars for create stages
    var calledCreate = false
    var calledCreated = false
    var lastPayload: Triple<String, String, String>? = null
    var backCalled = false

    lateinit var stage: MutableIntState
    val viewModel = CreateShopViewModel()

    compose.setContent {
      AppTheme {
        val s = remember { mutableIntStateOf(0) }
        stage = s
        var query by remember { mutableStateOf("") }

        val locationUi by viewModel.locationUIState.collectAsState()
        val gameUi by viewModel.gameUIState.collectAsState()

        when (s.intValue) {
          // 0: Structure
          0 ->
              AddShopContent(
                  onBack = {},
                  onCreated = {},
                  onCreate = { _, _, _, _, _ -> "" },
                  gameQuery = query,
                  gameSuggestions = emptyList(),
                  isSearching = false,
                  onSetGameQuery = { q -> query = q },
                  onSetGame = {},
                  initialStock = emptyList(),
                  viewModel = viewModel,
                  owner = owner,
                  gameUi = gameUi,
                  locationUi = locationUi)

          // 1: Validation gating (disabled -> enabled after fields + hours)
          1 ->
              AddShopContent(
                  onBack = {},
                  onCreated = {},
                  onCreate = { _, _, _, _, _ -> "" },
                  gameQuery = query,
                  gameSuggestions = emptyList(),
                  isSearching = false,
                  onSetGameQuery = { q -> query = q },
                  onSetGame = {},
                  initialStock = emptyList(),
                  viewModel = viewModel,
                  owner = owner,
                  gameUi = gameUi,
                  locationUi = locationUi)

          // 2: Create success
          2 ->
              AddShopContent(
                  onBack = {},
                  onCreated = { calledCreated = true },
                  onCreate = { name, email, address, _, _ ->
                    calledCreate = true
                    lastPayload = Triple(name, email, address.name)
                    ""
                  },
                  gameQuery = query,
                  gameSuggestions = emptyList(),
                  isSearching = false,
                  onSetGameQuery = { q -> query = q },
                  onSetGame = {},
                  initialStock = emptyList(),
                  viewModel = viewModel,
                  owner = owner,
                  gameUi = gameUi,
                  locationUi = locationUi)

          // 3: Create error -> snackbar
          3 ->
              AddShopContent(
                  onBack = {},
                  onCreated = { error("onCreated should not be called on error") },
                  onCreate = { _, _, _, _, _ -> throw Exception("Something went wrong") },
                  gameQuery = query,
                  gameSuggestions = emptyList(),
                  isSearching = false,
                  onSetGameQuery = { q -> query = q },
                  onSetGame = {},
                  initialStock = emptyList(),
                  viewModel = viewModel,
                  owner = owner,
                  gameUi = gameUi,
                  locationUi = locationUi)

          // 4: Optional fields don't gate
          4 ->
              AddShopContent(
                  onBack = {},
                  onCreated = {},
                  onCreate = { _, _, _, _, _ -> "" },
                  gameQuery = query,
                  gameSuggestions = emptyList(),
                  isSearching = false,
                  onSetGameQuery = { q -> query = q },
                  onSetGame = {},
                  initialStock = emptyList(),
                  viewModel = viewModel,
                  owner = owner,
                  gameUi = gameUi,
                  locationUi = locationUi)

          // 5: Discard clears and calls onBack
          5 ->
              AddShopContent(
                  onBack = { backCalled = true },
                  onCreated = {},
                  onCreate = { _, _, _, _, _ -> "" },
                  gameQuery = query,
                  gameSuggestions = emptyList(),
                  isSearching = false,
                  onSetGameQuery = { q -> query = q },
                  onSetGame = {},
                  initialStock = emptyList(),
                  viewModel = viewModel,
                  owner = owner,
                  gameUi = gameUi,
                  locationUi = locationUi)
        }
      }
    }

    // 0) Structure
    checkpoint("Structure") {
      compose.onTag(CreateShopScreenTestTags.SCAFFOLD).assertExists()
      compose.onTag(CreateShopScreenTestTags.TOPBAR).assertExists()
      compose.onTag(CreateShopScreenTestTags.TITLE).assertExists()
      compose.onTag(CreateShopScreenTestTags.NAV_BACK).assertExists()
      compose.onTag(CreateShopScreenTestTags.SNACKBAR_HOST).assertExists()
      compose.onTag(CreateShopScreenTestTags.LIST).assertExists()
    }

    // 1) Validation gating
    checkpoint("Validation gating") {
      compose.runOnUiThread { stage.intValue = 1 }
      compose.waitForIdle()
      compose.onTag(ShopComponentsTestTags.ACTION_CREATE).assertIsNotEnabled()
      fillRequiredFields(viewModel)
      compose.onTag(ShopComponentsTestTags.ACTION_CREATE).assertIsNotEnabled()
      setAnyOpeningHoursViaDialog()
      compose.onTag(ShopComponentsTestTags.ACTION_CREATE).assertIsEnabled()
    }

    // 2) Create success path
    checkpoint("Create success path") {
      compose.runOnUiThread { stage.intValue = 2 }
      compose.waitForIdle()
      fillRequiredFields(viewModel, "Meeple", "meeple@shop.com", "42 Boardgame Ave")
      setAnyOpeningHoursViaDialog()
      compose.onTag(ShopComponentsTestTags.ACTION_CREATE).assertIsEnabled().performClick()
      assertEquals(true, calledCreate)
      assertEquals(true, calledCreated)
      assertEquals(Triple("Meeple", "meeple@shop.com", "42 Boardgame Ave"), lastPayload)
    }

    // 3) Create error -> snackbar
    checkpoint("Create error -> snackbar") {
      compose.runOnUiThread { stage.intValue = 3 }
      compose.waitForIdle()
      fillRequiredFields(viewModel)
      setAnyOpeningHoursViaDialog()
      compose.onTag(ShopComponentsTestTags.ACTION_CREATE).performClick()
      compose.waitForIdle()
      compose.waitUntil(5_000) {
        compose
            .onAllNodes(hasText("Failed to create shop", substring = true), useUnmergedTree = true)
            .fetchSemanticsNodes()
            .isNotEmpty()
      }
      compose
          .onAllNodes(hasText("Failed to create shop", substring = true), useUnmergedTree = true)
          .assertCountEquals(1)
    }

    // 4) Optional fields don't gate
    checkpoint("Optional fields don't gate") {
      compose.runOnUiThread { stage.intValue = 4 }
      compose.waitForIdle()
      ensureSectionExpanded(CreateShopScreenTestTags.SECTION_REQUIRED)
      val hasPhone =
          compose.onTags(CreateShopScreenTestTags.FIELD_PHONE).fetchSemanticsNodes().isNotEmpty()
      val hasLink =
          compose.onTags(CreateShopScreenTestTags.FIELD_LINK).fetchSemanticsNodes().isNotEmpty()
      assumeTrue(
          "Phone or Link field missing in screen; skipping optional fields test.",
          hasPhone && hasLink)
      inputIn(CreateShopScreenTestTags.FIELD_PHONE).performTextInput("+41 79 555 55 55")
      inputIn(CreateShopScreenTestTags.FIELD_LINK).performTextInput("https://example.com")
      compose.onTag(ShopComponentsTestTags.ACTION_CREATE).assertIsNotEnabled()
      fillRequiredFields(viewModel)
      compose.onTag(ShopComponentsTestTags.ACTION_CREATE).assertIsNotEnabled()
      setAnyOpeningHoursViaDialog()
      compose.onTag(ShopComponentsTestTags.ACTION_CREATE).assertIsEnabled()
    }

    // 5) Discard
    checkpoint("Discard") {
      compose.runOnUiThread { stage.intValue = 5 }
      compose.waitForIdle()
      fillRequiredFields(viewModel)
      setAnyOpeningHoursViaDialog()
      compose.onTag(ShopComponentsTestTags.ACTION_DISCARD).performClick()
      assertEquals(true, backCalled)
      // Cleared
      ensureSectionExpanded(CreateShopScreenTestTags.SECTION_REQUIRED)
      compose
          .onAllNodes(
              hasTestTag(ShopComponentsTestTags.LABELED_FIELD_INPUT) and
                  hasAnyAncestor(
                      hasTestTag(
                          CreateShopScreenTestTags.SECTION_REQUIRED +
                              CreateShopScreenTestTags.SECTION_CONTENT_SUFFIX)),
              useUnmergedTree = true)
          .apply {
            this[0].assert(hasText(""))
            this[1].assert(hasText(""))
          }
      compose.onTag(ShopComponentsTestTags.ACTION_CREATE).assertIsNotEnabled()
    }
<<<<<<< HEAD
  }

  /**
   * Single-composition flow covering all "Games" behaviors:
   * - add via dialog
   * - scroll inner grid
   * - delete removes and shows empty
   * - delete updates stock payload sent to onCreate
   * - dialog hides already-added + save disabled until pick
   * - delete then re-add
   */
  @Ignore
  @Test
  fun addShop_gamesFlows_singleComposition() {
    lateinit var stage: MutableIntState

    // Shared fixtures
    val g1 = Game("g1", "Catan", "Trade routes", "", 3, 4, null, 60, null, emptyList())
    val g2 = Game("g2", "Azul", "Tiles", "", 2, 4, null, 30, null, emptyList())
    val suggestions = listOf(g1, g2)

    val many =
        (1..20).map { idx ->
          val g = Game("g$idx", "Game $idx", "", "", 2, 4, null, 30, null, emptyList())
          g to 1
        }

    var capturedStock: List<Pair<Game, Int>>? = null

    // Fake game repository that returns our test data
    val fakeGameRepo =
        object : com.github.meeplemeet.model.shared.game.GameRepository {
          override suspend fun getGameById(gameID: String) = suggestions.first { it.uid == gameID }

          override suspend fun getGamesById(vararg gameIDs: String): List<Game> = suggestions

          override suspend fun searchGamesByNameContains(
              query: String,
              maxResults: Int,
              ignoreCase: Boolean
          ) = if (query.isNotEmpty()) suggestions else emptyList()
        }

    compose.setContent {
      AppTheme {
        val s = remember { mutableIntStateOf(0) }
        stage = s
        val viewModel = CreateShopViewModel(gameRepository = fakeGameRepo)
        val locationUi by viewModel.locationUIState.collectAsState()
        val gameUi by viewModel.gameUIState.collectAsState()

        when (s.intValue) {
          // 0: Add one via dialog (starts empty)
          0 ->
              AddShopContent(
                  onBack = {},
                  onCreated = {},
                  onCreate = { _, _, _, _, _ -> "" },
                  gameQuery = gameUi.gameQuery,
                  gameSuggestions = gameUi.gameSuggestions,
                  isSearching = false,
                  onSetGameQuery = { q -> viewModel.setGameQuery(q) },
                  onSetGame = { g -> viewModel.setGame(g) },
                  initialStock = emptyList(),
                  viewModel = viewModel,
                  owner = owner,
                  gameUi = gameUi,
                  locationUi = locationUi)

          // 1: Scroll inner grid with many items
          1 ->
              AddShopContent(
                  onBack = {},
                  onCreated = {},
                  onCreate = { _, _, _, _, _ -> "" },
                  gameQuery = gameUi.gameQuery,
                  gameSuggestions = gameUi.gameSuggestions,
                  isSearching = false,
                  onSetGameQuery = { q -> viewModel.setGameQuery(q) },
                  onSetGame = { g -> viewModel.setGame(g) },
                  initialStock = many,
                  viewModel = viewModel,
                  owner = owner,
                  gameUi = gameUi,
                  locationUi = locationUi)

          // 2: Delete removes and shows empty
          2 ->
              AddShopContent(
                  onBack = {},
                  onCreated = {},
                  onCreate = { _, _, _, _, _ -> "" },
                  gameQuery = gameUi.gameQuery,
                  gameSuggestions = gameUi.gameSuggestions,
                  isSearching = false,
                  onSetGameQuery = { q -> viewModel.setGameQuery(q) },
                  onSetGame = { g -> viewModel.setGame(g) },
                  initialStock = listOf(g1 to 2, g2 to 1),
                  viewModel = viewModel,
                  owner = owner,
                  gameUi = gameUi,
                  locationUi = locationUi)

          // 3: Delete updates stock payload on create
          3 ->
              AddShopContent(
                  onBack = {},
                  onCreated = {},
                  onCreate = { _, _, _, _, stock ->
                    capturedStock = stock
                    ""
                  },
                  gameQuery = gameUi.gameQuery,
                  gameSuggestions = gameUi.gameSuggestions,
                  isSearching = false,
                  onSetGameQuery = { q -> viewModel.setGameQuery(q) },
                  onSetGame = { g -> viewModel.setGame(g) },
                  initialStock = listOf(g1 to 2, g2 to 1),
                  viewModel = viewModel,
                  owner = owner,
                  gameUi = gameUi,
                  locationUi = locationUi)
=======
>>>>>>> 99594097

    checkpoint("createShopScreen renders topbar and list") {
      // Note: This checkpoint has been removed to maintain single setContent requirement.
      // The topbar and list are already verified in the earlier stages of this test
      // (stages 0, 1, etc.) which all use the same composition.
    }
  }
  /* ─────────────────────────────── SMOKE ─────────────────────────────────── */
}<|MERGE_RESOLUTION|>--- conflicted
+++ resolved
@@ -439,131 +439,6 @@
           }
       compose.onTag(ShopComponentsTestTags.ACTION_CREATE).assertIsNotEnabled()
     }
-<<<<<<< HEAD
-  }
-
-  /**
-   * Single-composition flow covering all "Games" behaviors:
-   * - add via dialog
-   * - scroll inner grid
-   * - delete removes and shows empty
-   * - delete updates stock payload sent to onCreate
-   * - dialog hides already-added + save disabled until pick
-   * - delete then re-add
-   */
-  @Ignore
-  @Test
-  fun addShop_gamesFlows_singleComposition() {
-    lateinit var stage: MutableIntState
-
-    // Shared fixtures
-    val g1 = Game("g1", "Catan", "Trade routes", "", 3, 4, null, 60, null, emptyList())
-    val g2 = Game("g2", "Azul", "Tiles", "", 2, 4, null, 30, null, emptyList())
-    val suggestions = listOf(g1, g2)
-
-    val many =
-        (1..20).map { idx ->
-          val g = Game("g$idx", "Game $idx", "", "", 2, 4, null, 30, null, emptyList())
-          g to 1
-        }
-
-    var capturedStock: List<Pair<Game, Int>>? = null
-
-    // Fake game repository that returns our test data
-    val fakeGameRepo =
-        object : com.github.meeplemeet.model.shared.game.GameRepository {
-          override suspend fun getGameById(gameID: String) = suggestions.first { it.uid == gameID }
-
-          override suspend fun getGamesById(vararg gameIDs: String): List<Game> = suggestions
-
-          override suspend fun searchGamesByNameContains(
-              query: String,
-              maxResults: Int,
-              ignoreCase: Boolean
-          ) = if (query.isNotEmpty()) suggestions else emptyList()
-        }
-
-    compose.setContent {
-      AppTheme {
-        val s = remember { mutableIntStateOf(0) }
-        stage = s
-        val viewModel = CreateShopViewModel(gameRepository = fakeGameRepo)
-        val locationUi by viewModel.locationUIState.collectAsState()
-        val gameUi by viewModel.gameUIState.collectAsState()
-
-        when (s.intValue) {
-          // 0: Add one via dialog (starts empty)
-          0 ->
-              AddShopContent(
-                  onBack = {},
-                  onCreated = {},
-                  onCreate = { _, _, _, _, _ -> "" },
-                  gameQuery = gameUi.gameQuery,
-                  gameSuggestions = gameUi.gameSuggestions,
-                  isSearching = false,
-                  onSetGameQuery = { q -> viewModel.setGameQuery(q) },
-                  onSetGame = { g -> viewModel.setGame(g) },
-                  initialStock = emptyList(),
-                  viewModel = viewModel,
-                  owner = owner,
-                  gameUi = gameUi,
-                  locationUi = locationUi)
-
-          // 1: Scroll inner grid with many items
-          1 ->
-              AddShopContent(
-                  onBack = {},
-                  onCreated = {},
-                  onCreate = { _, _, _, _, _ -> "" },
-                  gameQuery = gameUi.gameQuery,
-                  gameSuggestions = gameUi.gameSuggestions,
-                  isSearching = false,
-                  onSetGameQuery = { q -> viewModel.setGameQuery(q) },
-                  onSetGame = { g -> viewModel.setGame(g) },
-                  initialStock = many,
-                  viewModel = viewModel,
-                  owner = owner,
-                  gameUi = gameUi,
-                  locationUi = locationUi)
-
-          // 2: Delete removes and shows empty
-          2 ->
-              AddShopContent(
-                  onBack = {},
-                  onCreated = {},
-                  onCreate = { _, _, _, _, _ -> "" },
-                  gameQuery = gameUi.gameQuery,
-                  gameSuggestions = gameUi.gameSuggestions,
-                  isSearching = false,
-                  onSetGameQuery = { q -> viewModel.setGameQuery(q) },
-                  onSetGame = { g -> viewModel.setGame(g) },
-                  initialStock = listOf(g1 to 2, g2 to 1),
-                  viewModel = viewModel,
-                  owner = owner,
-                  gameUi = gameUi,
-                  locationUi = locationUi)
-
-          // 3: Delete updates stock payload on create
-          3 ->
-              AddShopContent(
-                  onBack = {},
-                  onCreated = {},
-                  onCreate = { _, _, _, _, stock ->
-                    capturedStock = stock
-                    ""
-                  },
-                  gameQuery = gameUi.gameQuery,
-                  gameSuggestions = gameUi.gameSuggestions,
-                  isSearching = false,
-                  onSetGameQuery = { q -> viewModel.setGameQuery(q) },
-                  onSetGame = { g -> viewModel.setGame(g) },
-                  initialStock = listOf(g1 to 2, g2 to 1),
-                  viewModel = viewModel,
-                  owner = owner,
-                  gameUi = gameUi,
-                  locationUi = locationUi)
-=======
->>>>>>> 99594097
 
     checkpoint("createShopScreen renders topbar and list") {
       // Note: This checkpoint has been removed to maintain single setContent requirement.
