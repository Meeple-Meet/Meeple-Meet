package com.github.meeplemeet.ui

import androidx.compose.runtime.collectAsState
import androidx.compose.runtime.getValue
import androidx.compose.runtime.mutableStateOf
import androidx.compose.ui.semantics.SemanticsProperties
import androidx.compose.ui.test.*
import androidx.compose.ui.test.junit4.ComposeTestRule
import androidx.compose.ui.test.junit4.createComposeRule
import androidx.test.ext.junit.runners.AndroidJUnit4
import com.github.meeplemeet.model.account.Account
import com.github.meeplemeet.model.account.AccountNoUid
import com.github.meeplemeet.model.account.ProfileScreenViewModel
import com.github.meeplemeet.ui.account.DeleteAccSectionTestTags
import com.github.meeplemeet.ui.account.MainTab
import com.github.meeplemeet.ui.account.MainTabTestTags
import com.github.meeplemeet.ui.account.NotificationsSectionTestTags
import com.github.meeplemeet.ui.account.PreferencesSectionTestTags
import com.github.meeplemeet.ui.account.PrivateInfoTestTags
import com.github.meeplemeet.ui.account.ProfileNavigationTestTags
import com.github.meeplemeet.ui.account.PublicInfoTestTags
import com.github.meeplemeet.ui.theme.AppTheme
import com.github.meeplemeet.utils.Checkpoint
import com.github.meeplemeet.utils.FirestoreTests
import kotlinx.coroutines.runBlocking
import kotlinx.coroutines.tasks.await
import org.junit.Assert.assertFalse
import org.junit.Before
import org.junit.Rule
import org.junit.Test
import org.junit.runner.RunWith

@RunWith(AndroidJUnit4::class)
class MainTabComposableTest : FirestoreTests() {

  @get:Rule val compose = createComposeRule()
  @get:Rule val ck = Checkpoint.Rule()

  private fun checkpoint(name: String, block: () -> Unit) = ck.ck(name, block)

  private lateinit var profileVM: ProfileScreenViewModel
  private lateinit var user: Account
  private lateinit var otherUser: Account

  @Before
  fun setup() {
    runBlocking {
      profileVM = ProfileScreenViewModel()

      val uid1 = "test_user_1"
      val uid2 = "test_user_2"

      val payload1 =
          AccountNoUid(
              handle = "@tester",
              name = "testUser",
              email = "tester@example.com",
              photoUrl = null,
              description = null,
              shopOwner = false,
              spaceRenter = false)

      val payload2 =
          AccountNoUid(
              handle = "@number_1",
              name = "Existing User",
              email = "number1@example.com",
              photoUrl = null,
              description = null,
              shopOwner = false,
              spaceRenter = false)

      db.collection("accounts").document(uid1).set(payload1).await()

      db.collection("accounts").document(uid2).set(payload2).await()

      user = accountRepository.getAccount(uid1)
      otherUser = accountRepository.getAccount(uid2)
    }
  }

  // -------------------------------------------------------------------------
  // Helpers
  // -------------------------------------------------------------------------

  /** Shorthand for getting a single node by tag. */
  private fun ComposeTestRule.onTag(tag: String) = onNodeWithTag(tag, useUnmergedTree = true)

  /** Shorthand for getting multiple nodes by tag. */
  private fun ComposeTestRule.onTags(tag: String) = onAllNodesWithTag(tag, useUnmergedTree = true)

  /** Scroll to a tag inside scrollable containers. */
  private fun scrollToTag(tag: String) {
    try {
      compose.onTag(PublicInfoTestTags.PUBLIC_INFO).performScrollToNode(hasTestTag(tag))
      compose.waitForIdle()
    } catch (_: AssertionError) {
      // node might already be visible or not in PUBLIC_INFO; try scrolling the main content
      try {
        compose.onTag(MainTabTestTags.CONTENT_SCROLL).performScrollToNode(hasTestTag(tag))
        compose.waitForIdle()
      } catch (_: AssertionError) {
        // node might be visible; ignore
      }
    }
  }

  /** Clears and types text into an input field. */
  private fun inputText(tag: String, value: String) {
    compose.onTag(tag).performTextClearance()
    compose.onTag(tag).performTextInput(value)
    compose.waitForIdle()
  }

  /** Returns the given account state as a mutable Compose state holder. */
  private fun mutableAccount(account: Account) = mutableStateOf(account)

  // -------------------------------------------------------------------------
  // Element Helpers (one per testTag)
  // -------------------------------------------------------------------------

  // =======================
  // PUBLIC INFO ROOT
  // =======================
  private fun ComposeTestRule.publicInfoRoot() = onTag(PublicInfoTestTags.PUBLIC_INFO)

  // =======================
  // AVATAR SECTION
  // =======================
  private fun ComposeTestRule.avatarContainer() = onTag(PublicInfoTestTags.AVATAR_CONTAINER)

  private fun ComposeTestRule.avatarPlaceholder() = onTag(PublicInfoTestTags.AVATAR_PLACEHOLDER)

  private fun ComposeTestRule.avatarEditIcon() = onTag(PublicInfoTestTags.AVATAR_EDIT_ICON)

  private fun ComposeTestRule.avatarChooserDialog() =
      onTag(PublicInfoTestTags.AVATAR_CHOOSER_DIALOG)

  private fun ComposeTestRule.avatarChooserCamera() =
      onTag(PublicInfoTestTags.AVATAR_CHOOSER_CAMERA)

  private fun ComposeTestRule.avatarChooserGallery() =
      onTag(PublicInfoTestTags.AVATAR_CHOOSER_GALLERY)

  private fun ComposeTestRule.avatarChooserRemove() =
      onTag(PublicInfoTestTags.AVATAR_CHOOSER_REMOVE)

  private fun ComposeTestRule.avatarChooserCancel() =
      onTag(PublicInfoTestTags.AVATAR_CHOOSER_CANCEL)

  // =======================
  // PUBLIC INFO ACTIONS
  // =======================
  private fun ComposeTestRule.actionFriends() = onTag(PublicInfoTestTags.ACTION_FRIENDS)

  private fun ComposeTestRule.actionNotifications() = onTag(PublicInfoTestTags.ACTION_NOTIFICATIONS)

  private fun ComposeTestRule.actionLogout() = onTag(PublicInfoTestTags.ACTION_LOGOUT)

  // =======================
  // PUBLIC INFO INPUTS
  // =======================
  private fun ComposeTestRule.usernameField() = onTag(PublicInfoTestTags.INPUT_USERNAME)

  private fun ComposeTestRule.usernameError() = onTag(PublicInfoTestTags.ERROR_USERNAME)

  private fun ComposeTestRule.handleField() = onTag(PublicInfoTestTags.INPUT_HANDLE)

  private fun ComposeTestRule.handleError() = onTag(PublicInfoTestTags.ERROR_HANDLE)

  private fun ComposeTestRule.descriptionField() = onTag(PublicInfoTestTags.INPUT_DESCRIPTION)

  // Preferences section
  private fun ComposeTestRule.preferencesTitle() =
      onTag(PreferencesSectionTestTags.PREFERENCES_SECTION_TITLE)

  private fun ComposeTestRule.radioLight() = onTag(PreferencesSectionTestTags.RADIO_LIGHT)

  private fun ComposeTestRule.radioDark() = onTag(PreferencesSectionTestTags.RADIO_DARK)

  private fun ComposeTestRule.radioSystem() = onTag(PreferencesSectionTestTags.RADIO_SYSTEM)

  // =======================
  // EMAIL SECTION
  // =======================
  private fun ComposeTestRule.emailNotVerifiedLabel() =
      onTag(PrivateInfoTestTags.EMAIL_NOT_VERIFIED_LABEL)

  private fun ComposeTestRule.emailErrorLabel() = onTag(PrivateInfoTestTags.EMAIL_ERROR_LABEL)

  private fun ComposeTestRule.emailSendButton() = onTag(PrivateInfoTestTags.EMAIL_SEND_BUTTON)

  private fun ComposeTestRule.emailToast() = onTag(PrivateInfoTestTags.EMAIL_TOAST)

  // =======================
  // ROLES SECTION
  // =======================
  private fun ComposeTestRule.rolesTitle() = onTag(PrivateInfoTestTags.COLLAPSABLE)

  private fun ComposeTestRule.roleShopCheckbox() = onTag(PrivateInfoTestTags.ROLE_SHOP_CHECKBOX)

  private fun ComposeTestRule.roleSpaceCheckbox() = onTag(PrivateInfoTestTags.ROLE_SPACE_CHECKBOX)

  // =======================
  // ROLE REMOVAL DIALOG
  // =======================
  private fun ComposeTestRule.roleDialog() = onTag(PrivateInfoTestTags.ROLE_DIALOG)

  private fun ComposeTestRule.roleDialogConfirm() = onTag(PrivateInfoTestTags.ROLE_DIALOG_CONFIRM)

  private fun ComposeTestRule.roleDialogCancel() = onTag(PrivateInfoTestTags.ROLE_DIALOG_CANCEL)

  private fun ComposeTestRule.rolesDialogText() = onTag(PrivateInfoTestTags.ROLE_DIALOG_TEXT)

  // NOTIFICATION SECTION
  private fun ComposeTestRule.notifRadioNone() = onTag(NotificationsSectionTestTags.RADIO_NONE)

  private fun ComposeTestRule.notifTitle() =
      onTag(NotificationsSectionTestTags.NOTIFICATION_SECTION_TITLE)

  private fun ComposeTestRule.notifRadioEvery() = onTag(NotificationsSectionTestTags.RADIO_EVERYONE)

  private fun ComposeTestRule.notifRadioFriends() =
      onTag(NotificationsSectionTestTags.RADIO_FRIENDS)

  // DELETE ACCOUNT

  private fun ComposeTestRule.delAccountBtn() = onTag(DeleteAccSectionTestTags.BUTTON)

  private fun ComposeTestRule.delAccountPopup() = onTag(DeleteAccSectionTestTags.POPUP)

  private fun ComposeTestRule.delAccountPopupConfirm() = onTag(DeleteAccSectionTestTags.CONFIRM)

  private fun ComposeTestRule.delAccountPopupCancel() = onTag(DeleteAccSectionTestTags.CANCEL)

  private fun ComposeTestRule.delAccountPasswordInput() =
      onTag(DeleteAccSectionTestTags.PASSWORD_INPUT)

  private fun ComposeTestRule.delAccountErrorText() = onTag(DeleteAccSectionTestTags.ERROR_TEXT)

  // =======================
  // NAVIGATION HELPERS
  // =======================
  private fun ComposeTestRule.settingsRowPreferences() =
      onTag(ProfileNavigationTestTags.SETTINGS_ROW_PREFERENCES)

  private fun ComposeTestRule.settingsRowNotifications() =
      onTag(ProfileNavigationTestTags.SETTINGS_ROW_NOTIFICATIONS)

  private fun ComposeTestRule.settingsRowBusinesses() =
      onTag(ProfileNavigationTestTags.SETTINGS_ROW_BUSINESSES)

  private fun ComposeTestRule.settingsRowEmail() =
      onTag(ProfileNavigationTestTags.SETTINGS_ROW_EMAIL)

  private fun ComposeTestRule.subPageBackButton() =
      onTag(ProfileNavigationTestTags.SUB_PAGE_BACK_BUTTON)

  /** Waits until a child of the node with [parentTag] is selected. */
  private fun ComposeTestRule.waitUntilChildIsSelected(
      parentTag: String,
      timeoutMillis: Long = 5000
  ) {
    waitUntil(timeoutMillis) {
      try {
        onNodeWithTag(parentTag).onChildren().filter(isSelectable()).fetchSemanticsNodes().any {
          it.config.getOrElse(SemanticsProperties.Selected) { false }
        }
      } catch (e: Exception) {
        false
      }
    }
  }

  @Test
  fun main_tab_full_user_flow() {
    var friendsClicked = false
    var notifClicked = false
    var logoutClicked = false
    var delClicked = false

    compose.setContent {
      val accountState by accountRepository.listenAccount(user.uid).collectAsState(initial = user)
      AppTheme {
        MainTab(
            viewModel = profileVM,
            account = accountState,
            onFriendsClick = { friendsClicked = true },
            onNotificationClick = { notifClicked = true },
            onDelete = { delClicked = true },
            onSignOutOrDel = { logoutClicked = true })
      }
    }

    // ---------------------------------------------------------------------
    checkpoint("screen_renders_and_prefills") {
      compose.publicInfoRoot().assertExists()

      // Avatar present (placeholder initially)
      compose.avatarPlaceholder().assertExists()

      // Inputs prefilled
      compose.usernameField().assertTextEquals("testUser")
      compose.handleField().assertTextEquals("@tester")
      compose.descriptionField().assertTextEquals("")
      compose.waitForIdle()
    }

    // ---------------------------------------------------------------------
    checkpoint("avatar_shows_chooser_and_handles_cancel") {
      scrollToTag(PublicInfoTestTags.AVATAR_CONTAINER)
      compose.avatarContainer().performClick()
      compose.avatarEditIcon().assertExists()

      compose.avatarChooserDialog().assertExists()

      compose.avatarChooserCamera().assertExists()
      compose.avatarChooserGallery().assertExists()
      compose.avatarChooserRemove().assertExists().performClick()
      compose.avatarChooserCancel().assertExists().performClick()
      compose.avatarChooserDialog().assertDoesNotExist()
      compose.waitForIdle()
    }

    checkpoint("button_callbacks_are_handled") {
      compose.actionFriends().assertExists().performClick()
      assert(friendsClicked)
      compose.actionNotifications().assertExists().performClick()
      assert(notifClicked)
      compose.actionLogout().assertExists().performClick()
      assert(logoutClicked)
      compose.waitForIdle()
    }

    // ---------------------------------------------------------------------
    checkpoint("username_blank_shows_error_and_can_be_fixed") {
      scrollToTag(PublicInfoTestTags.INPUT_USERNAME)

      // Clear username
      inputText(PublicInfoTestTags.INPUT_USERNAME, "")
      compose.usernameError().assertExists()

      // Fix the username
      inputText(PublicInfoTestTags.INPUT_USERNAME, "NewName")
      compose.usernameError().assertDoesNotExist()
      compose.waitForIdle()
    }

    // ---------------------------------------------------------------------
    checkpoint("handle_conflict_shows_error_until_corrected") {
      scrollToTag(PublicInfoTestTags.INPUT_HANDLE)

      // The VM expects to detect conflicts. Make a value that will trigger one.
      inputText(PublicInfoTestTags.INPUT_HANDLE, "@number_1") // Assume taken
      compose.waitForIdle()

      // Expect handle error visible
      compose.handleError().assertExists("Handle is in use.")

      inputText(PublicInfoTestTags.INPUT_HANDLE, "invalidHandle&*&&(*&*") // Still taken
      compose.handleError().assertExists()

      // Fix it
      inputText(PublicInfoTestTags.INPUT_HANDLE, "validHandle")
      compose.handleError().assertDoesNotExist()

      inputText(PublicInfoTestTags.INPUT_HANDLE, "tester") // Original handle, should be OK
      compose.handleError().assertDoesNotExist()
      compose.waitForIdle()
    }

    // ---------------------------------------------------------------------
    checkpoint("description_updates_without_errors") {
      scrollToTag(PublicInfoTestTags.INPUT_DESCRIPTION)

      inputText(PublicInfoTestTags.INPUT_DESCRIPTION, "New description here")
      compose.descriptionField().assertTextEquals("New description here")
    }

    // ---------------------------------------------------------------------
    checkpoint("navigate_to_preferences_and_back") {
      scrollToTag(ProfileNavigationTestTags.SETTINGS_ROW_PREFERENCES)
      compose.settingsRowPreferences().assertExists().performClick()
      compose.waitForIdle()

      compose.preferencesTitle().assertExists()
      compose.radioLight().assertExists().performClick()
      compose.waitUntilChildIsSelected(PreferencesSectionTestTags.RADIO_LIGHT)
      compose
          .radioLight()
          .onChildren()
          .filterToOne(hasClickAction() or hasSetTextAction())
          .assertIsSelected()

      compose.waitForIdle()

      compose.radioDark().assertExists().performClick()
      compose.waitUntilChildIsSelected(PreferencesSectionTestTags.RADIO_DARK)

      compose
          .radioDark()
          .onChildren()
          .filterToOne(hasClickAction() or hasSetTextAction())
          .assertIsSelected()

      compose.radioSystem().assertExists().performClick()
      compose.waitUntilChildIsSelected(PreferencesSectionTestTags.RADIO_SYSTEM)
      compose
          .radioSystem()
          .onChildren()
          .filterToOne(hasClickAction() or hasSetTextAction())
          .assertIsSelected()
      compose.waitForIdle()

      // navigate back to main page
      compose.subPageBackButton().performClick()
      compose.waitForIdle()
      compose.publicInfoRoot().assertExists()
      compose.publicInfoRoot().assertExists()
    }

    // ---------------------------------------------------------------------

    checkpoint("navigate_to_notifications_and_verify") {
      scrollToTag(ProfileNavigationTestTags.SETTINGS_ROW_NOTIFICATIONS)
      compose.settingsRowNotifications().assertExists().performClick()
      compose.waitForIdle()

      compose.notifTitle().assertExists()
      compose.notifRadioEvery().assertExists().performClick()
      compose.waitUntilChildIsSelected(NotificationsSectionTestTags.RADIO_EVERYONE)
      compose
          .notifRadioEvery()
          .onChildren()
          .filterToOne(hasClickAction() or hasSetTextAction())
          .assertIsSelected()

      compose.waitForIdle()

      compose.notifRadioFriends().assertExists().performClick()
      compose.waitUntilChildIsSelected(NotificationsSectionTestTags.RADIO_FRIENDS)

      compose
          .notifRadioFriends()
          .onChildren()
          .filterToOne(hasClickAction() or hasSetTextAction())
          .assertIsSelected()

      compose.notifRadioNone().assertExists().performClick()
      compose.waitUntilChildIsSelected(NotificationsSectionTestTags.RADIO_NONE)
      compose
          .notifRadioNone()
          .onChildren()
          .filterToOne(hasClickAction() or hasSetTextAction())
          .assertIsSelected()
      compose.waitForIdle()

      compose.subPageBackButton().performClick()
      compose.waitForIdle()
      compose.publicInfoRoot().assertExists()
      compose.waitForIdle()
    }

    // TODO: Re-enable these tests after fixing rendering issue
    // ---------------------------------------------------------------------
    if (false)
        checkpoint("navigate_to_businesses_and_verify") {
          scrollToTag(ProfileNavigationTestTags.SETTINGS_ROW_BUSINESSES)
          compose.settingsRowBusinesses().assertExists()
          compose.settingsRowBusinesses().performClick()
          compose.waitForIdle()

          compose.rolesTitle().assertExists()

          // Toggle on for the first time == no dialog
          compose.roleSpaceCheckbox().assertExists().performClick()
          compose.roleDialog().assertDoesNotExist()

          // Toggle Off == dialog
          compose.roleSpaceCheckbox().assertExists().performClick()
          compose.roleDialog().assertExists()
          compose.rolesDialogText().assertExists().assertTextContains("spaces", substring = true)

          // Cancel
          compose.roleDialogCancel().performClick()
          compose.roleDialog().assertDoesNotExist()

          // Toggle OFF again → confirm
          compose.roleSpaceCheckbox().performClick()
          compose.roleDialog().assertExists()

          compose.roleDialogConfirm().performClick()
          compose.roleDialog().assertDoesNotExist()
          compose.waitForIdle()

          // Now add the shop owner role and leave the subscaffold. Check that UI is updated right
          // with
          // regards to these changes
          compose.roleShopCheckbox().performClick()
          compose.roleDialog().assertDoesNotExist()

          compose.subPageBackButton().performClick()
          compose.waitForIdle()
          compose.publicInfoRoot().assertExists()

          compose.settingsRowBusinesses().performClick()
          compose.waitForIdle()
          compose.rolesTitle().assertExists().performClick()
          compose.roleShopCheckbox().assertExists() // UI updated correctly

          compose.subPageBackButton().performClick()
          compose.waitForIdle()
        }

    // ---------------------------------------------------------------------
    if (false)
        checkpoint("navigate_to_email_and_verify") {
          scrollToTag(ProfileNavigationTestTags.SETTINGS_ROW_EMAIL)
          compose.settingsRowEmail().assertExists().performClick()
          compose.waitForIdle()

          compose.emailNotVerifiedLabel().assertExists()
          inputText(PrivateInfoTestTags.EMAIL_INPUT, "badlyformattedmail")
          compose.emailErrorLabel().assertExists().assertTextEquals("Invalid Email Format")

          inputText(PrivateInfoTestTags.EMAIL_INPUT, "newmail@example.com")
          compose.emailSendButton().performClick()

          compose.emailToast().assertExists()

<<<<<<< HEAD
    checkpoint("Delete button user flow") {
      delClicked = false
      scrollToTag(DeleteAccSectionTestTags.BUTTON)

      // Open delete dialog
      compose.delAccountBtn().assertExists().performClick()
      compose.delAccountPopup().assertExists()

      // Check initial state: password input empty, confirm disabled
      compose.delAccountPopupConfirm().assertExists()
      compose.delAccountPopupConfirm().assertIsNotEnabled()

      // Enter password
      inputText(DeleteAccSectionTestTags.PASSWORD_INPUT, "testpassword")
      compose.waitForIdle()

      // Confirm should be enabled now
      compose.delAccountPopupConfirm().assertIsEnabled()

      // Click confirm — note: this launches reauthentication in the ViewModel, so the dialog
      // does not necessarily close immediately. We check that the confirm action was triggered
      // (by ensuring the dialog is still present while the async flow runs) and that the
      // delete callback has not yet been invoked synchronously.
      compose.delAccountPopupConfirm().performClick()
      compose.waitForIdle()
      // Dialog should still be visible while reauth occurs (app keeps it open on failure)
      compose.delAccountPopup().assertExists()
      assertFalse(delClicked)
    }

    checkpoint("Delete dialog cancel flow") {
      scrollToTag(DeleteAccSectionTestTags.BUTTON)

      // Open delete dialog
      compose.delAccountBtn().performClick()
      compose.delAccountPopup().assertExists()

      // Cancel
      compose.delAccountPopupCancel().performClick()
      compose.delAccountPopup().assertDoesNotExist()
      assertFalse(delClicked)
    }

    checkpoint("Delete dialog password validation") {
      delClicked = false
      scrollToTag(DeleteAccSectionTestTags.BUTTON)

      // Open delete dialog
      compose.delAccountBtn().performClick()
      compose.delAccountPopup().assertExists()

      // Confirm should be disabled with empty password
      compose.delAccountPopupConfirm().assertIsNotEnabled()

      // Try to click confirm without password - should have no effect
      compose.delAccountPopupConfirm().performClick()
      compose.waitForIdle()
      assertFalse(delClicked)

      // Enter password
      inputText(DeleteAccSectionTestTags.PASSWORD_INPUT, "password")
      compose.waitForIdle()
      compose.delAccountPopupConfirm().assertIsEnabled()

      // Click confirm — does not synchronously call onDelete (reauth happens first)
      compose.delAccountPopupConfirm().performClick()
      compose.waitForIdle()
      assertFalse(delClicked)
    }
=======
          compose.subPageBackButton().performClick()
          compose.waitForIdle()
          compose.publicInfoRoot().assertExists()
        }

    if (false)
        checkpoint("Delete button user flow") {
          scrollToTag(DeleteAccSectionTestTags.BUTTON)

          compose.delAccountBtn().assertExists().performClick()
          compose.delAccountPopup().assertExists()
          compose.delAccountPopupCancel().assertExists().performClick()
          compose.delAccountPopup().assertDoesNotExist()
          compose.delAccountBtn().performClick()
          compose.delAccountPopupConfirm().assertExists().performClick()
          assert(delClicked)
          compose.waitForIdle()
        }
>>>>>>> 5c2ae4bf
  }
}<|MERGE_RESOLUTION|>--- conflicted
+++ resolved
@@ -528,77 +528,6 @@
 
           compose.emailToast().assertExists()
 
-<<<<<<< HEAD
-    checkpoint("Delete button user flow") {
-      delClicked = false
-      scrollToTag(DeleteAccSectionTestTags.BUTTON)
-
-      // Open delete dialog
-      compose.delAccountBtn().assertExists().performClick()
-      compose.delAccountPopup().assertExists()
-
-      // Check initial state: password input empty, confirm disabled
-      compose.delAccountPopupConfirm().assertExists()
-      compose.delAccountPopupConfirm().assertIsNotEnabled()
-
-      // Enter password
-      inputText(DeleteAccSectionTestTags.PASSWORD_INPUT, "testpassword")
-      compose.waitForIdle()
-
-      // Confirm should be enabled now
-      compose.delAccountPopupConfirm().assertIsEnabled()
-
-      // Click confirm — note: this launches reauthentication in the ViewModel, so the dialog
-      // does not necessarily close immediately. We check that the confirm action was triggered
-      // (by ensuring the dialog is still present while the async flow runs) and that the
-      // delete callback has not yet been invoked synchronously.
-      compose.delAccountPopupConfirm().performClick()
-      compose.waitForIdle()
-      // Dialog should still be visible while reauth occurs (app keeps it open on failure)
-      compose.delAccountPopup().assertExists()
-      assertFalse(delClicked)
-    }
-
-    checkpoint("Delete dialog cancel flow") {
-      scrollToTag(DeleteAccSectionTestTags.BUTTON)
-
-      // Open delete dialog
-      compose.delAccountBtn().performClick()
-      compose.delAccountPopup().assertExists()
-
-      // Cancel
-      compose.delAccountPopupCancel().performClick()
-      compose.delAccountPopup().assertDoesNotExist()
-      assertFalse(delClicked)
-    }
-
-    checkpoint("Delete dialog password validation") {
-      delClicked = false
-      scrollToTag(DeleteAccSectionTestTags.BUTTON)
-
-      // Open delete dialog
-      compose.delAccountBtn().performClick()
-      compose.delAccountPopup().assertExists()
-
-      // Confirm should be disabled with empty password
-      compose.delAccountPopupConfirm().assertIsNotEnabled()
-
-      // Try to click confirm without password - should have no effect
-      compose.delAccountPopupConfirm().performClick()
-      compose.waitForIdle()
-      assertFalse(delClicked)
-
-      // Enter password
-      inputText(DeleteAccSectionTestTags.PASSWORD_INPUT, "password")
-      compose.waitForIdle()
-      compose.delAccountPopupConfirm().assertIsEnabled()
-
-      // Click confirm — does not synchronously call onDelete (reauth happens first)
-      compose.delAccountPopupConfirm().performClick()
-      compose.waitForIdle()
-      assertFalse(delClicked)
-    }
-=======
           compose.subPageBackButton().performClick()
           compose.waitForIdle()
           compose.publicInfoRoot().assertExists()
@@ -617,6 +546,5 @@
           assert(delClicked)
           compose.waitForIdle()
         }
->>>>>>> 5c2ae4bf
   }
 }