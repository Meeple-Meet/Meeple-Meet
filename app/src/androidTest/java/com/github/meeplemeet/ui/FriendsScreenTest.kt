// This file was done first by hand, corrected and improved using ChatGPT-5
// and finally completed by copilot. Comments were done by ChatGPT-5
package com.github.meeplemeet.ui

import androidx.compose.ui.semantics.SemanticsProperties
import androidx.compose.ui.semantics.getOrNull
import androidx.compose.ui.test.ExperimentalTestApi
import androidx.compose.ui.test.SemanticsMatcher
import androidx.compose.ui.test.assertCountEquals
import androidx.compose.ui.test.assertHasClickAction
import androidx.compose.ui.test.assertIsDisplayed
import androidx.compose.ui.test.hasTestTag
import androidx.compose.ui.test.junit4.createComposeRule
import androidx.compose.ui.test.onAllNodesWithTag
import androidx.compose.ui.test.onNodeWithTag
import androidx.compose.ui.test.performClick
import androidx.compose.ui.test.performTextInput
import com.github.meeplemeet.model.MainActivityViewModel
import com.github.meeplemeet.model.account.Account
import com.github.meeplemeet.model.account.FriendsScreenViewModel
import com.github.meeplemeet.model.account.RelationshipStatus
import com.github.meeplemeet.ui.account.FriendsManagementTestTags
import com.github.meeplemeet.ui.account.FriendsScreen
import com.github.meeplemeet.ui.navigation.NavigationActions
import com.github.meeplemeet.ui.theme.AppTheme
import com.github.meeplemeet.ui.theme.ThemeMode
import com.github.meeplemeet.utils.Checkpoint
import com.github.meeplemeet.utils.FirestoreTests
import io.mockk.mockk
import kotlinx.coroutines.runBlocking
import org.junit.Before
import org.junit.Rule
import org.junit.Test

class FriendsScreenTest : FirestoreTests() {

  @get:Rule val compose = createComposeRule()
  @get:Rule val ck = Checkpoint.Rule()

  private fun checkpoint(name: String, block: () -> Unit) = ck.ck(name, block)

  private lateinit var viewModel: FriendsScreenViewModel
  private lateinit var navViewModel: MainActivityViewModel

  private lateinit var currentUser: Account
  private lateinit var friend1: Account
  private lateinit var friend2: Account
  private lateinit var friend3: Account
  private lateinit var friend4: Account
  private lateinit var friend5: Account
  private lateinit var friend6: Account
  private lateinit var friend7: Account
  private lateinit var friend8: Account

  private lateinit var stranger: Account
  private lateinit var blockedUser: Account
  private lateinit var mockNavigation: NavigationActions

  @Before
  fun setup() {
    viewModel = FriendsScreenViewModel(accountRepository, handlesRepository)
<<<<<<< HEAD
    navViewModel = MainActivityViewModel(accountRepository)
=======
    navViewModel = NavigationViewModel(accountRepository)
    mockNavigation = mockk(relaxed = true)
>>>>>>> fb41ac5e

    runBlocking {
      val suffix = System.currentTimeMillis()

      currentUser =
          accountRepository.createAccount(
              userHandle = "meeple_host_$suffix",
              name = "Game Master",
              email = "host_$suffix@meeple.test",
              photoUrl = null)

      friend1 =
          accountRepository.createAccount(
              userHandle = "meeple_catan_$suffix",
              name = "Catan Carl",
              email = "catan_$suffix@meeple.test",
              photoUrl = null)

      friend2 =
          accountRepository.createAccount(
              userHandle = "meeple_ticket_$suffix",
              name = "Ticket Tina",
              email = "ticket_$suffix@meeple.test",
              photoUrl = null)

      friend3 =
          accountRepository.createAccount(
              userHandle = "meeple_pandemic_$suffix",
              name = "Pandemic Pam",
              email = "pandemic_$suffix@meeple.test",
              photoUrl = null)

      friend4 =
          accountRepository.createAccount(
              userHandle = "extra_azul_$suffix",
              name = "Azul Alex",
              email = "azul_$suffix@meeple.test",
              photoUrl = null)

      friend5 =
          accountRepository.createAccount(
              userHandle = "extra_wingspan_$suffix",
              name = "Wingspan Wendy",
              email = "wingspan_$suffix@meeple.test",
              photoUrl = null)

      friend6 =
          accountRepository.createAccount(
              userHandle = "extra_gloomhaven_$suffix",
              name = "Gloomhaven Greg",
              email = "gloomhaven_$suffix@meeple.test",
              photoUrl = null)

      friend7 =
          accountRepository.createAccount(
              userHandle = "extra_carcassonne_$suffix",
              name = "Carcassonne Chloe",
              email = "carcassonne_$suffix@meeple.test",
              photoUrl = null)

      friend8 =
          accountRepository.createAccount(
              userHandle = "extra_dixit_$suffix",
              name = "Dixit Dan",
              email = "dixit_$suffix@meeple.test",
              photoUrl = null)

      // Stranger that we block via search
      stranger =
          accountRepository.createAccount(
              userHandle = "meeple_spy_$suffix",
              name = "Spyfall Sam",
              email = "spy_$suffix@meeple.test",
              photoUrl = null)

      // Already-blocked user
      blockedUser =
          accountRepository.createAccount(
              userHandle = "meeple_blocked_$suffix",
              name = "Blocked Codenames",
              email = "blocked_$suffix@meeple.test",
              photoUrl = null)

      // Register handles so searchByHandle() can find them
      handlesRepository.createAccountHandle(currentUser.uid, currentUser.handle)
      handlesRepository.createAccountHandle(friend1.uid, friend1.handle)
      handlesRepository.createAccountHandle(friend2.uid, friend2.handle)
      handlesRepository.createAccountHandle(friend3.uid, friend3.handle)
      handlesRepository.createAccountHandle(friend4.uid, friend4.handle)
      handlesRepository.createAccountHandle(friend5.uid, friend5.handle)
      handlesRepository.createAccountHandle(friend6.uid, friend6.handle)
      handlesRepository.createAccountHandle(friend7.uid, friend7.handle)
      handlesRepository.createAccountHandle(friend8.uid, friend8.handle)
      handlesRepository.createAccountHandle(stranger.uid, stranger.handle)
      handlesRepository.createAccountHandle(blockedUser.uid, blockedUser.handle)

      // Make friend1..friend8 friends of currentUser
      suspend fun befriend(other: Account) {
        accountRepository.sendFriendRequest(currentUser, other.uid)
        accountRepository.acceptFriendRequest(other.uid, currentUser.uid)
      }

      befriend(friend1)
      befriend(friend2)
      befriend(friend3)
      befriend(friend4)
      befriend(friend5)
      befriend(friend6)
      befriend(friend7)
      befriend(friend8)

      // Block one user
      accountRepository.blockUser(currentUser.uid, blockedUser.uid)

      // Refresh all accounts from Firestore to get relationships maps populated
      currentUser = accountRepository.getAccount(currentUser.uid)
      friend1 = accountRepository.getAccount(friend1.uid)
      friend2 = accountRepository.getAccount(friend2.uid)
      friend3 = accountRepository.getAccount(friend3.uid)
      friend4 = accountRepository.getAccount(friend4.uid)
      friend5 = accountRepository.getAccount(friend5.uid)
      friend6 = accountRepository.getAccount(friend6.uid)
      friend7 = accountRepository.getAccount(friend7.uid)
      friend8 = accountRepository.getAccount(friend8.uid)
      stranger = accountRepository.getAccount(stranger.uid)
      blockedUser = accountRepository.getAccount(blockedUser.uid)
    }
  }

  // ────────────────────────────────────────────────────────────────────────────
  // TEST 1 – Smoke test: top bar, search bar, friends list & scrollbar
  // ────────────────────────────────────────────────────────────────────────────

  @OptIn(ExperimentalTestApi::class)
  @Test
  fun friendsScreen_smoke_showsTopBarSearchAndFriendList() {
    compose.setContent {
<<<<<<< HEAD
      AppTheme(themeMode = ThemeMode.DARK) {
        FriendsScreen(
            account = currentUser,
            viewModel = viewModel,
            onBack = {},
            unreadCount = currentUser.notifications.count { it -> !it.read },
        )
=======
      CompositionLocalProvider(LocalNavigationVM provides navViewModel) {
        AppTheme(themeMode = ThemeMode.DARK) {
          FriendsScreen(
              account = currentUser,
              viewModel = viewModel,
              verified = true,
              navigationActions = mockNavigation,
              onBack = {},
          )
        }
>>>>>>> fb41ac5e
      }
    }

    // Let the first composition settle
    compose.waitForIdle()

    // Sanity: screen root is there
    compose.waitUntilAtLeastOneExists(
        hasTestTag(FriendsManagementTestTags.SCREEN_ROOT),
        timeoutMillis = 5_000,
    )

    /* 1  Top bar presence ---------------------------------------------------- */
    checkpoint("Top bar is visible with back button") {
      compose
          .onNodeWithTag(FriendsManagementTestTags.TOP_BAR, useUnmergedTree = true)
          .assertExists()
          .assertIsDisplayed()

      compose
          .onNodeWithTag(FriendsManagementTestTags.TOP_BAR_BACK, useUnmergedTree = true)
          .assertExists()
          .assertIsDisplayed()
          .assertHasClickAction()
    }

    /* 2  Friends list -------------------------------------------------------- */
    checkpoint("Friends list is visible") {
      // Wait until at least one friend row exists -> means friends have been loaded
      compose.waitUntil(timeoutMillis = 5_000) {
        compose
            .onAllNodes(
                SemanticsMatcher("friend row") { node ->
                  val tag = node.config.getOrNull(SemanticsProperties.TestTag)
                  tag?.startsWith(FriendsManagementTestTags.FRIEND_ITEM_PREFIX) == true
                },
                useUnmergedTree = true,
            )
            .fetchSemanticsNodes()
            .isNotEmpty()
      }

      // The list container itself should exist & be visible
      compose
          .onNodeWithTag(
              FriendsManagementTestTags.FRIEND_LIST,
              useUnmergedTree = true,
          )
          .assertExists()
          .assertIsDisplayed()
    }

    /* 3  Friend rows, avatars and actions ------------------------------------ */
    checkpoint("Friend rows, avatars and actions are present for each friend") {
      // Wait until at least one friend row exists -> means friends have been loaded
      compose.waitUntil(timeoutMillis = 5_000) {
        compose
            .onAllNodes(
                SemanticsMatcher("friend row") { node ->
                  val tag = node.config.getOrNull(SemanticsProperties.TestTag)
                  tag?.startsWith(FriendsManagementTestTags.FRIEND_ITEM_PREFIX) == true
                },
                useUnmergedTree = true,
            )
            .fetchSemanticsNodes()
            .isNotEmpty()
      }

      // Collect visible friend rows
      val friendRows =
          compose
              .onAllNodes(
                  SemanticsMatcher("friend row") { node ->
                    val tag = node.config.getOrNull(SemanticsProperties.TestTag)
                    tag?.startsWith(FriendsManagementTestTags.FRIEND_ITEM_PREFIX) == true
                  },
                  useUnmergedTree = true,
              )
              .fetchSemanticsNodes()

      assert(friendRows.isNotEmpty()) { "Expected at least one friend row in the list." }

      // Collect visible avatars, block buttons and action buttons
      val avatars =
          compose
              .onAllNodes(
                  SemanticsMatcher("friend avatar") { node ->
                    val tag = node.config.getOrNull(SemanticsProperties.TestTag)
                    tag?.startsWith(FriendsManagementTestTags.AVATAR_PREFIX) == true
                  },
                  useUnmergedTree = true,
              )
              .fetchSemanticsNodes()

      val blockButtons =
          compose
              .onAllNodes(
                  SemanticsMatcher("friend block button") { node ->
                    val tag = node.config.getOrNull(SemanticsProperties.TestTag)
                    tag?.startsWith(FriendsManagementTestTags.FRIEND_BLOCK_BUTTON_PREFIX) == true
                  },
                  useUnmergedTree = true,
              )
              .fetchSemanticsNodes()

      val actionButtons =
          compose
              .onAllNodes(
                  SemanticsMatcher("friend action button") { node ->
                    val tag = node.config.getOrNull(SemanticsProperties.TestTag)
                    tag?.startsWith(FriendsManagementTestTags.FRIEND_ACTION_BUTTON_PREFIX) == true
                  },
                  useUnmergedTree = true,
              )
              .fetchSemanticsNodes()

      assert(avatars.size >= friendRows.size) {
        "Expected at least one avatar per friend row; rows=${friendRows.size}, avatars=${avatars.size}"
      }
      assert(blockButtons.size >= friendRows.size) {
        "Expected at least one block button per friend row; rows=${friendRows.size}, blocks=${blockButtons.size}"
      }
      assert(actionButtons.size >= friendRows.size) {
        "Expected at least one action button per friend row; rows=${friendRows.size}, actions=${actionButtons.size}"
      }
    }

    /* 4  Scrollbar ----------------------------------------------------------- */
    checkpoint("Custom scrollbar track and thumb are visible with enough friends") {
      compose.waitUntil(timeoutMillis = 3_000) {
        compose
            .onAllNodesWithTag(
                FriendsManagementTestTags.SCROLLBAR_TRACK,
                useUnmergedTree = true,
            )
            .fetchSemanticsNodes()
            .isNotEmpty()
      }

      compose
          .onNodeWithTag(
              FriendsManagementTestTags.SCROLLBAR_TRACK,
              useUnmergedTree = true,
          )
          .assertExists()
          .assertIsDisplayed()

      compose
          .onNodeWithTag(
              FriendsManagementTestTags.SCROLLBAR_THUMB,
              useUnmergedTree = true,
          )
          .assertExists()
          .assertIsDisplayed()
    }
  }

  // ────────────────────────────────────────────────────────────────────────────
  // TEST 2 – Search mode: dropdown results, clear button, toggle sections
  // ────────────────────────────────────────────────────────────────────────────

  @OptIn(ExperimentalTestApi::class)
  @Test
  fun friendsScreen_search_showsDropdownAndHidesFriendsSection() {
    compose.setContent {
<<<<<<< HEAD
      AppTheme(themeMode = ThemeMode.DARK) {
        FriendsScreen(
            account = currentUser,
            viewModel = viewModel,
            onBack = {},
            unreadCount = currentUser.notifications.count { it -> !it.read },
        )
=======
      CompositionLocalProvider(LocalNavigationVM provides navViewModel) {
        AppTheme(themeMode = ThemeMode.DARK) {
          FriendsScreen(
              account = currentUser,
              viewModel = viewModel,
              verified = true,
              navigationActions = mockNavigation,
              onBack = {},
          )
        }
>>>>>>> fb41ac5e
      }
    }

    compose.waitUntilAtLeastOneExists(
        hasTestTag(FriendsManagementTestTags.SEARCH_TEXT_FIELD), timeoutMillis = 5_000)

    val searchField =
        compose.onNodeWithTag(FriendsManagementTestTags.SEARCH_TEXT_FIELD, useUnmergedTree = true)

    /* 1  Type query -> clear icon + dropdown appear ------------------------- */
    checkpoint("Typing search query shows clear icon and search dropdown") {
      searchField.performClick()
      // prefix shared by all non-current handles
      searchField.performTextInput("meeple_")

      // Clear icon should now be visible
      compose.waitUntilAtLeastOneExists(
          hasTestTag(FriendsManagementTestTags.SEARCH_CLEAR), timeoutMillis = 5_000)

      compose
          .onNodeWithTag(FriendsManagementTestTags.SEARCH_CLEAR, useUnmergedTree = true)
          .assertExists()
          .assertIsDisplayed()
          .assertHasClickAction()

      // Wait for suggestions to flow through and dropdown to be rendered
      compose.waitUntilAtLeastOneExists(
          hasTestTag(FriendsManagementTestTags.SEARCH_RESULTS_DROPDOWN), timeoutMillis = 5_000)

      compose
          .onNodeWithTag(FriendsManagementTestTags.SEARCH_RESULTS_DROPDOWN, useUnmergedTree = true)
          .assertExists()
          .assertIsDisplayed()
    }

    /* 2  Friends section hidden while searching ----------------------------- */
    checkpoint("Friends list is hidden while search results are visible") {
      compose
          .onAllNodesWithTag(FriendsManagementTestTags.FRIEND_LIST, useUnmergedTree = true)
          .assertCountEquals(0)
    }

    /* 3  Search result rows and their actions exist ------------------------- */
    checkpoint("Search results show multiple accounts with avatars and actions") {
      // Wait until we have at least 3 search result rows
      compose.waitUntil(timeoutMillis = 5_000) {
        compose
            .onAllNodes(
                SemanticsMatcher("search result row") { node ->
                  val tag = node.config.getOrNull(SemanticsProperties.TestTag)
                  tag?.startsWith(FriendsManagementTestTags.SEARCH_RESULT_ITEM_PREFIX) == true
                },
                useUnmergedTree = true,
            )
            .fetchSemanticsNodes()
            .size >= 3
      }

      val rows =
          compose
              .onAllNodes(
                  SemanticsMatcher("search result row") { node ->
                    val tag = node.config.getOrNull(SemanticsProperties.TestTag)
                    tag?.startsWith(FriendsManagementTestTags.SEARCH_RESULT_ITEM_PREFIX) == true
                  },
                  useUnmergedTree = true,
              )
              .fetchSemanticsNodes()

      assert(rows.size >= 3) { "Expected at least 3 search result rows, got ${rows.size}" }

      val avatars =
          compose
              .onAllNodes(
                  SemanticsMatcher("search result avatar") { node ->
                    val tag = node.config.getOrNull(SemanticsProperties.TestTag)
                    tag?.startsWith(FriendsManagementTestTags.AVATAR_PREFIX) == true
                  },
                  useUnmergedTree = true,
              )
              .fetchSemanticsNodes()

      val blockButtons =
          compose
              .onAllNodes(
                  SemanticsMatcher("search result block") { node ->
                    val tag = node.config.getOrNull(SemanticsProperties.TestTag)
                    tag?.startsWith(FriendsManagementTestTags.SEARCH_RESULT_BLOCK_BUTTON_PREFIX) ==
                        true
                  },
                  useUnmergedTree = true,
              )
              .fetchSemanticsNodes()

      val actionButtons =
          compose
              .onAllNodes(
                  SemanticsMatcher("search result action") { node ->
                    val tag = node.config.getOrNull(SemanticsProperties.TestTag)
                    tag?.startsWith(FriendsManagementTestTags.SEARCH_RESULT_ACTION_BUTTON_PREFIX) ==
                        true
                  },
                  useUnmergedTree = true,
              )
              .fetchSemanticsNodes()

      assert(avatars.size >= rows.size) {
        "Expected at least one avatar per search row; rows=${rows.size}, avatars=${avatars.size}"
      }
      assert(blockButtons.size >= rows.size) {
        "Expected at least one block button per search row; rows=${rows.size}, blocks=${blockButtons.size}"
      }
      assert(actionButtons.isNotEmpty()) {
        "Expected at least one search result row with an action button"
      }
    }

    /* 4  Clear query -> back to friends list -------------------------------- */
    checkpoint("Clearing search restores friends section and hides dropdown") {
      compose
          .onNodeWithTag(FriendsManagementTestTags.SEARCH_CLEAR, useUnmergedTree = true)
          .performClick()

      compose.waitUntilAtLeastOneExists(
          hasTestTag(FriendsManagementTestTags.FRIEND_LIST), timeoutMillis = 5_000)

      compose
          .onNodeWithTag(FriendsManagementTestTags.FRIEND_LIST, useUnmergedTree = true)
          .assertExists()
          .assertIsDisplayed()

      compose
          .onAllNodesWithTag(
              FriendsManagementTestTags.SEARCH_RESULTS_DROPDOWN, useUnmergedTree = true)
          .assertCountEquals(0)
    }
  }
  // ────────────────────────────────────────────────────────────────────────────
  // TEST 3 – Remove friend from list updates Firestore relationships
  // ────────────────────────────────────────────────────────────────────────────

  @OptIn(ExperimentalTestApi::class)
  @Test
  fun friendsScreen_removeFriend_updatesRepository() {
    compose.setContent {
<<<<<<< HEAD
      AppTheme(themeMode = ThemeMode.DARK) {
        FriendsScreen(
            account = currentUser,
            viewModel = viewModel,
            onBack = {},
            unreadCount = currentUser.notifications.count { it -> !it.read },
        )
=======
      CompositionLocalProvider(LocalNavigationVM provides navViewModel) {
        AppTheme(themeMode = ThemeMode.DARK) {
          FriendsScreen(
              account = currentUser,
              viewModel = viewModel,
              verified = true,
              navigationActions = mockNavigation,
              onBack = {},
          )
        }
>>>>>>> fb41ac5e
      }
    }

    compose.waitUntilAtLeastOneExists(
        hasTestTag(FriendsManagementTestTags.FRIEND_LIST), timeoutMillis = 5_000)

    checkpoint("Precondition: friend1 is a FRIEND in repository") {
      val accounts = runBlocking {
        accountRepository.getAccounts(listOf(currentUser.uid, friend1.uid))
      }
      val updatedCurrent = accounts[0]
      val updatedFriend = accounts[1]

      assert(updatedCurrent.relationships[friend1.uid] == RelationshipStatus.FRIEND) {
        "Expected currentUser to have FRIEND relationship with friend1 (Catan Carl)"
      }
      assert(updatedFriend.relationships[currentUser.uid] == RelationshipStatus.FRIEND) {
        "Expected friend1 (Catan Carl) to have FRIEND relationship with currentUser"
      }
    }

    /* 1  Click remove-friend icon ------------------------------------------- */
    checkpoint("Remove-friend button for friend1 can be clicked") {
      compose
          .onNodeWithTag(
              FriendsManagementTestTags.FRIEND_ACTION_BUTTON_PREFIX + friend1.uid,
              useUnmergedTree = true)
          .assertExists()
          .assertHasClickAction()
          .performClick()
    }

    /* 2  Repository relationship removed on both sides ---------------------- */
    checkpoint("Clicking remove-friend removes relationship in Firestore") {
      val accounts = runBlocking {
        accountRepository.getAccounts(listOf(currentUser.uid, friend1.uid))
      }
      val updatedCurrent = accounts[0]
      val updatedFriend = accounts[1]

      assert(updatedCurrent.relationships[friend1.uid] == null) {
        "Expected currentUser.relationships[friend1] to be null after removal, was " +
            updatedCurrent.relationships[friend1.uid]
      }
      assert(updatedFriend.relationships[currentUser.uid] == null) {
        "Expected friend1.relationships[currentUser] to be null after removal, was " +
            updatedFriend.relationships[currentUser.uid]
      }
    }
  }

  // ────────────────────────────────────────────────────────────────────────────
  // TEST 4 – Block from search results updates Firestore relationships
  // ────────────────────────────────────────────────────────────────────────────

  @OptIn(ExperimentalTestApi::class)
  @Test
  fun friendsScreen_blockFromSearch_updatesRepository() {
    compose.setContent {
<<<<<<< HEAD
      AppTheme(themeMode = ThemeMode.DARK) {
        FriendsScreen(
            account =
                currentUser.copy( // ensure we start without relationship to stranger
                    relationships = currentUser.relationships.filterKeys { it != stranger.uid }),
            viewModel = viewModel,
            onBack = {},
            unreadCount = currentUser.notifications.count { it -> !it.read },
        )
=======
      CompositionLocalProvider(LocalNavigationVM provides navViewModel) {
        AppTheme(themeMode = ThemeMode.DARK) {
          FriendsScreen(
              account =
                  currentUser.copy( // ensure we start without relationship to stranger
                      relationships = currentUser.relationships.filterKeys { it != stranger.uid }),
              viewModel = viewModel,
              verified = true,
              navigationActions = mockNavigation,
              onBack = {},
          )
        }
>>>>>>> fb41ac5e
      }
    }

    compose.waitUntilAtLeastOneExists(
        hasTestTag(FriendsManagementTestTags.SEARCH_TEXT_FIELD), timeoutMillis = 5_000)

    val searchField =
        compose.onNodeWithTag(FriendsManagementTestTags.SEARCH_TEXT_FIELD, useUnmergedTree = true)

    /* 1  Type query to bring up stranger row -------------------------------- */
    checkpoint("Search dropdown shows stranger row") {
      searchField.performClick()
      searchField.performTextInput("meeple_spy_")

      compose.waitUntilAtLeastOneExists(
          hasTestTag(FriendsManagementTestTags.SEARCH_RESULTS_DROPDOWN), timeoutMillis = 5_000)

      compose
          .onNodeWithTag(
              FriendsManagementTestTags.SEARCH_RESULT_ITEM_PREFIX + stranger.uid,
              useUnmergedTree = true)
          .assertExists()
          .assertIsDisplayed()
    }

    /* 2  Click block icon in stranger search row ---------------------------- */
    checkpoint("Block button on stranger row can be clicked") {
      compose
          .onNodeWithTag(
              FriendsManagementTestTags.SEARCH_RESULT_BLOCK_BUTTON_PREFIX + stranger.uid,
              useUnmergedTree = true)
          .assertExists()
          .assertHasClickAction()
          .performClick()
    }

    /* 3  Repository now has BLOCKED relationship ---------------------------- */
    checkpoint("Clicking block sets BLOCKED relationship in Firestore") {
      val updatedCurrent = runBlocking { accountRepository.getAccount(currentUser.uid) }

      assert(updatedCurrent.relationships[stranger.uid] == RelationshipStatus.BLOCKED) {
        "Expected currentUser to BLOCK stranger (Spyfall Sam) after clicking block, " +
            "but got ${updatedCurrent.relationships[stranger.uid]}"
      }
    }
  }

  @OptIn(ExperimentalTestApi::class)
  @Test
  fun friendsScreen_unblockFromSearch_updatesRepository() {
    // currentUser already has blockedUser as BLOCKED in setup()
    compose.setContent {
<<<<<<< HEAD
      AppTheme(themeMode = ThemeMode.DARK) {
        FriendsScreen(
            account = currentUser,
            viewModel = viewModel,
            onBack = {},
            unreadCount = currentUser.notifications.count { it -> !it.read },
        )
=======
      CompositionLocalProvider(LocalNavigationVM provides navViewModel) {
        AppTheme(themeMode = ThemeMode.DARK) {
          FriendsScreen(
              account = currentUser,
              viewModel = viewModel,
              verified = true,
              navigationActions = mockNavigation,
              onBack = {},
          )
        }
>>>>>>> fb41ac5e
      }
    }

    compose.waitUntilAtLeastOneExists(
        hasTestTag(FriendsManagementTestTags.SEARCH_TEXT_FIELD), timeoutMillis = 5_000)

    val searchField =
        compose.onNodeWithTag(FriendsManagementTestTags.SEARCH_TEXT_FIELD, useUnmergedTree = true)

    // 1. Show blocked user in search results
    checkpoint("Search dropdown shows blocked user row") {
      searchField.performClick()
      searchField.performTextInput("meeple_blocked_")

      compose.waitUntilAtLeastOneExists(
          hasTestTag(FriendsManagementTestTags.SEARCH_RESULTS_DROPDOWN), timeoutMillis = 5_000)

      compose
          .onNodeWithTag(
              FriendsManagementTestTags.SEARCH_RESULT_ITEM_PREFIX + blockedUser.uid,
              useUnmergedTree = true)
          .assertExists()
          .assertIsDisplayed()
    }

    // 2. Tap block/unblock icon
    checkpoint("Block button on blocked user row can be clicked to unblock") {
      compose
          .onNodeWithTag(
              FriendsManagementTestTags.SEARCH_RESULT_BLOCK_BUTTON_PREFIX + blockedUser.uid,
              useUnmergedTree = true)
          .assertExists()
          .assertHasClickAction()
          .performClick()
    }

    // 3. Repository is now neutral
    checkpoint("Clicking block on a BLOCKED user unblocks in Firestore") {
      val updatedCurrent = runBlocking { accountRepository.getAccount(currentUser.uid) }

      assert(updatedCurrent.relationships[blockedUser.uid] == null) {
        "Expected currentUser to UNBLOCK blockedUser (Blocked Codenames), but relationship is " +
            updatedCurrent.relationships[blockedUser.uid]
      }
    }
  }
}<|MERGE_RESOLUTION|>--- conflicted
+++ resolved
@@ -59,12 +59,8 @@
   @Before
   fun setup() {
     viewModel = FriendsScreenViewModel(accountRepository, handlesRepository)
-<<<<<<< HEAD
     navViewModel = MainActivityViewModel(accountRepository)
-=======
-    navViewModel = NavigationViewModel(accountRepository)
     mockNavigation = mockk(relaxed = true)
->>>>>>> fb41ac5e
 
     runBlocking {
       val suffix = System.currentTimeMillis()
@@ -202,26 +198,15 @@
   @Test
   fun friendsScreen_smoke_showsTopBarSearchAndFriendList() {
     compose.setContent {
-<<<<<<< HEAD
       AppTheme(themeMode = ThemeMode.DARK) {
         FriendsScreen(
             account = currentUser,
             viewModel = viewModel,
             onBack = {},
+            verified  = true,
+            navigationActions = mockNavigation,
             unreadCount = currentUser.notifications.count { it -> !it.read },
         )
-=======
-      CompositionLocalProvider(LocalNavigationVM provides navViewModel) {
-        AppTheme(themeMode = ThemeMode.DARK) {
-          FriendsScreen(
-              account = currentUser,
-              viewModel = viewModel,
-              verified = true,
-              navigationActions = mockNavigation,
-              onBack = {},
-          )
-        }
->>>>>>> fb41ac5e
       }
     }
 
@@ -387,26 +372,14 @@
   @Test
   fun friendsScreen_search_showsDropdownAndHidesFriendsSection() {
     compose.setContent {
-<<<<<<< HEAD
       AppTheme(themeMode = ThemeMode.DARK) {
         FriendsScreen(
             account = currentUser,
             viewModel = viewModel,
-            onBack = {},
+            verified = true,
+              navigationActions = mockNavigation,onBack = {},
             unreadCount = currentUser.notifications.count { it -> !it.read },
         )
-=======
-      CompositionLocalProvider(LocalNavigationVM provides navViewModel) {
-        AppTheme(themeMode = ThemeMode.DARK) {
-          FriendsScreen(
-              account = currentUser,
-              viewModel = viewModel,
-              verified = true,
-              navigationActions = mockNavigation,
-              onBack = {},
-          )
-        }
->>>>>>> fb41ac5e
       }
     }
 
@@ -552,26 +525,14 @@
   @Test
   fun friendsScreen_removeFriend_updatesRepository() {
     compose.setContent {
-<<<<<<< HEAD
       AppTheme(themeMode = ThemeMode.DARK) {
         FriendsScreen(
             account = currentUser,
             viewModel = viewModel,
-            onBack = {},
+            verified = true,
+              navigationActions = mockNavigation,onBack = {},
             unreadCount = currentUser.notifications.count { it -> !it.read },
         )
-=======
-      CompositionLocalProvider(LocalNavigationVM provides navViewModel) {
-        AppTheme(themeMode = ThemeMode.DARK) {
-          FriendsScreen(
-              account = currentUser,
-              viewModel = viewModel,
-              verified = true,
-              navigationActions = mockNavigation,
-              onBack = {},
-          )
-        }
->>>>>>> fb41ac5e
       }
     }
 
@@ -631,30 +592,16 @@
   @Test
   fun friendsScreen_blockFromSearch_updatesRepository() {
     compose.setContent {
-<<<<<<< HEAD
       AppTheme(themeMode = ThemeMode.DARK) {
         FriendsScreen(
             account =
                 currentUser.copy( // ensure we start without relationship to stranger
                     relationships = currentUser.relationships.filterKeys { it != stranger.uid }),
             viewModel = viewModel,
-            onBack = {},
+            verified = true,
+              navigationActions = mockNavigation,onBack = {},
             unreadCount = currentUser.notifications.count { it -> !it.read },
         )
-=======
-      CompositionLocalProvider(LocalNavigationVM provides navViewModel) {
-        AppTheme(themeMode = ThemeMode.DARK) {
-          FriendsScreen(
-              account =
-                  currentUser.copy( // ensure we start without relationship to stranger
-                      relationships = currentUser.relationships.filterKeys { it != stranger.uid }),
-              viewModel = viewModel,
-              verified = true,
-              navigationActions = mockNavigation,
-              onBack = {},
-          )
-        }
->>>>>>> fb41ac5e
       }
     }
 
@@ -707,26 +654,14 @@
   fun friendsScreen_unblockFromSearch_updatesRepository() {
     // currentUser already has blockedUser as BLOCKED in setup()
     compose.setContent {
-<<<<<<< HEAD
       AppTheme(themeMode = ThemeMode.DARK) {
         FriendsScreen(
             account = currentUser,
             viewModel = viewModel,
-            onBack = {},
+            verified = true,
+              navigationActions = mockNavigation,onBack = {},
             unreadCount = currentUser.notifications.count { it -> !it.read },
         )
-=======
-      CompositionLocalProvider(LocalNavigationVM provides navViewModel) {
-        AppTheme(themeMode = ThemeMode.DARK) {
-          FriendsScreen(
-              account = currentUser,
-              viewModel = viewModel,
-              verified = true,
-              navigationActions = mockNavigation,
-              onBack = {},
-          )
-        }
->>>>>>> fb41ac5e
       }
     }
 
