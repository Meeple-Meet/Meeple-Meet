--- conflicted
+++ resolved
@@ -89,14 +89,8 @@
             accountRepository = accountRepository,
             handlesRepository = handlesRepository,
             imageRepository = imageRepository,
-<<<<<<< HEAD
-            discussionRepository = discussionRepository,
-            gameRepository = gameRepository)
+            discussionRepository = discussionRepository)
     navViewModel = MainActivityViewModel(accountRepository)
-=======
-            discussionRepository = discussionRepository)
-    navViewModel = NavigationViewModel(accountRepository)
->>>>>>> fb41ac5e
 
     runBlocking {
       // Create current user
@@ -223,25 +217,15 @@
   @Test
   fun smoke_all_notifications_tests() {
     compose.setContent {
-<<<<<<< HEAD
       AppTheme {
         NotificationsTab(
             account = currentUser,
             viewModel = viewModel,
             onBack = {},
+            verified  = true,
+            navigationActions = mockNavigation,
             unreadCount = currentUser.notifications.count { it -> !it.read },
         )
-=======
-      CompositionLocalProvider(LocalNavigationVM provides navViewModel) {
-        AppTheme {
-          NotificationsTab(
-              account = currentUser,
-              viewModel = viewModel,
-              verified = true,
-              navigationActions = mockNavigation,
-              onBack = {})
-        }
->>>>>>> fb41ac5e
       }
     }
 
@@ -410,25 +394,15 @@
     val emptyAccount = currentUser.copy(notifications = emptyList())
 
     compose.setContent {
-<<<<<<< HEAD
       AppTheme {
         NotificationsTab(
             account = emptyAccount,
             viewModel = viewModel,
-            onBack = {},
+           verified = true,
+              navigationActions = mockNavigation,
+              onBack = {},
             unreadCount = currentUser.notifications.count { it -> !it.read },
         )
-=======
-      CompositionLocalProvider(LocalNavigationVM provides navViewModel) {
-        AppTheme {
-          NotificationsTab(
-              account = emptyAccount,
-              viewModel = viewModel,
-              verified = true,
-              navigationActions = mockNavigation,
-              onBack = {})
-        }
->>>>>>> fb41ac5e
       }
     }
 
