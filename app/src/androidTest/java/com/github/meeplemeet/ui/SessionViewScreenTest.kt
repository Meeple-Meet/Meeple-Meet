--- conflicted
+++ resolved
@@ -101,13 +101,8 @@
           time = java.time.LocalTime.of(19, 0),
           locationText = "Student Lounge")
 
-<<<<<<< HEAD
-  @Test
-  fun display_admin_sees_all_core_sections_and_delete() {
-=======
   // helper to DRY account stubbing
   private fun stubGetAccountsReturn(viewModel: FirestoreViewModel, accounts: List<Account>) {
->>>>>>> f6b790cb
     every { viewModel.getAccounts(any(), any()) } answers
         {
           secondArg<(List<Account>) -> Unit>().invoke(accounts)
@@ -148,14 +143,7 @@
   fun display_member_sees_core_sections_no_delete() {
     val memberUser = member.copy(uid = "user2")
 
-<<<<<<< HEAD
-    every { viewModel.getAccounts(any(), any()) } answers
-        {
-          secondArg<(List<Account>) -> Unit>().invoke(initialForm.participants)
-        }
-=======
-    stubGetAccountsReturn(viewModel, initialForm.participants)
->>>>>>> f6b790cb
+    stubGetAccountsReturn(viewModel, initialForm.participants)
 
     injectedDiscussionFlow.value = baseDiscussion.copy(admins = listOf(admin.uid))
 
@@ -337,15 +325,8 @@
     // stub to return the existing participants for chip rendering
     stubGetAccountsReturn(viewModel, initialForm.participants)
 
-<<<<<<< HEAD
-    every { viewModel.getAccounts(any(), any()) } answers
-        {
-          secondArg<(List<Account>) -> Unit>().invoke(listOf(memberUser, other))
-        }
-=======
     // non-admin: remove admin rights
     injectedDiscussionFlow.value = baseDiscussion.copy(admins = listOf(admin.uid))
->>>>>>> f6b790cb
 
     composeTestRule.setContent {
       SessionDetailsScreen(
@@ -399,18 +380,10 @@
   // -----------------------------------------------------------------------
 
   @Test
-<<<<<<< HEAD
-  fun admin_title_and_proposed_game_are_editable() {
-    every { viewModel.getAccounts(any(), any()) } answers
-        {
-          secondArg<(List<Account>) -> Unit>().invoke(initialForm.participants)
-        }
-=======
   fun participants_render_and_removal_button_triggers_callback() {
     val removed = mutableListOf<Account>()
 
     stubGetAccountsReturn(viewModel, initialForm.participants)
->>>>>>> f6b790cb
 
     composeTestRule.setContent {
       ParticipantsSection(
@@ -442,16 +415,8 @@
   fun member_cannot_remove_participants() {
     val removed = mutableListOf<Account>()
     val memberUser = member.copy(uid = "user2")
-<<<<<<< HEAD
-    every { viewModel.getAccounts(any(), any()) } answers
-        {
-          secondArg<(List<Account>) -> Unit>().invoke(initialForm.participants)
-        }
-    injectedDiscussionFlow.value = baseDiscussion.copy(admins = listOf(admin.uid))
-=======
-
-    stubGetAccountsReturn(viewModel, initialForm.participants)
->>>>>>> f6b790cb
+
+    stubGetAccountsReturn(viewModel, initialForm.participants)
 
     composeTestRule.setContent {
       ParticipantsSection(
