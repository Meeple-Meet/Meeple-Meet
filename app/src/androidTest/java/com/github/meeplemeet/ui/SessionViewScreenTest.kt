--- conflicted
+++ resolved
@@ -154,47 +154,6 @@
       currentDiscussionState.value = baseDiscussion.copy(admins = listOf(admin.uid))
       composeTestRule.waitForIdle()
 
-<<<<<<< HEAD
-  @Test
-  fun member_does_not_see_add_button() {
-    composeTestRule.setContent {
-      ParticipantsSection(
-          form = initialForm,
-          account = member,
-          editable = false,
-          game =
-              Game(
-                  "g1",
-                  "TestGame",
-                  "Test",
-                  "",
-                  minPlayers = 2,
-                  maxPlayers = 6,
-                  averagePlayTime = 1,
-                  minAge = 1,
-                  recommendedPlayers = 4),
-          onRemoveParticipant = {},
-          onAddParticipant = {},
-          discussion = baseDiscussion,
-          viewModel = sessionVM)
-    }
-
-    composeTestRule.onAllNodesWithText("+").assertCountEquals(0)
-  }
-
-  @Test
-  fun pill_slider_executes_slider_body_for_coverage() {
-    composeTestRule.setContent {
-      ParticipantsSection(
-          form = initialForm,
-          account = admin,
-          editable = true,
-          game = Game("g1", "Test", "x", "", 2, 6, 1, 4, 1),
-          onRemoveParticipant = {},
-          onAddParticipant = {},
-          discussion = baseDiscussion,
-          viewModel = sessionVM)
-=======
       composeTestRule.onNodeWithTag(SessionTestTags.TITLE).assertExists()
       composeTestRule.onNodeWithTag(SessionTestTags.PARTICIPANT_CHIPS).assertExists()
       composeTestRule.onNodeWithTag(SessionTestTags.DATE_FIELD).assertExists()
@@ -213,7 +172,6 @@
       composeTestRule.onNodeWithTag(SessionTestTags.TIME_PICKER_OK_BUTTON).performClick()
       composeTestRule.onNodeWithTag(SessionTestTags.TIME_PICKER_OK_BUTTON).assertDoesNotExist()
       composeTestRule.onNodeWithTag(SessionTestTags.TIME_FIELD).assertExists()
->>>>>>> 99594097
     }
 
     checkpoint("timeField_shows_and_hides_dialog_on_pick") {
@@ -236,25 +194,10 @@
       currentDiscussionState.value = baseDiscussion
       composeTestRule.waitForIdle()
 
-<<<<<<< HEAD
-  @Test
-  fun remove_button_not_shown_for_non_admin() {
-    composeTestRule.setContent {
-      ParticipantsSection(
-          form = initialForm,
-          account = member,
-          editable = false,
-          game = Game("g1", "Test", "x", "", 2, 6, 1, 4, 1),
-          onRemoveParticipant = {},
-          onAddParticipant = {},
-          discussion = baseDiscussion,
-          viewModel = sessionVM)
-=======
       composeTestRule
           .onNodeWithTag(SessionTestTags.DISCRETE_PILL_SLIDER)
           .assertExists()
           .performTouchInput { swipeRight() }
->>>>>>> 99594097
     }
 
     checkpoint("admin_back_triggers_update_session_branch_for_coverage") {
@@ -263,30 +206,6 @@
       assert(backCalled)
     }
 
-<<<<<<< HEAD
-  @Test
-  fun slider_min_max_bubbles_present_and_values_match() {
-    composeTestRule.setContent {
-      ParticipantsSection(
-          form = initialForm,
-          account = admin,
-          editable = true,
-          game =
-              Game(
-                  "g1",
-                  "TestGame",
-                  "Test",
-                  "",
-                  minPlayers = 2,
-                  maxPlayers = 6,
-                  averagePlayTime = 1,
-                  recommendedPlayers = 4,
-                  minAge = 1),
-          onRemoveParticipant = {},
-          onAddParticipant = {},
-          discussion = baseDiscussion,
-          viewModel = sessionVM)
-=======
     checkpoint("member_read_only_ui_is_displayed_correctly") {
       val memberUser = member.copy(uid = "user2")
 
@@ -302,7 +221,6 @@
       composeTestRule.onNodeWithTag(SessionTestTags.DELETE_SESSION_BUTTON).assertDoesNotExist()
       composeTestRule.onAllNodesWithTag("add_participant_button").assertCountEquals(0)
       composeTestRule.onAllNodesWithTag("remove:John Doe").assertCountEquals(0)
->>>>>>> 99594097
     }
 
     checkpoint("remove_button_not_shown_for_non_admin") {
