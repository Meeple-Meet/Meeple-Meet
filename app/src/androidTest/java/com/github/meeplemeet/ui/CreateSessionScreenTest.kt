// ChatGPT-5 Extended Thinking generated tests code following ideas and combinations
// given as entry. It also corrected errors and improved code efficiency.
package com.github.meeplemeet.ui

import androidx.compose.runtime.*
import androidx.compose.ui.semantics.SemanticsActions
import androidx.compose.ui.test.*
import androidx.compose.ui.test.junit4.createComposeRule
import com.github.meeplemeet.model.auth.Account
import com.github.meeplemeet.model.discussions.Discussion
import com.github.meeplemeet.model.discussions.DiscussionRepository
import com.github.meeplemeet.model.discussions.DiscussionViewModel
import com.github.meeplemeet.model.sessions.CreateSessionViewModel
import com.github.meeplemeet.model.sessions.SessionRepository
import com.github.meeplemeet.model.sessions.SessionViewModel
import com.github.meeplemeet.model.shared.GameUIState
import com.github.meeplemeet.model.shared.game.Game
import com.github.meeplemeet.model.shared.game.GameRepository
import com.github.meeplemeet.ui.components.ComponentsTestTags
import com.github.meeplemeet.ui.navigation.NavigationTestTags
import com.github.meeplemeet.ui.sessions.*
import com.github.meeplemeet.ui.theme.AppTheme
import com.github.meeplemeet.utils.Checkpoint
import com.google.firebase.Timestamp
import io.mockk.*
import java.lang.reflect.Method
import java.time.LocalDate
import java.time.LocalTime
import java.time.ZoneId
import java.time.ZonedDateTime
import java.util.concurrent.atomic.AtomicBoolean
import java.util.concurrent.atomic.AtomicInteger
import kotlinx.coroutines.flow.MutableStateFlow
import kotlinx.coroutines.flow.StateFlow
import kotlinx.coroutines.runBlocking
import org.junit.Before
import org.junit.BeforeClass
import org.junit.Rule
import org.junit.Test

class CreateSessionScreenTest {

    @get:Rule val compose = createComposeRule()

    // Repos / VMs
<<<<<<< HEAD
    private lateinit var discussionRepository: DiscussionRepository
=======
    private lateinit var firestoreRepo: DiscussionRepository
>>>>>>> d7298f02
    private lateinit var viewModel: DiscussionViewModel
    private lateinit var sessionRepo: SessionRepository
    private lateinit var fakeGameRepo: FakeGameRepository
    private lateinit var sessionVM: SessionViewModel
<<<<<<< HEAD
    private lateinit var createSessionVM: TestCreateSessionViewModel
=======
>>>>>>> d7298f02

    // Test data
    private val me = Account(uid = "user1", handle = "", name = "Marco", email = "marco@epfl.ch")
    private val alex = Account(uid = "user2", handle = "", name = "Alexandre", email = "alex@epfl.ch")
    private val dany = Account(uid = "user3", handle = "", name = "Dany", email = "dany@epfl.ch")
    private val discussionId = "discussion1"

    private lateinit var injectedDiscussionFlow: MutableStateFlow<Discussion?>
    private lateinit var baseDiscussion: Discussion

<<<<<<< HEAD
    // Short wait util
    private fun waitForAtLeastOne(
        matcher: SemanticsMatcher,
        timeoutMs: Long = 1_000L,
=======
    // ---------- Checkpoint helper ----------
    private val ck = Checkpoint()
    @get:Rule val checkpointRule = Checkpoint.rule()
    private fun checkpoint(name: String, block: () -> Unit) = ck(name, block)

    // Short wait – 600 ms
    private fun waitForAtLeastOne(
        matcher: SemanticsMatcher,
        timeoutMs: Long = 600L,
>>>>>>> d7298f02
        useUnmergedTree: Boolean = false
    ) {
        compose.waitUntil(timeoutMs) {
            compose.onAllNodes(matcher, useUnmergedTree).fetchSemanticsNodes().isNotEmpty()
        }
<<<<<<< HEAD
    }

    // Node helpers
    private fun titleInput() = compose.onNodeWithTag(SessionCreationTestTags.FORM_TITLE_FIELD)

    private fun createBtn() = compose.onNodeWithTag(SessionCreationTestTags.CREATE_BUTTON)

    private fun discardBtn() = compose.onNodeWithTag(SessionCreationTestTags.DISCARD_BUTTON)

    private fun backBtn() = compose.onNodeWithTag(NavigationTestTags.GO_BACK_BUTTON)

    // Game/Location come from reusable components
    private fun allInputs() = compose.onAllNodes(hasSetTextAction())

    private fun gameInput() = allInputs()[1]

    private fun locationInput() = allInputs()[2]

    private fun clearMatcher() = hasContentDescription("Clear")

    private fun setContent(
        discussion: Discussion = baseDiscussion,
        onBack: () -> Unit = {},
        vm: CreateSessionViewModel = createSessionVM
    ) {
        compose.setContent {
            AppTheme {
                CreateSessionScreen(account = me, discussion = discussion, viewModel = vm, onBack = onBack)
            }
        }
    }

    private class FakeGameRepository : GameRepository {
        var throwOnSearch: Boolean = false

        override suspend fun getGames(maxResults: Int) = emptyList<Game>()

        override suspend fun getGameById(gameID: String): Game {
            throw RuntimeException("not used")
        }

        override suspend fun getGamesByGenre(genreID: Int, maxResults: Int) = emptyList<Game>()

        override suspend fun getGamesByGenres(genreIDs: List<Int>, maxResults: Int) = emptyList<Game>()

        override suspend fun searchGamesByNameContains(
            query: String,
            maxResults: Int,
            ignoreCase: Boolean
        ): List<Game> {
            if (throwOnSearch) throw RuntimeException("boom")
            return emptyList()
        }
    }

    private inner class TestCreateSessionViewModel(
        sessionRepository: SessionRepository,
        gameRepository: GameRepository
    ) : CreateSessionViewModel(sessionRepository, gameRepository) {
        // Delegate getAccounts to the mocked DiscussionViewModel
        override fun getAccounts(uids: List<String>, onResult: (List<Account>) -> Unit) {
            viewModel.getAccounts(uids, onResult)
        }
    }

    @Before
    fun setUp() {
        discussionRepository = mockk(relaxed = true)
        viewModel = spyk(DiscussionViewModel(discussionRepository))

        baseDiscussion =
            Discussion(
                uid = discussionId,
                name = "Board Night",
                description = "",
                messages = emptyList(),
                participants = listOf(me.uid, alex.uid, dany.uid),
                admins = listOf(me.uid),
                creatorId = me.uid)

        val discussionFlowsField = viewModel::class.java.getDeclaredField("discussionFlows")
        discussionFlowsField.isAccessible = true
        @Suppress("UNCHECKED_CAST")
        val map = discussionFlowsField.get(viewModel) as MutableMap<String, StateFlow<Discussion?>>
        injectedDiscussionFlow = MutableStateFlow(baseDiscussion)
        map[discussionId] = injectedDiscussionFlow

        every { viewModel.getAccounts(any(), any()) } answers
                {
                    val disc = firstArg<List<String>>()
                    val cb = secondArg<(List<Account>) -> Unit>()
                    val accounts =
                        disc.distinct().mapNotNull { uid ->
                            when (uid) {
                                me.uid -> me
                                alex.uid -> alex
                                dany.uid -> dany
                                "u4" -> Account(uid = "u4", handle = "newb", name = "Newbie", email = "n@x")
                                else -> null
                            }
                        }
                    cb(accounts)
                }

        sessionRepo = mockk(relaxed = true)
        fakeGameRepo = FakeGameRepository()
        sessionVM = SessionViewModel(sessionRepository = sessionRepo)
        createSessionVM = TestCreateSessionViewModel(sessionRepo, fakeGameRepo)
    }

    // Grouped UI: bars, snackbar, back/discard
    @Test
    fun ui_chrome_present_and_nav_discard_callbacks_fire() {
        val backCount = AtomicInteger(0)
        setContent(onBack = { backCount.incrementAndGet() })

        compose.onNodeWithTag(ComponentsTestTags.TOP_APP_BAR).assertExists()
        compose.onNodeWithTag(NavigationTestTags.SCREEN_TITLE).assertExists()
        compose.onNodeWithTag(NavigationTestTags.GO_BACK_BUTTON).assertExists()
        compose.onNodeWithTag(SessionCreationTestTags.SNACKBAR_HOST).assertExists()
        compose.onNodeWithTag(SessionCreationTestTags.CONTENT_COLUMN).assertExists()

        // Back button callback
        backBtn().performClick()
        compose.waitUntil(1_000) { backCount.get() == 1 }

        // Discard also calls onBack
        discardBtn().performSemanticsAction(SemanticsActions.OnClick)
        compose.waitUntil(1_000) { backCount.get() == 2 }
    }

    // Participants
    @Test
    fun participants_visibility_and_self_protection_and_add_remove() {
        setContent()
        compose.waitForIdle()

        // Initial candidates show two non-me names
        compose.onAllNodesWithText("Alexandre").assertCountEquals(1)
        compose.onAllNodesWithText("Dany").assertCountEquals(1)

        // Self is present once and not removable by tap
        compose.onNodeWithText("Marco").assertIsDisplayed().performClick()
        compose.onNodeWithText("Marco").assertIsDisplayed()
        compose.onAllNodesWithText("Alexandre").assertCountEquals(1)

        // Add then remove keeps a single visible copy
        compose.onAllNodesWithText("Alexandre").onLast().performClick()
        compose.runOnIdle {}
        compose.onAllNodesWithText("Alexandre").assertCountEquals(1)
        compose.onAllNodesWithText("Alexandre").onFirst().performClick()
        compose.runOnIdle {}
        compose.onAllNodesWithText("Alexandre").assertCountEquals(1)
    }

    @Test
    fun participants_variations_via_flow_updates() {
        lateinit var updateDiscussion: (Discussion) -> Unit

        compose.setContent {
            AppTheme {
                var disc by remember { mutableStateOf(baseDiscussion) }
                updateDiscussion = { newDisc -> disc = newDisc }
                CreateSessionScreen(
                    account = me, discussion = disc, viewModel = createSessionVM, onBack = {})
            }
        }

        // Only me -> no candidates
        compose.runOnUiThread {
            updateDiscussion(baseDiscussion.copy(uid = "disc_only_me", participants = listOf(me.uid)))
        }
        compose.waitForIdle()
        compose.onAllNodesWithText("Alexandre").assertCountEquals(0)
        compose.onAllNodesWithText("Dany").assertCountEquals(0)

        compose.runOnUiThread {
            updateDiscussion(
                baseDiscussion.copy(
                    uid = "disc_dups",
                    participants = listOf(me.uid, alex.uid, alex.uid, dany.uid, alex.uid)))
        }
        compose.waitForIdle()
        compose.onAllNodesWithText("Alexandre").assertCountEquals(1)

        // Empty list -> no candidates, but me still present
        compose.runOnUiThread {
            updateDiscussion(baseDiscussion.copy(uid = "disc_empty", participants = emptyList()))
        }
        compose.waitForIdle()
        compose.onAllNodesWithText("Alexandre").assertCountEquals(0)
        compose.onAllNodesWithText("Dany").assertCountEquals(0)
        compose.onAllNodesWithText("Marco").assertCountEquals(1)
    }

    // Create button
    @Test
    fun create_button_is_disabled_until_valid_conditions() {
        // Start with minimal participants so the range check is deterministic
        injectedDiscussionFlow.value = baseDiscussion.copy(participants = listOf(me.uid))
        setContent()

        titleInput().performTextInput("Friday Night Board Game Jam")
        gameInput().performTextInput("Root")
        locationInput().performTextInput("Table A1")

        // No date/time yet -> disabled
        createBtn().assertIsNotEnabled()
    }

    // Game search
    @Test
    fun game_search_clear_and_error() {
        setContent()
        compose.waitForIdle()

        // Trigger repo error to test error display
        fakeGameRepo.throwOnSearch = true
        gameInput().performTextInput("Catan")
        // Wait for debounce (500ms) + execution + rendering
        waitForAtLeastOne(hasTestTag(SessionCreationTestTags.GAME_SEARCH_ERROR), timeoutMs = 2_000L)
        compose.onNodeWithTag(SessionCreationTestTags.GAME_SEARCH_ERROR).assertExists()
    }

    // Component-level button
    @Test
    fun create_and_discard_button_components_behave() {
        val createClicked = AtomicBoolean(false)
        val discardClicked = AtomicBoolean(false)

        compose.setContent {
            AppTheme {
                Column {
                    CreateSessionButton(
                        formToSubmit = SessionForm(title = "t"),
                        enabled = true,
                        onCreate = { createClicked.set(true) })
                    DiscardButton(onDiscard = { discardClicked.set(true) })
                }
            }
        }

        compose.onNodeWithTag(SessionCreationTestTags.CREATE_BUTTON).assertIsEnabled().performClick()
        compose.onNodeWithTag(SessionCreationTestTags.DISCARD_BUTTON).assertIsEnabled().performClick()

        compose.waitUntil(1_000) { createClicked.get() && discardClicked.get() }
    }

    // Organisation section
    @Test
    fun organisation_section_shows_location_label_and_search_field() {
        compose.setContent {
            AppTheme {
                OrganisationSection(
                    date = null,
                    time = null,
                    onDateChange = {},
                    onTimeChange = {},
                    account = me,
                    discussion = baseDiscussion,
                    onLocationPicked = {},
                    gameUi = GameUIState(),
                    viewModel = createSessionVM)
            }
        }
        compose.onAllNodesWithText("Location").onFirst().assertExists()
    }

    // Repo/VM interactions
    @Test
    fun initial_load_fetches_participants_once() {
        setContent()
        compose.waitForIdle()
        verify(exactly = 1) { viewModel.getAccounts(any(), any()) }
    }

    // Timestamp conversions
    companion object {
        private lateinit var toTs: Method
        private lateinit var toTsDefault: Method

        @JvmStatic
        @BeforeClass
        fun cacheReflection() {
            val cls = Class.forName("com.github.meeplemeet.ui.sessions.CreateSessionScreenKt")
            toTs =
                cls.getDeclaredMethod(
                    "toTimestamp", LocalDate::class.java, LocalTime::class.java, ZoneId::class.java)
                    .apply { isAccessible = true }
            toTsDefault =
                cls.getDeclaredMethod(
                    "toTimestamp\$default",
                    LocalDate::class.java,
                    LocalTime::class.java,
                    ZoneId::class.java,
                    Int::class.javaPrimitiveType,
                    Any::class.java)
                    .apply { isAccessible = true }
        }
    }

    @Test
    fun toTimestamp_conversions_and_defaults() {
        // explicit zone matches epoch millis
        val date1 = LocalDate.of(2025, 1, 2)
        val time1 = LocalTime.of(13, 45, 30, 123_000_000)
        val zoneZurich = ZoneId.of("Europe/Zurich")
        val expectedMillis = date1.atTime(time1).atZone(zoneZurich).toInstant().toEpochMilli()
        val ts = toTs.invoke(null, date1, time1, zoneZurich) as Timestamp
        assert(ts.toDate().time == expectedMillis)

        // default zone equals explicit system default
        val date2 = LocalDate.of(2025, 5, 6)
        val time2 = LocalTime.of(9, 10, 0, 0)
        val sys = ZoneId.systemDefault()
        val tsExplicit = toTs.invoke(null, date2, time2, sys) as Timestamp
        val maskForZoneDefault = 1 shl 2
        val tsDefault =
            toTsDefault.invoke(null, date2, time2, null, maskForZoneDefault, null) as Timestamp
        assert(tsExplicit.toDate().time == tsDefault.toDate().time)

        // returns "now" when date or time is null
        val before = System.currentTimeMillis()
        val ts1 = toTs.invoke(null, null, null, ZoneId.of("UTC")) as Timestamp
        val ts2 = toTs.invoke(null, null, LocalTime.of(12, 0), ZoneId.of("UTC")) as Timestamp
        val ts3 = toTs.invoke(null, null, null, ZoneId.systemDefault()) as Timestamp
        val after = System.currentTimeMillis()
        val window = (before - 10_000)..(after + 10_000)
        assert(ts1.toDate().time in window)
        assert(ts2.toDate().time in window)
        assert(ts3.toDate().time in window)

        // roundtrip consistency across zones
        val date3 = LocalDate.of(2025, 10, 15)
        val time3 = LocalTime.of(8, 30, 45, 0)
        listOf("Europe/Zurich", "Asia/Tokyo", "America/New_York").map(ZoneId::of).forEach { z ->
            val expected = ZonedDateTime.of(date3, time3, z).toInstant().toEpochMilli()
            val got = (toTs.invoke(null, date3, time3, z) as Timestamp).toDate().time
            assert(got == expected)
=======
    }

    // Node helpers
    private fun titleInput() = compose.onNodeWithTag(SessionCreationTestTags.FORM_TITLE_FIELD)
    private fun createBtn() = compose.onNodeWithTag(SessionCreationTestTags.CREATE_BUTTON)
    private fun discardBtn() = compose.onNodeWithTag(SessionCreationTestTags.DISCARD_BUTTON)
    private fun backBtn() = compose.onNodeWithTag(NavigationTestTags.GO_BACK_BUTTON)
    private fun allInputs() = compose.onAllNodes(hasSetTextAction())
    private fun gameInput() = allInputs()[1]
    private fun locationInput() = allInputs()[2]
    private fun clearMatcher() = hasContentDescription("Clear")

    private fun setContent(discussion: Discussion = baseDiscussion, onBack: () -> Unit = {}) {
        compose.setContent {
            AppTheme {
                CreateSessionScreen(
                    viewModel = viewModel,
                    sessionViewModel = sessionVM,
                    account = me,
                    discussion = discussion,
                    onBack = onBack
                )
            }
        }
    }

    private class FakeGameRepository : GameRepository {
        var throwOnSearch: Boolean = false
        override suspend fun getGames(maxResults: Int) = emptyList<Game>()
        override suspend fun getGameById(gameID: String): Game = throw RuntimeException("not used")
        override suspend fun getGamesByGenre(genreID: Int, maxResults: Int) = emptyList<Game>()
        override suspend fun getGamesByGenres(genreIDs: List<Int>, maxResults: Int) = emptyList<Game>()
        override suspend fun searchGamesByNameContains(
            query: String,
            maxResults: Int,
            ignoreCase: Boolean
        ): List<Game> {
            if (throwOnSearch) throw RuntimeException("boom")
            return emptyList()
        }
    }

    @Before
    fun setUp() {
        firestoreRepo = mockk(relaxed = true)
        viewModel = spyk(DiscussionViewModel(firestoreRepo))

        baseDiscussion = Discussion(
            uid = discussionId,
            name = "Board Night",
            description = "",
            messages = emptyList(),
            participants = listOf(me.uid, alex.uid, dany.uid),
            admins = listOf(me.uid),
            creatorId = me.uid
        )

        val discussionFlowsField = viewModel::class.java.getDeclaredField("discussionFlows")
        discussionFlowsField.isAccessible = true
        @Suppress("UNCHECKED_CAST")
        val map = discussionFlowsField.get(viewModel) as MutableMap<String, StateFlow<Discussion?>>
        injectedDiscussionFlow = MutableStateFlow(baseDiscussion)
        map[discussionId] = injectedDiscussionFlow

        every { viewModel.getAccounts(any(), any()) } answers {
            val disc = firstArg<List<String>>()
            val cb = secondArg<(List<Account>) -> Unit>()
            val accounts = disc.distinct().mapNotNull { uid ->
                when (uid) {
                    me.uid -> me
                    alex.uid -> alex
                    dany.uid -> dany
                    "u4" -> Account(uid = "u4", handle = "newb", name = "Newbie", email = "n@x")
                    else -> null
                }
            }
            cb(accounts)
        }

        sessionRepo = mockk(relaxed = true)
        fakeGameRepo = FakeGameRepository()
        sessionVM = SessionViewModel(
            initDiscussion = baseDiscussion,
            repository = sessionRepo,
            gameRepository = fakeGameRepo
        )
    }

    /* =========================================================
       ONE FAT TEST – EVERY CHECKPOINT + HELPER BRANCHES
       ========================================================= */
    @Test
    fun fullSessionSmoke_allInCheckpoints() = runBlocking {

        /* 1. chrome / nav */
        checkpoint("Top-bar chrome exists") {
            val backCount = AtomicInteger(0)
            setContent(onBack = { backCount.incrementAndGet() })

            compose.onNodeWithTag(ComponentsTestTags.TOP_APP_BAR).assertExists()
            compose.onNodeWithTag(NavigationTestTags.SCREEN_TITLE).assertExists()
            compose.onNodeWithTag(NavigationTestTags.GO_BACK_BUTTON).assertExists()
            compose.onNodeWithTag(SessionCreationTestTags.SNACKBAR_HOST).assertExists()
            compose.onNodeWithTag(SessionCreationTestTags.CONTENT_COLUMN).assertExists()
        }

        checkpoint("Back and discard callbacks fire") {
            val backCount = AtomicInteger(0)
            setContent(onBack = { backCount.incrementAndGet() })

            backBtn().performClick()
            compose.waitUntil(600) { backCount.get() == 1 }

            discardBtn().performSemanticsAction(SemanticsActions.OnClick)
            compose.waitUntil(600) { backCount.get() == 2 }
        }

        /* 2. participants – full coverage + extra */
        checkpoint("Initial candidates show correct names") {
            setContent()
            compose.onAllNodesWithText("Alexandre").assertCountEquals(1)
            compose.onAllNodesWithText("Dany").assertCountEquals(1)
        }

        checkpoint("Self not removable by tap") {
            setContent()
            compose.onNodeWithText("Marco").assertIsDisplayed().performClick()
            compose.onNodeWithText("Marco").assertIsDisplayed()
            compose.onAllNodesWithText("Alexandre").assertCountEquals(1)
        }

        checkpoint("Add-remove toggle keeps single copy") {
            setContent()
            compose.onAllNodesWithText("Alexandre").onLast().performClick()
            compose.onAllNodesWithText("Alexandre").assertCountEquals(1)
            compose.onAllNodesWithText("Alexandre").onFirst().performClick()
            compose.onAllNodesWithText("Alexandre").assertCountEquals(1)
        }

        checkpoint("Empty participants – only me shown") {
            lateinit var updateDiscussion: (Discussion) -> Unit
            compose.setContent {
                AppTheme {
                    var disc by remember { mutableStateOf(baseDiscussion) }
                    updateDiscussion = { newDisc -> disc = newDisc }
                    CreateSessionScreen(
                        viewModel = viewModel,
                        sessionViewModel = sessionVM,
                        account = me,
                        discussion = disc,
                        onBack = {}
                    )
                }
            }
            compose.runOnUiThread {
                updateDiscussion(baseDiscussion.copy(uid = "disc_empty", participants = emptyList()))
            }
            compose.waitUntil(600) {
                compose.onAllNodesWithText("Alexandre").fetchSemanticsNodes().isEmpty()
            }
            compose.onAllNodesWithText("Marco").assertCountEquals(1)
        }

        checkpoint("Duplicate participant IDs are normalised to single chip") {
            lateinit var updateDiscussion: (Discussion) -> Unit
            compose.setContent {
                AppTheme {
                    var disc by remember { mutableStateOf(baseDiscussion) }
                    updateDiscussion = { newDisc -> disc = newDisc }
                    CreateSessionScreen(
                        viewModel = viewModel,
                        sessionViewModel = sessionVM,
                        account = me,
                        discussion = disc,
                        onBack = {}
                    )
                }
            }
            compose.runOnUiThread {
                updateDiscussion(
                    baseDiscussion.copy(
                        uid = "disc_dups",
                        participants = listOf(me.uid, alex.uid, alex.uid, dany.uid, alex.uid)
                    )
                )
            }
            compose.waitUntil(600) { compose.onAllNodesWithText("Alexandre").fetchSemanticsNodes().size == 1 }
        }

        /* 3. create button disabled until valid */
        checkpoint("Button disabled without date/time") {
            injectedDiscussionFlow.value = baseDiscussion.copy(participants = listOf(me.uid))
            setContent()
            titleInput().performTextInput("Friday Night Board Game Jam")
            gameInput().performTextInput("Root")
            locationInput().performTextInput("Table A1")
            createBtn().assertIsNotEnabled()
        }

        /* 4. game search + error */
        checkpoint("Game search – type and clear") {
            setContent()
            gameInput().performTextInput("Cascadia")
            waitForAtLeastOne(clearMatcher(), useUnmergedTree = true)
            compose.onNode(clearMatcher(), useUnmergedTree = true).performClick()
            compose.onAllNodesWithText("Cascadia").assertCountEquals(0)
        }

        checkpoint("Game search – repo error shows error tag") {
            fakeGameRepo.throwOnSearch = true
            setContent()
            gameInput().performTextInput("Catan")
            waitForAtLeastOne(hasTestTag(SessionCreationTestTags.GAME_SEARCH_ERROR))
            compose.onNodeWithTag(SessionCreationTestTags.GAME_SEARCH_ERROR).assertExists()
            fakeGameRepo.throwOnSearch = false
        }

        /* 5. component-level buttons – disabled & enabled branches */
        checkpoint("CreateSessionButton disabled branch") {
            val clicked = AtomicBoolean(false)
            compose.setContent {
                AppTheme {
                    CreateSessionButton(
                        formToSubmit = SessionForm(), // invalid -> disabled
                        enabled = false,
                        onCreate = { clicked.set(true) }
                    )
                }
            }
            val btn = compose.onNodeWithTag(SessionCreationTestTags.CREATE_BUTTON)
            btn.assertIsNotEnabled()
            btn.performClick() // should do nothing
            assert(!clicked.get())
        }

        checkpoint("CreateSessionButton enabled + click branch") {
            val created = AtomicBoolean(false)
            compose.setContent {
                AppTheme {
                    CreateSessionButton(
                        formToSubmit = SessionForm(title = "ok", date = LocalDate.now(), time = LocalTime.now()),
                        enabled = true,
                        onCreate = { created.set(true) }
                    )
                }
            }
            val btn = compose.onNodeWithTag(SessionCreationTestTags.CREATE_BUTTON)
            btn.assertIsEnabled()
            btn.performClick()
            compose.waitUntil(600) { created.get() }
        }

        checkpoint("DiscardButton onClick branch") {
            val discarded = AtomicBoolean(false)
            compose.setContent {
                AppTheme { DiscardButton(onDiscard = { discarded.set(true) }) }
            }
            compose.onNodeWithTag(SessionCreationTestTags.DISCARD_BUTTON).performClick()
            compose.waitUntil(600) { discarded.get() }
        }

        /* 6. organisation section */
        checkpoint("Organisation section renders location label") {
            compose.setContent {
                AppTheme {
                    OrganisationSection(
                        date = null,
                        time = null,
                        locationText = "",
                        onDateChange = {},
                        onTimeChange = {},
                        onLocationChange = {},
                        account = me,
                        sessionViewModel = sessionVM,
                        discussion = baseDiscussion,
                        onLocationPicked = {},
                        gameUi = GameUIState(),
                        locationUi = LocationUIState()
                    )
                }
            }
            compose.onAllNodesWithText("Location").onFirst().assertExists()
        }

        /* 7. repo interaction */
        checkpoint("Initial load fetches participants once") {
            setContent()
            verify(exactly = 1) { viewModel.getAccounts(any(), any()) }
        }

        /* 8. timestamp conversions – reflection cached in @BeforeClass */
        checkpoint("toTimestamp explicit zone") {
            val date1 = LocalDate.of(2025, 1, 2)
            val time1 = LocalTime.of(13, 45, 30, 123_000_000)
            val zoneZurich = ZoneId.of("Europe/Zurich")
            val expectedMillis = date1.atTime(time1).atZone(zoneZurich).toInstant().toEpochMilli()
            val ts = toTs.invoke(null, date1, time1, zoneZurich) as Timestamp
            assert(ts.toDate().time == expectedMillis)
        }

        checkpoint("toTimestamp default zone matches system") {
            val date2 = LocalDate.of(2025, 5, 6)
            val time2 = LocalTime.of(9, 10, 0, 0)
            val sys = ZoneId.systemDefault()
            val tsExplicit = toTs.invoke(null, date2, time2, sys) as Timestamp
            val maskForZoneDefault = 1 shl 2
            val tsDefault = toTsDefault.invoke(null, date2, time2, null, maskForZoneDefault, null) as Timestamp
            assert(tsExplicit.toDate().time == tsDefault.toDate().time)
        }

        checkpoint("toTimestamp null date/time returns 'now'") {
            val before = System.currentTimeMillis()
            val ts1 = toTs.invoke(null, null, null, ZoneId.of("UTC")) as Timestamp
            val ts2 = toTs.invoke(null, null, LocalTime.of(12, 0), ZoneId.of("UTC")) as Timestamp
            val ts3 = toTs.invoke(null, null, null, ZoneId.systemDefault()) as Timestamp
            val after = System.currentTimeMillis()
            val window = (before - 10_000)..(after + 10_000)
            assert(ts1.toDate().time in window)
            assert(ts2.toDate().time in window)
            assert(ts3.toDate().time in window)
        }

        checkpoint("toTimestamp round-trip across zones") {
            val date3 = LocalDate.of(2025, 10, 15)
            val time3 = LocalTime.of(8, 30, 45, 0)
            listOf("Europe/Zurich", "Asia/Tokyo", "America/New_York").map(ZoneId::of).forEach { z ->
                val expected = ZonedDateTime.of(date3, time3, z).toInstant().toEpochMilli()
                val got = (toTs.invoke(null, date3, time3, z) as Timestamp).toDate().time
                assert(got == expected)
            }
        }
        /* ---------- 10.  TRIGGER EVERY LAMBDA (drop-in) ---------- */

        checkpoint("Default onBack parameter (line 157)") {
            // simply instantiate the screen without supplying onBack
            compose.setContent {
                AppTheme {
                    CreateSessionScreen(
                        account = me,
                        discussion = baseDiscussion,
                        viewModel = viewModel,
                        sessionViewModel = sessionVM
                        // onBack omitted -> default lambda is used
                    )
                }
            }
            // nothing to assert – just hitting the default path
        }

        checkpoint("TopBarWithDivider onBack lambda (line 189)") {
            var backFired = false
            compose.setContent {
                AppTheme {
                    CreateSessionScreen(
                        account = me,
                        discussion = baseDiscussion,
                        viewModel = viewModel,
                        sessionViewModel = sessionVM,
                        onBack = { backFired = true }
                    )
                }
            }
            backBtn().performClick()
            compose.waitUntil(600) { backFired }
        }

        checkpoint("Discard button lambda – reset form + onBack (line 209)") {
            var backFired = false
            compose.setContent {
                AppTheme {
                    CreateSessionScreen(
                        account = me,
                        discussion = baseDiscussion,
                        viewModel = viewModel,
                        sessionViewModel = sessionVM,
                        onBack = { backFired = true }
                    )
                }
            }
            // fill some fields so we can verify they are cleared
            titleInput().performTextInput("WillBeCleared")
            discardBtn().performClick()
            compose.waitUntil(600) { backFired }
            // after discard the form is reset -> title empty again
            titleInput().assertTextContains("")
        }

        checkpoint("Create button lambda – success path (line 219-241)") {
            var backFired = false
            compose.setContent {
                AppTheme {
                    CreateSessionScreen(
                        account = me,
                        discussion = baseDiscussion,
                        viewModel = viewModel,
                        sessionViewModel = sessionVM,
                        onBack = { backFired = true }
                    )
                }
            }
            // make form valid
            titleInput().performTextInput("ValidTitle")
            // pick date/time via public VM calls (already tested earlier)
            sessionVM.setGameQuery(me, baseDiscussion, "Root")
            sessionVM.setLocationQuery(me, baseDiscussion, "Here")

            createBtn().performClick()
            compose.waitUntil(800) { backFired } // success -> onBack fired
        }

        checkpoint("Create button lambda – failure path + snackbar (line 233-235)") {
            // force createSession to throw
            every {
                sessionVM.createSession(any(), any(), any(), any(), any(), any(), any())
            } throws RuntimeException("boom")

            compose.setContent {
                AppTheme {
                    CreateSessionScreen(
                        account = me,
                        discussion = baseDiscussion,
                        viewModel = viewModel,
                        sessionViewModel = sessionVM,
                        onBack = {}
                    )
                }
            }
            titleInput().performTextInput("Title")
            sessionVM.setGameQuery(me, baseDiscussion, "Root")
            sessionVM.setLocationQuery(me, baseDiscussion, "Here")

            createBtn().performClick()
            // the catch block calls showError -> snackbar lambda is executed
            compose.waitUntil(600) {
                sessionVM.gameUIState.value.gameSearchError == "boom"
            }
            // restore
            every { sessionVM.createSession(any(), any(), any(), any(), any(), any(), any()) } just Runs
        }

        checkpoint("GameSearchBar onQueryChange lambda (lines 321, 327, 329)") {
            compose.setContent {
                AppTheme {
                    CreateSessionScreen(
                        account = me,
                        discussion = baseDiscussion,
                        viewModel = viewModel,
                        sessionViewModel = sessionVM,
                        onBack = {}
                    )
                }
            }
            // typing triggers the lambda passed to GameSearchField
            gameInput().performTextInput("Catan")
            compose.waitUntil(600) {
                sessionVM.gameUIState.value.gameQuery == "Catan"
            }
        }
        checkpoint("OrganisationSection change-callbacks – title, date, time, location") {
            var titleChanged   = ""
            var dateChanged: LocalDate? = null
            var timeChanged: LocalTime? = null
            var locationChanged = ""

            compose.setContent {
                AppTheme {
                    OrganisationSection(
                        gameUi = GameUIState(),
                        locationUi = LocationUIState(),
                        sessionViewModel = sessionVM,
                        account = me,
                        discussion = baseDiscussion,
                        date = null,
                        time = null,
                        locationText = "",
                        onTitleChange = { titleChanged = it },
                        onDateChange = { dateChanged = it },
                        onTimeChange = { timeChanged = it },
                        onLocationChange = { locationChanged = it },
                        onLocationPicked = {}
                    )
                }
            }

            // 1. title
            compose.onNodeWithTag(SessionCreationTestTags.FORM_TITLE_FIELD)
                .performTextInput("NewTitle")

            // 2. date – type a valid ISO date
            compose.onNodeWithText("Date").performClick() // open picker (optional)
            compose.onNodeWithTag("date_input_field")     // the actual text part
                .performTextInput("2025-06-15")

            // 3. time – type a valid 24 h string
            compose.onNodeWithText("Time").performClick()
            compose.onNodeWithTag("time_input_field")     // the actual text part
                .performTextInput("14:30")

            // 4. location
            locationInput().performTextInput("NewLoc")

            compose.waitUntil(600) {
                titleChanged == "NewTitle" &&
                        dateChanged == LocalDate.of(2025, 6, 15) &&
                        timeChanged == LocalTime.of(14, 30) &&
                        locationChanged == "NewLoc"
            }
        }

        checkpoint("ParticipantsSection onAdd + onRemove lambdas") {
            val added = mutableListOf<Account>()
            val removed = mutableListOf<Account>()

            compose.setContent {
                AppTheme {
                    ParticipantsSection(
                        account = me,
                        selected = listOf(me),
                        allCandidates = listOf(me, alex),
                        minPlayers = 1,
                        maxPlayers = 4,
                        onAdd = { added.add(it) },
                        onRemove = { removed.add(it) },
                        mainSectionTitle = "Players"
                    )
                }
            }
            // add Alex
            compose.onNodeWithText("Alexandre").performClick()
            // remove me
            compose.onNodeWithText("Marco").performClick()

            compose.waitUntil(600) {
                added.size == 1 && added.first().uid == alex.uid &&
                        removed.size == 1 && removed.first().uid == me.uid
            }
        }

    }

    companion object {
        private lateinit var toTs: Method
        private lateinit var toTsDefault: Method

        @JvmStatic
        @BeforeClass
        fun cacheReflection() {
            val cls = Class.forName("com.github.meeplemeet.ui.sessions.CreateSessionScreenKt")
            toTs = cls.getDeclaredMethod(
                "toTimestamp",
                LocalDate::class.java,
                LocalTime::class.java,
                ZoneId::class.java
            ).apply { isAccessible = true }
            toTsDefault = cls.getDeclaredMethod(
                "toTimestamp\$default",
                LocalDate::class.java,
                LocalTime::class.java,
                ZoneId::class.java,
                Int::class.javaPrimitiveType,
                Any::class.java
            ).apply { isAccessible = true }
>>>>>>> d7298f02
        }
    }
}<|MERGE_RESOLUTION|>--- conflicted
+++ resolved
@@ -10,10 +10,10 @@
 import com.github.meeplemeet.model.discussions.Discussion
 import com.github.meeplemeet.model.discussions.DiscussionRepository
 import com.github.meeplemeet.model.discussions.DiscussionViewModel
-import com.github.meeplemeet.model.sessions.CreateSessionViewModel
 import com.github.meeplemeet.model.sessions.SessionRepository
 import com.github.meeplemeet.model.sessions.SessionViewModel
 import com.github.meeplemeet.model.shared.GameUIState
+import com.github.meeplemeet.model.shared.LocationUIState
 import com.github.meeplemeet.model.shared.game.Game
 import com.github.meeplemeet.model.shared.game.GameRepository
 import com.github.meeplemeet.ui.components.ComponentsTestTags
@@ -43,19 +43,11 @@
     @get:Rule val compose = createComposeRule()
 
     // Repos / VMs
-<<<<<<< HEAD
-    private lateinit var discussionRepository: DiscussionRepository
-=======
     private lateinit var firestoreRepo: DiscussionRepository
->>>>>>> d7298f02
     private lateinit var viewModel: DiscussionViewModel
     private lateinit var sessionRepo: SessionRepository
     private lateinit var fakeGameRepo: FakeGameRepository
     private lateinit var sessionVM: SessionViewModel
-<<<<<<< HEAD
-    private lateinit var createSessionVM: TestCreateSessionViewModel
-=======
->>>>>>> d7298f02
 
     // Test data
     private val me = Account(uid = "user1", handle = "", name = "Marco", email = "marco@epfl.ch")
@@ -66,12 +58,6 @@
     private lateinit var injectedDiscussionFlow: MutableStateFlow<Discussion?>
     private lateinit var baseDiscussion: Discussion
 
-<<<<<<< HEAD
-    // Short wait util
-    private fun waitForAtLeastOne(
-        matcher: SemanticsMatcher,
-        timeoutMs: Long = 1_000L,
-=======
     // ---------- Checkpoint helper ----------
     private val ck = Checkpoint()
     @get:Rule val checkpointRule = Checkpoint.rule()
@@ -81,353 +67,11 @@
     private fun waitForAtLeastOne(
         matcher: SemanticsMatcher,
         timeoutMs: Long = 600L,
->>>>>>> d7298f02
         useUnmergedTree: Boolean = false
     ) {
         compose.waitUntil(timeoutMs) {
             compose.onAllNodes(matcher, useUnmergedTree).fetchSemanticsNodes().isNotEmpty()
         }
-<<<<<<< HEAD
-    }
-
-    // Node helpers
-    private fun titleInput() = compose.onNodeWithTag(SessionCreationTestTags.FORM_TITLE_FIELD)
-
-    private fun createBtn() = compose.onNodeWithTag(SessionCreationTestTags.CREATE_BUTTON)
-
-    private fun discardBtn() = compose.onNodeWithTag(SessionCreationTestTags.DISCARD_BUTTON)
-
-    private fun backBtn() = compose.onNodeWithTag(NavigationTestTags.GO_BACK_BUTTON)
-
-    // Game/Location come from reusable components
-    private fun allInputs() = compose.onAllNodes(hasSetTextAction())
-
-    private fun gameInput() = allInputs()[1]
-
-    private fun locationInput() = allInputs()[2]
-
-    private fun clearMatcher() = hasContentDescription("Clear")
-
-    private fun setContent(
-        discussion: Discussion = baseDiscussion,
-        onBack: () -> Unit = {},
-        vm: CreateSessionViewModel = createSessionVM
-    ) {
-        compose.setContent {
-            AppTheme {
-                CreateSessionScreen(account = me, discussion = discussion, viewModel = vm, onBack = onBack)
-            }
-        }
-    }
-
-    private class FakeGameRepository : GameRepository {
-        var throwOnSearch: Boolean = false
-
-        override suspend fun getGames(maxResults: Int) = emptyList<Game>()
-
-        override suspend fun getGameById(gameID: String): Game {
-            throw RuntimeException("not used")
-        }
-
-        override suspend fun getGamesByGenre(genreID: Int, maxResults: Int) = emptyList<Game>()
-
-        override suspend fun getGamesByGenres(genreIDs: List<Int>, maxResults: Int) = emptyList<Game>()
-
-        override suspend fun searchGamesByNameContains(
-            query: String,
-            maxResults: Int,
-            ignoreCase: Boolean
-        ): List<Game> {
-            if (throwOnSearch) throw RuntimeException("boom")
-            return emptyList()
-        }
-    }
-
-    private inner class TestCreateSessionViewModel(
-        sessionRepository: SessionRepository,
-        gameRepository: GameRepository
-    ) : CreateSessionViewModel(sessionRepository, gameRepository) {
-        // Delegate getAccounts to the mocked DiscussionViewModel
-        override fun getAccounts(uids: List<String>, onResult: (List<Account>) -> Unit) {
-            viewModel.getAccounts(uids, onResult)
-        }
-    }
-
-    @Before
-    fun setUp() {
-        discussionRepository = mockk(relaxed = true)
-        viewModel = spyk(DiscussionViewModel(discussionRepository))
-
-        baseDiscussion =
-            Discussion(
-                uid = discussionId,
-                name = "Board Night",
-                description = "",
-                messages = emptyList(),
-                participants = listOf(me.uid, alex.uid, dany.uid),
-                admins = listOf(me.uid),
-                creatorId = me.uid)
-
-        val discussionFlowsField = viewModel::class.java.getDeclaredField("discussionFlows")
-        discussionFlowsField.isAccessible = true
-        @Suppress("UNCHECKED_CAST")
-        val map = discussionFlowsField.get(viewModel) as MutableMap<String, StateFlow<Discussion?>>
-        injectedDiscussionFlow = MutableStateFlow(baseDiscussion)
-        map[discussionId] = injectedDiscussionFlow
-
-        every { viewModel.getAccounts(any(), any()) } answers
-                {
-                    val disc = firstArg<List<String>>()
-                    val cb = secondArg<(List<Account>) -> Unit>()
-                    val accounts =
-                        disc.distinct().mapNotNull { uid ->
-                            when (uid) {
-                                me.uid -> me
-                                alex.uid -> alex
-                                dany.uid -> dany
-                                "u4" -> Account(uid = "u4", handle = "newb", name = "Newbie", email = "n@x")
-                                else -> null
-                            }
-                        }
-                    cb(accounts)
-                }
-
-        sessionRepo = mockk(relaxed = true)
-        fakeGameRepo = FakeGameRepository()
-        sessionVM = SessionViewModel(sessionRepository = sessionRepo)
-        createSessionVM = TestCreateSessionViewModel(sessionRepo, fakeGameRepo)
-    }
-
-    // Grouped UI: bars, snackbar, back/discard
-    @Test
-    fun ui_chrome_present_and_nav_discard_callbacks_fire() {
-        val backCount = AtomicInteger(0)
-        setContent(onBack = { backCount.incrementAndGet() })
-
-        compose.onNodeWithTag(ComponentsTestTags.TOP_APP_BAR).assertExists()
-        compose.onNodeWithTag(NavigationTestTags.SCREEN_TITLE).assertExists()
-        compose.onNodeWithTag(NavigationTestTags.GO_BACK_BUTTON).assertExists()
-        compose.onNodeWithTag(SessionCreationTestTags.SNACKBAR_HOST).assertExists()
-        compose.onNodeWithTag(SessionCreationTestTags.CONTENT_COLUMN).assertExists()
-
-        // Back button callback
-        backBtn().performClick()
-        compose.waitUntil(1_000) { backCount.get() == 1 }
-
-        // Discard also calls onBack
-        discardBtn().performSemanticsAction(SemanticsActions.OnClick)
-        compose.waitUntil(1_000) { backCount.get() == 2 }
-    }
-
-    // Participants
-    @Test
-    fun participants_visibility_and_self_protection_and_add_remove() {
-        setContent()
-        compose.waitForIdle()
-
-        // Initial candidates show two non-me names
-        compose.onAllNodesWithText("Alexandre").assertCountEquals(1)
-        compose.onAllNodesWithText("Dany").assertCountEquals(1)
-
-        // Self is present once and not removable by tap
-        compose.onNodeWithText("Marco").assertIsDisplayed().performClick()
-        compose.onNodeWithText("Marco").assertIsDisplayed()
-        compose.onAllNodesWithText("Alexandre").assertCountEquals(1)
-
-        // Add then remove keeps a single visible copy
-        compose.onAllNodesWithText("Alexandre").onLast().performClick()
-        compose.runOnIdle {}
-        compose.onAllNodesWithText("Alexandre").assertCountEquals(1)
-        compose.onAllNodesWithText("Alexandre").onFirst().performClick()
-        compose.runOnIdle {}
-        compose.onAllNodesWithText("Alexandre").assertCountEquals(1)
-    }
-
-    @Test
-    fun participants_variations_via_flow_updates() {
-        lateinit var updateDiscussion: (Discussion) -> Unit
-
-        compose.setContent {
-            AppTheme {
-                var disc by remember { mutableStateOf(baseDiscussion) }
-                updateDiscussion = { newDisc -> disc = newDisc }
-                CreateSessionScreen(
-                    account = me, discussion = disc, viewModel = createSessionVM, onBack = {})
-            }
-        }
-
-        // Only me -> no candidates
-        compose.runOnUiThread {
-            updateDiscussion(baseDiscussion.copy(uid = "disc_only_me", participants = listOf(me.uid)))
-        }
-        compose.waitForIdle()
-        compose.onAllNodesWithText("Alexandre").assertCountEquals(0)
-        compose.onAllNodesWithText("Dany").assertCountEquals(0)
-
-        compose.runOnUiThread {
-            updateDiscussion(
-                baseDiscussion.copy(
-                    uid = "disc_dups",
-                    participants = listOf(me.uid, alex.uid, alex.uid, dany.uid, alex.uid)))
-        }
-        compose.waitForIdle()
-        compose.onAllNodesWithText("Alexandre").assertCountEquals(1)
-
-        // Empty list -> no candidates, but me still present
-        compose.runOnUiThread {
-            updateDiscussion(baseDiscussion.copy(uid = "disc_empty", participants = emptyList()))
-        }
-        compose.waitForIdle()
-        compose.onAllNodesWithText("Alexandre").assertCountEquals(0)
-        compose.onAllNodesWithText("Dany").assertCountEquals(0)
-        compose.onAllNodesWithText("Marco").assertCountEquals(1)
-    }
-
-    // Create button
-    @Test
-    fun create_button_is_disabled_until_valid_conditions() {
-        // Start with minimal participants so the range check is deterministic
-        injectedDiscussionFlow.value = baseDiscussion.copy(participants = listOf(me.uid))
-        setContent()
-
-        titleInput().performTextInput("Friday Night Board Game Jam")
-        gameInput().performTextInput("Root")
-        locationInput().performTextInput("Table A1")
-
-        // No date/time yet -> disabled
-        createBtn().assertIsNotEnabled()
-    }
-
-    // Game search
-    @Test
-    fun game_search_clear_and_error() {
-        setContent()
-        compose.waitForIdle()
-
-        // Trigger repo error to test error display
-        fakeGameRepo.throwOnSearch = true
-        gameInput().performTextInput("Catan")
-        // Wait for debounce (500ms) + execution + rendering
-        waitForAtLeastOne(hasTestTag(SessionCreationTestTags.GAME_SEARCH_ERROR), timeoutMs = 2_000L)
-        compose.onNodeWithTag(SessionCreationTestTags.GAME_SEARCH_ERROR).assertExists()
-    }
-
-    // Component-level button
-    @Test
-    fun create_and_discard_button_components_behave() {
-        val createClicked = AtomicBoolean(false)
-        val discardClicked = AtomicBoolean(false)
-
-        compose.setContent {
-            AppTheme {
-                Column {
-                    CreateSessionButton(
-                        formToSubmit = SessionForm(title = "t"),
-                        enabled = true,
-                        onCreate = { createClicked.set(true) })
-                    DiscardButton(onDiscard = { discardClicked.set(true) })
-                }
-            }
-        }
-
-        compose.onNodeWithTag(SessionCreationTestTags.CREATE_BUTTON).assertIsEnabled().performClick()
-        compose.onNodeWithTag(SessionCreationTestTags.DISCARD_BUTTON).assertIsEnabled().performClick()
-
-        compose.waitUntil(1_000) { createClicked.get() && discardClicked.get() }
-    }
-
-    // Organisation section
-    @Test
-    fun organisation_section_shows_location_label_and_search_field() {
-        compose.setContent {
-            AppTheme {
-                OrganisationSection(
-                    date = null,
-                    time = null,
-                    onDateChange = {},
-                    onTimeChange = {},
-                    account = me,
-                    discussion = baseDiscussion,
-                    onLocationPicked = {},
-                    gameUi = GameUIState(),
-                    viewModel = createSessionVM)
-            }
-        }
-        compose.onAllNodesWithText("Location").onFirst().assertExists()
-    }
-
-    // Repo/VM interactions
-    @Test
-    fun initial_load_fetches_participants_once() {
-        setContent()
-        compose.waitForIdle()
-        verify(exactly = 1) { viewModel.getAccounts(any(), any()) }
-    }
-
-    // Timestamp conversions
-    companion object {
-        private lateinit var toTs: Method
-        private lateinit var toTsDefault: Method
-
-        @JvmStatic
-        @BeforeClass
-        fun cacheReflection() {
-            val cls = Class.forName("com.github.meeplemeet.ui.sessions.CreateSessionScreenKt")
-            toTs =
-                cls.getDeclaredMethod(
-                    "toTimestamp", LocalDate::class.java, LocalTime::class.java, ZoneId::class.java)
-                    .apply { isAccessible = true }
-            toTsDefault =
-                cls.getDeclaredMethod(
-                    "toTimestamp\$default",
-                    LocalDate::class.java,
-                    LocalTime::class.java,
-                    ZoneId::class.java,
-                    Int::class.javaPrimitiveType,
-                    Any::class.java)
-                    .apply { isAccessible = true }
-        }
-    }
-
-    @Test
-    fun toTimestamp_conversions_and_defaults() {
-        // explicit zone matches epoch millis
-        val date1 = LocalDate.of(2025, 1, 2)
-        val time1 = LocalTime.of(13, 45, 30, 123_000_000)
-        val zoneZurich = ZoneId.of("Europe/Zurich")
-        val expectedMillis = date1.atTime(time1).atZone(zoneZurich).toInstant().toEpochMilli()
-        val ts = toTs.invoke(null, date1, time1, zoneZurich) as Timestamp
-        assert(ts.toDate().time == expectedMillis)
-
-        // default zone equals explicit system default
-        val date2 = LocalDate.of(2025, 5, 6)
-        val time2 = LocalTime.of(9, 10, 0, 0)
-        val sys = ZoneId.systemDefault()
-        val tsExplicit = toTs.invoke(null, date2, time2, sys) as Timestamp
-        val maskForZoneDefault = 1 shl 2
-        val tsDefault =
-            toTsDefault.invoke(null, date2, time2, null, maskForZoneDefault, null) as Timestamp
-        assert(tsExplicit.toDate().time == tsDefault.toDate().time)
-
-        // returns "now" when date or time is null
-        val before = System.currentTimeMillis()
-        val ts1 = toTs.invoke(null, null, null, ZoneId.of("UTC")) as Timestamp
-        val ts2 = toTs.invoke(null, null, LocalTime.of(12, 0), ZoneId.of("UTC")) as Timestamp
-        val ts3 = toTs.invoke(null, null, null, ZoneId.systemDefault()) as Timestamp
-        val after = System.currentTimeMillis()
-        val window = (before - 10_000)..(after + 10_000)
-        assert(ts1.toDate().time in window)
-        assert(ts2.toDate().time in window)
-        assert(ts3.toDate().time in window)
-
-        // roundtrip consistency across zones
-        val date3 = LocalDate.of(2025, 10, 15)
-        val time3 = LocalTime.of(8, 30, 45, 0)
-        listOf("Europe/Zurich", "Asia/Tokyo", "America/New_York").map(ZoneId::of).forEach { z ->
-            val expected = ZonedDateTime.of(date3, time3, z).toInstant().toEpochMilli()
-            val got = (toTs.invoke(null, date3, time3, z) as Timestamp).toDate().time
-            assert(got == expected)
-=======
     }
 
     // Node helpers
@@ -990,7 +634,6 @@
                 Int::class.javaPrimitiveType,
                 Any::class.java
             ).apply { isAccessible = true }
->>>>>>> d7298f02
         }
     }
 }