--- conflicted
+++ resolved
@@ -549,30 +549,10 @@
           .onNodeWithTag(ShopComponentsTestTags.DIALOG_SAVE, useUnmergedTree = true)
           .performClick()
 
-<<<<<<< HEAD
-  @Test
-  fun gameStockDialog_addGameAndCancelFlow() {
-    // Seed a third game to add via dialog
-    runBlocking {
-      db.collection(GAMES_COLLECTION_PATH)
-          .document("g_pandemic")
-          .set(
-              GameNoUid(
-                  name = "Pandemic",
-                  description = "Cooperative board game",
-                  imageURL = "https://example.com/pandemic.jpg",
-                  minPlayers = 2,
-                  maxPlayers = 4,
-                  recommendedPlayers = 4,
-                  averagePlayTime = 45,
-                  genres = listOf("3")))
-          .await()
-=======
       // Primary action should be disabled when no opening hours anywhere
       composeTestRule
           .onNodeWithTag(ShopComponentsTestTags.ACTION_SAVE, useUnmergedTree = true)
           .assertExists()
->>>>>>> 99594097
     }
 
     checkpoint("gameStockDialog_addGameAndCancelFlow") {
@@ -589,7 +569,7 @@
                     maxPlayers = 4,
                     recommendedPlayers = 4,
                     averagePlayTime = 45,
-                    genres = listOf(3)))
+                    genres = listOf("3")))
             .await()
       }
 
