package com.github.meeplemeet

import android.content.Context
import android.os.Bundle
import androidx.activity.ComponentActivity
import androidx.activity.compose.setContent
import androidx.compose.foundation.layout.Box
import androidx.compose.foundation.layout.fillMaxSize
import androidx.compose.material3.CircularProgressIndicator
import androidx.compose.material3.Surface
import androidx.compose.runtime.Composable
import androidx.compose.runtime.DisposableEffect
import androidx.compose.runtime.LaunchedEffect
import androidx.compose.runtime.getValue
import androidx.compose.runtime.mutableStateOf
import androidx.compose.runtime.remember
import androidx.compose.runtime.setValue
import androidx.compose.ui.Alignment
import androidx.compose.ui.Modifier
import androidx.compose.ui.platform.LocalContext
import androidx.compose.ui.platform.testTag
import androidx.credentials.CredentialManager
import androidx.lifecycle.compose.collectAsStateWithLifecycle
import androidx.lifecycle.viewmodel.compose.viewModel
import androidx.navigation.NavHostController
import androidx.navigation.compose.NavHost
import androidx.navigation.compose.composable
import androidx.navigation.compose.rememberNavController
import com.github.meeplemeet.model.auth.AuthRepository
import com.github.meeplemeet.model.auth.AuthViewModel
import com.github.meeplemeet.model.auth.HandlesRepository
import com.github.meeplemeet.model.auth.HandlesViewModel
import com.github.meeplemeet.model.discussions.DiscussionRepository
import com.github.meeplemeet.model.discussions.DiscussionViewModel
import com.github.meeplemeet.model.map.MarkerPreviewRepository
import com.github.meeplemeet.model.map.PinType
import com.github.meeplemeet.model.map.StorableGeoPinRepository
import com.github.meeplemeet.model.posts.PostRepository
import com.github.meeplemeet.model.sessions.SessionRepository
import com.github.meeplemeet.model.sessions.SessionViewModel
import com.github.meeplemeet.model.shared.game.FirestoreGameRepository
import com.github.meeplemeet.model.shared.location.LocationRepository
import com.github.meeplemeet.model.shared.location.NominatimLocationRepository
import com.github.meeplemeet.model.shops.CreateShopViewModel
import com.github.meeplemeet.model.shops.EditShopViewModel
import com.github.meeplemeet.model.shops.ShopRepository
import com.github.meeplemeet.model.shops.ShopViewModel
import com.github.meeplemeet.model.space_renter.SpaceRenterRepository
<<<<<<< HEAD
import com.github.meeplemeet.ui.MapScreen
=======
import com.github.meeplemeet.ui.EditShopScreen
>>>>>>> fdca9c2b
import com.github.meeplemeet.ui.auth.CreateAccountScreen
import com.github.meeplemeet.ui.auth.ProfileScreen
import com.github.meeplemeet.ui.auth.SignInScreen
import com.github.meeplemeet.ui.auth.SignUpScreen
import com.github.meeplemeet.ui.discussions.CreateDiscussionScreen
import com.github.meeplemeet.ui.discussions.DiscussionDetailsScreen
import com.github.meeplemeet.ui.discussions.DiscussionScreen
import com.github.meeplemeet.ui.discussions.DiscussionsOverviewScreen
import com.github.meeplemeet.ui.navigation.MeepleMeetScreen
import com.github.meeplemeet.ui.navigation.NavigationActions
import com.github.meeplemeet.ui.posts.CreatePostScreen
import com.github.meeplemeet.ui.posts.PostScreen
import com.github.meeplemeet.ui.posts.PostsOverviewScreen
import com.github.meeplemeet.ui.sessions.CreateSessionScreen
import com.github.meeplemeet.ui.sessions.SessionDetailsScreen
import com.github.meeplemeet.ui.sessions.SessionsOverviewScreen
import com.github.meeplemeet.ui.shops.CreateShopScreen
import com.github.meeplemeet.ui.shops.ShopDetailsScreen
import com.github.meeplemeet.ui.theme.AppTheme
import com.google.firebase.Firebase
import com.google.firebase.auth.FirebaseAuth
import com.google.firebase.auth.auth
import com.google.firebase.firestore.FirebaseFirestore
import com.google.firebase.firestore.firestore
import kotlinx.coroutines.flow.MutableStateFlow
import okhttp3.OkHttpClient

/**
 * Provider object for Firebase services.
 *
 * This object provides lazily initialized singleton instances of Firebase services to be used
 * throughout the application, ensuring a single source of truth for Firebase connections.
 */
object FirebaseProvider {
  /** Lazily initialized Firebase Firestore instance for database operations. */
  val db: FirebaseFirestore by lazy { Firebase.firestore }

  /** Lazily initialized Firebase Auth instance for authentication operations. */
  val auth: FirebaseAuth by lazy { Firebase.auth }
}

/**
 * Provider object for repository instances.
 *
 * This object provides lazily initialized singleton instances of all repositories used in the
 * application, ensuring consistent data access throughout the app and facilitating dependency
 * injection for ViewModels.
 */
object RepositoryProvider {
  /** Lazily initialized repository for account/authentication operations. */
  val accounts: AuthRepository by lazy { AuthRepository() }

  /** Lazily initialized repository for user handle operations. */
  val handles: HandlesRepository by lazy { HandlesRepository() }

  /** Lazily initialized repository for discussion operations. */
  val discussions: DiscussionRepository by lazy { DiscussionRepository() }

  /** Lazily initialized repository for gaming session operations. */
  val sessions: SessionRepository by lazy { SessionRepository() }

  /** Lazily initialized repository for board game data operations. */
  val games: FirestoreGameRepository by lazy { FirestoreGameRepository() }

  val locations: LocationRepository by lazy {
    NominatimLocationRepository(HttpClientProvider.client)
  }
  val geoPins: StorableGeoPinRepository by lazy { StorableGeoPinRepository() }
  val markerPreviews: MarkerPreviewRepository by lazy { MarkerPreviewRepository() }

  /** Lazily initialized repository for post operations. */
  val posts: PostRepository by lazy { PostRepository() }

  /** Lazily initialized repository for shop operations. */
  val shops: ShopRepository by lazy { ShopRepository() }

  /** Lazily initialized repository for space renter operations. */
  val spaceRenters: SpaceRenterRepository by lazy { SpaceRenterRepository() }
}

object HttpClientProvider {
  var client: OkHttpClient = OkHttpClient()
}

const val LOADING_SCREEN_TAG = "Loading Screen"

/**
 * `MainActivity` is the entry point of the application. It sets up the content view with the
 * `onCreate` methods. You can run the app by running the `app` configuration in Android Studio. NB:
 * Make sure you have an Android emulator running or a physical device connected.
 */
class MainActivity : ComponentActivity() {
  override fun onCreate(savedInstanceState: Bundle?) {
    super.onCreate(savedInstanceState)
    setContent { AppTheme { Surface(modifier = Modifier.fillMaxSize()) { MeepleMeetApp() } } }
  }
}

@Composable
fun MeepleMeetApp(
    context: Context = LocalContext.current,
    authVM: AuthViewModel = viewModel(),
    firestoreVM: DiscussionViewModel = viewModel(),
    handlesVM: HandlesViewModel = viewModel(),
    navController: NavHostController = rememberNavController(),
    shopVM: ShopViewModel = viewModel(),
    createShopVM: CreateShopViewModel = viewModel(),
    editShopVM: EditShopViewModel = viewModel(),
) {
  val credentialManager = remember { CredentialManager.create(context) }
  val navigationActions = NavigationActions(navController)
  var signedOut by remember { mutableStateOf(false) }

  var accountId by remember { mutableStateOf(FirebaseProvider.auth.currentUser?.uid ?: "") }
  val accountFlow =
      remember(accountId, signedOut) {
        if (!signedOut) firestoreVM.accountFlow(accountId) else MutableStateFlow(null)
      }
  val account by accountFlow.collectAsStateWithLifecycle()

  var discussionId by remember { mutableStateOf("") }
  val discussionFlow =
      remember(discussionId, signedOut) {
        if (!signedOut) firestoreVM.discussionFlow(discussionId) else MutableStateFlow(null)
      }
  val discussion by discussionFlow.collectAsStateWithLifecycle()
  val sessionVM = remember(discussion) { discussion?.let { SessionViewModel(discussion!!) } }

  var postId by remember { mutableStateOf("") }

  var shopId by remember { mutableStateOf("") }

  DisposableEffect(Unit) {
    val listener = FirebaseAuth.AuthStateListener { accountId = it.currentUser?.uid ?: "" }
    FirebaseProvider.auth.addAuthStateListener(listener)
    onDispose { FirebaseProvider.auth.removeAuthStateListener(listener) }
  }

  NavHost(navController = navController, startDestination = MeepleMeetScreen.SignIn.name) {
    composable(MeepleMeetScreen.SignIn.name) {
      LaunchedEffect(account) {
        if (account != null && FirebaseProvider.auth.currentUser != null) {
          val exists =
              handlesVM::repository.get().handleForAccountExists(account!!.uid, account!!.handle)

          if (exists) navigationActions.navigateOutOfAuthGraph()
          else navigationActions.navigateTo(MeepleMeetScreen.CreateAccount)
        }
      }

      if (FirebaseProvider.auth.currentUser != null) LoadingScreen()
      else
          SignInScreen(
              authVM,
              credentialManager = credentialManager,
              onSignUpClick = { navigationActions.navigateTo(MeepleMeetScreen.SignUp) },
              onSignIn = { signedOut = false })
    }

    composable(MeepleMeetScreen.SignUp.name) {
      SignUpScreen(
          authVM,
          credentialManager = credentialManager,
          onLogInClick = { navigationActions.navigateTo(MeepleMeetScreen.SignIn) },
          onRegister = {
            signedOut = false
            navigationActions.navigateTo(MeepleMeetScreen.CreateAccount)
          })
    }

    composable(MeepleMeetScreen.CreateAccount.name) {
      if (account != null) {
        CreateAccountScreen(
            account!!,
            firestoreVM,
            handlesVM,
            onCreate = { navigationActions.navigateOutOfAuthGraph() },
            onBack = {
              firestoreVM.signOut()
              authVM.signOut()
              FirebaseProvider.auth.signOut()
              navigationActions.goBack()
            })
      } else {
        LoadingScreen()
      }
    }

    composable(MeepleMeetScreen.DiscussionsOverview.name) {
      DiscussionsOverviewScreen(
          account!!,
          navigationActions,
          firestoreVM,
          onClickAddDiscussion = {
            navigationActions.navigateTo(MeepleMeetScreen.CreateDiscussion)
          },
          onSelectDiscussion = {
            discussionId = it.uid
            navigationActions.navigateTo(MeepleMeetScreen.Discussion)
          },
      )
    }

    composable(MeepleMeetScreen.CreateDiscussion.name) {
      CreateDiscussionScreen(
          account = account!!,
          viewModel = firestoreVM,
          onBack = { navigationActions.goBack() },
          onCreate = { navigationActions.navigateTo(MeepleMeetScreen.DiscussionsOverview) },
          handleViewModel = handlesVM)
    }

    composable(MeepleMeetScreen.Discussion.name) {
      if (discussion != null) {
        if (discussion!!.participants.contains(account!!.uid))
            DiscussionScreen(
                account!!,
                discussion!!,
                firestoreVM,
                onBack = { navigationActions.navigateTo(MeepleMeetScreen.DiscussionsOverview) },
                onOpenDiscussionInfo = {
                  navigationActions.navigateTo(MeepleMeetScreen.DiscussionDetails)
                },
                onCreateSessionClick = {
                  discussionId = it.uid
                  if (it.session == null && sessionVM != null) sessionVM.clearGameSearch()
                  navigationActions.navigateTo(
                      if (it.session != null) MeepleMeetScreen.Session
                      else MeepleMeetScreen.CreateSession)
                },
            )
        else navigationActions.navigateTo(MeepleMeetScreen.DiscussionsOverview)
      } else LoadingScreen()
    }

    composable(MeepleMeetScreen.DiscussionDetails.name) {
      if (discussion != null && discussion!!.participants.contains(account!!.uid))
          DiscussionDetailsScreen(
              account = account!!,
              discussion = discussion!!,
              viewModel = firestoreVM,
              onBack = { navigationActions.goBack() },
              onLeave = {
                discussionId = ""
                navigationActions.navigateTo(MeepleMeetScreen.DiscussionsOverview)
              },
              onDelete = {
                discussionId = ""
                navigationActions.navigateTo(MeepleMeetScreen.DiscussionsOverview)
              },
              handlesViewModel = handlesVM)
      else navigationActions.navigateTo(MeepleMeetScreen.DiscussionsOverview)
    }

    composable(MeepleMeetScreen.CreateSession.name) {
      sessionVM?.let {
        CreateSessionScreen(
            account = account!!,
            discussion = discussion!!,
            viewModel = firestoreVM,
            sessionViewModel = sessionVM,
            onBack = { navigationActions.goBack() })
      } ?: LoadingScreen()
    }

    composable(MeepleMeetScreen.Session.name) {
      sessionVM?.let {
        if (discussion!!.session != null &&
            discussion!!.session!!.participants.contains(account!!.uid))
            SessionDetailsScreen(
                account = account!!,
                discussion = discussion!!,
                viewModel = firestoreVM,
                sessionViewModel = sessionVM,
                onBack = { navigationActions.goBack() })
        else navigationActions.navigateTo(MeepleMeetScreen.Discussion)
      } ?: LoadingScreen()
    }

    composable(MeepleMeetScreen.SessionsOverview.name) { SessionsOverviewScreen(navigationActions) }

    composable(MeepleMeetScreen.PostsOverview.name) {
      PostsOverviewScreen(
          navigation = navigationActions,
          discussionViewModel = firestoreVM,
          onClickAddPost = { navigationActions.navigateTo(MeepleMeetScreen.CreatePost) },
          onSelectPost = {
            postId = it.id
            navigationActions.navigateTo(MeepleMeetScreen.Post)
          })
    }

    composable(MeepleMeetScreen.Post.name) {
      PostScreen(
          account = account!!,
          postId = postId,
          usersViewModel = firestoreVM,
          onBack = { navigationActions.goBack() })
    }

    composable(MeepleMeetScreen.CreatePost.name) {
      CreatePostScreen(
          account = account!!,
          onPost = { navigationActions.navigateTo(MeepleMeetScreen.PostsOverview) },
          onDiscard = { navigationActions.navigateTo(MeepleMeetScreen.PostsOverview) },
          onBack = { navigationActions.goBack() })
    }

    composable(MeepleMeetScreen.Map.name) {
      MapScreen(
          navigation = navigationActions,
          account = account!!,
          onFABCLick = { navigationActions.navigateTo(MeepleMeetScreen.CreateShop) },
          onRedirect = { geoPin ->
            when (geoPin.type) {
              PinType.SHOP -> {
                shopId = geoPin.uid
                navigationActions.navigateTo(MeepleMeetScreen.ShopDetails)
              }
              PinType.SPACE -> {
                // spaceId = geoPin.uid
                // navigationActions.navigateTo(MeepleMeetScreen.SpaceDetails)
              }
              PinType.SESSION -> {
                discussionId = geoPin.uid
                navigationActions.navigateTo(MeepleMeetScreen.Session)
              }
            }
          })
    }

    composable(MeepleMeetScreen.Profile.name) {
      account?.let {
        ProfileScreen(
            navigation = navigationActions,
            authViewModel = authVM,
            discussionViewModel = firestoreVM,
            account = account!!,
            onSignOut = {
              navigationActions.navigateTo(MeepleMeetScreen.SignIn)
              signedOut = true
            })
      } ?: navigationActions.navigateTo(MeepleMeetScreen.SignIn)
    }
    composable(MeepleMeetScreen.ShopDetails.name) {
      if (shopId.isNotEmpty()) {
        ShopDetailsScreen(
            account = account!!,
            shopId = shopId,
            onBack = { navigationActions.goBack() },
            onEdit = { navigationActions.navigateTo(MeepleMeetScreen.EditShop, popUpTo = false) },
            viewModel = shopVM)
      } else {
        LoadingScreen()
      }
    }
    composable(MeepleMeetScreen.CreateShop.name) {
      CreateShopScreen(
          owner = account!!,
          onBack = { navigationActions.goBack() },
<<<<<<< HEAD
          onCreated = { navigationActions.navigateTo(MeepleMeetScreen.Map) },
=======
          onCreated = { createdShopId ->
            shopId = createdShopId
            navigationActions.navigateTo(MeepleMeetScreen.ShopDetails)
          },
>>>>>>> fdca9c2b
          viewModel = createShopVM)
    }
    composable(MeepleMeetScreen.EditShop.name) {
      val shopFromDetails by shopVM.shop.collectAsStateWithLifecycle()
      val shop by editShopVM.shop.collectAsStateWithLifecycle()

      LaunchedEffect(shopFromDetails) { editShopVM.setShop(shopFromDetails) }

      if (shop != null) {
        EditShopScreen(
            owner = account!!,
            onBack = { navigationActions.goBack() },
            onSaved = { navigationActions.goBack() },
            viewModel = editShopVM)
      } else {
        LoadingScreen()
      }
    }
  }
}

@Composable
private fun LoadingScreen() {
  Box(
      modifier = Modifier.testTag(LOADING_SCREEN_TAG).fillMaxSize(),
      contentAlignment = Alignment.Center) {
        CircularProgressIndicator()
      }
}<|MERGE_RESOLUTION|>--- conflicted
+++ resolved
@@ -46,11 +46,7 @@
 import com.github.meeplemeet.model.shops.ShopRepository
 import com.github.meeplemeet.model.shops.ShopViewModel
 import com.github.meeplemeet.model.space_renter.SpaceRenterRepository
-<<<<<<< HEAD
 import com.github.meeplemeet.ui.MapScreen
-=======
-import com.github.meeplemeet.ui.EditShopScreen
->>>>>>> fdca9c2b
 import com.github.meeplemeet.ui.auth.CreateAccountScreen
 import com.github.meeplemeet.ui.auth.ProfileScreen
 import com.github.meeplemeet.ui.auth.SignInScreen
@@ -68,6 +64,7 @@
 import com.github.meeplemeet.ui.sessions.SessionDetailsScreen
 import com.github.meeplemeet.ui.sessions.SessionsOverviewScreen
 import com.github.meeplemeet.ui.shops.CreateShopScreen
+import com.github.meeplemeet.ui.shops.EditShopScreen
 import com.github.meeplemeet.ui.shops.ShopDetailsScreen
 import com.github.meeplemeet.ui.theme.AppTheme
 import com.google.firebase.Firebase
@@ -411,14 +408,7 @@
       CreateShopScreen(
           owner = account!!,
           onBack = { navigationActions.goBack() },
-<<<<<<< HEAD
           onCreated = { navigationActions.navigateTo(MeepleMeetScreen.Map) },
-=======
-          onCreated = { createdShopId ->
-            shopId = createdShopId
-            navigationActions.navigateTo(MeepleMeetScreen.ShopDetails)
-          },
->>>>>>> fdca9c2b
           viewModel = createShopVM)
     }
     composable(MeepleMeetScreen.EditShop.name) {
