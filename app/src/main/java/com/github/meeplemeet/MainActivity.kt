package com.github.meeplemeet

import android.content.Context
import android.os.Bundle
import android.util.Log
import androidx.activity.ComponentActivity
import androidx.activity.compose.setContent
import androidx.compose.foundation.layout.Box
import androidx.compose.foundation.layout.fillMaxSize
import androidx.compose.material3.CircularProgressIndicator
import androidx.compose.material3.Surface
import androidx.compose.runtime.Composable
import androidx.compose.runtime.CompositionLocalProvider
import androidx.compose.runtime.DisposableEffect
import androidx.compose.runtime.LaunchedEffect
import androidx.compose.runtime.getValue
import androidx.compose.runtime.mutableStateOf
import androidx.compose.runtime.remember
import androidx.compose.runtime.setValue
import androidx.compose.ui.Alignment
import androidx.compose.ui.Modifier
import androidx.compose.ui.platform.LocalContext
import androidx.compose.ui.platform.testTag
import androidx.credentials.CredentialManager
import androidx.lifecycle.compose.collectAsStateWithLifecycle
import androidx.lifecycle.viewmodel.compose.viewModel
import androidx.navigation.NavHostController
import androidx.navigation.compose.NavHost
import androidx.navigation.compose.composable
import androidx.navigation.compose.rememberNavController
import com.github.meeplemeet.model.MainActivityViewModel
import com.github.meeplemeet.model.account.AccountRepository
import com.github.meeplemeet.model.account.HandlesRepository
import com.github.meeplemeet.model.auth.AuthenticationRepository
import com.github.meeplemeet.model.discussions.DiscussionRepository
import com.github.meeplemeet.model.images.ImageRepository
import com.github.meeplemeet.model.map.MarkerPreviewRepository
import com.github.meeplemeet.model.map.PinType
import com.github.meeplemeet.model.map.StorableGeoPinRepository
<<<<<<< HEAD
import com.github.meeplemeet.model.offline.OfflineModeManager
=======
import com.github.meeplemeet.model.navigation.LocalNavigationVM
import com.github.meeplemeet.model.navigation.NavigationViewModel
>>>>>>> cfec092f
import com.github.meeplemeet.model.posts.PostRepository
import com.github.meeplemeet.model.sessions.SessionRepository
import com.github.meeplemeet.model.shared.game.CloudBggGameRepository
import com.github.meeplemeet.model.shared.game.GameRepository
import com.github.meeplemeet.model.shared.location.LocationRepository
import com.github.meeplemeet.model.shared.location.NominatimLocationRepository
import com.github.meeplemeet.model.shops.Shop
import com.github.meeplemeet.model.shops.ShopRepository
import com.github.meeplemeet.model.space_renter.SpaceRenter
import com.github.meeplemeet.model.space_renter.SpaceRenterRepository
import com.github.meeplemeet.ui.MapScreen
import com.github.meeplemeet.ui.account.CreateAccountScreen
import com.github.meeplemeet.ui.account.FriendsScreen
import com.github.meeplemeet.ui.account.NotificationsTab
import com.github.meeplemeet.ui.account.ProfileScreen
import com.github.meeplemeet.ui.auth.OnBoardPage
import com.github.meeplemeet.ui.auth.OnBoardingScreen
import com.github.meeplemeet.ui.auth.SignInScreen
import com.github.meeplemeet.ui.auth.SignUpScreen
import com.github.meeplemeet.ui.discussions.CreateDiscussionScreen
import com.github.meeplemeet.ui.discussions.DiscussionDetailsScreen
import com.github.meeplemeet.ui.discussions.DiscussionScreen
import com.github.meeplemeet.ui.discussions.DiscussionsOverviewScreen
import com.github.meeplemeet.ui.navigation.MeepleMeetScreen
import com.github.meeplemeet.ui.navigation.NavigationActions
import com.github.meeplemeet.ui.posts.CreatePostScreen
import com.github.meeplemeet.ui.posts.PostScreen
import com.github.meeplemeet.ui.posts.PostsOverviewScreen
import com.github.meeplemeet.ui.sessions.CreateSessionScreen
import com.github.meeplemeet.ui.sessions.SessionDetailsScreen
import com.github.meeplemeet.ui.sessions.SessionScreen
import com.github.meeplemeet.ui.sessions.SessionsOverviewScreen
import com.github.meeplemeet.ui.shops.CreateShopScreen
import com.github.meeplemeet.ui.shops.ShopDetailsScreen
import com.github.meeplemeet.ui.shops.ShopScreen
import com.github.meeplemeet.ui.space_renter.CreateSpaceRenterScreen
import com.github.meeplemeet.ui.space_renter.EditSpaceRenterScreen
import com.github.meeplemeet.ui.space_renter.SpaceRenterScreen
import com.github.meeplemeet.ui.theme.AppTheme
import com.github.meeplemeet.ui.theme.ThemeMode
import com.github.meeplemeet.utils.KeyboardUtils
import com.google.android.gms.maps.MapsInitializer
import com.google.firebase.Firebase
import com.google.firebase.auth.FirebaseAuth
import com.google.firebase.auth.auth
import com.google.firebase.firestore.FirebaseFirestore
import com.google.firebase.firestore.firestore
import com.google.firebase.storage.FirebaseStorage
import com.google.firebase.storage.storage
import kotlinx.coroutines.CoroutineScope
import kotlinx.coroutines.Dispatchers
import kotlinx.coroutines.SupervisorJob
import kotlinx.coroutines.flow.MutableStateFlow
import kotlinx.coroutines.launch
import okhttp3.OkHttpClient

/**
 * Provider object for Firebase services.
 *
 * This object provides lazily initialized singleton instances of Firebase services to be used
 * throughout the application, ensuring a single source of truth for Firebase connections.
 */
object FirebaseProvider {
  /** Lazily initialized Firebase Firestore instance for database operations. */
  val db: FirebaseFirestore by lazy { Firebase.firestore }

  /** Lazily initialized Firebase Auth instance for authentication operations. */
  val auth: FirebaseAuth by lazy { Firebase.auth }

  /** Lazily initialized Firebase Storage instance for storage operations. */
  val storage: FirebaseStorage by lazy { Firebase.storage }
}

/**
 * Provider object for repository instances.
 *
 * This object provides lazily initialized singleton instances of all repositories used in the
 * application, ensuring consistent data access throughout the app and facilitating dependency
 * injection for ViewModels.
 */
object RepositoryProvider {
  /** Lazily initialized repository for account/authentication operations. */
  val authentication: AuthenticationRepository by lazy { AuthenticationRepository() }

  /** Lazily initialized repository for user handle operations. */
  val handles: HandlesRepository by lazy { HandlesRepository() }

  /** Lazily initialized repository for account operations. */
  val accounts: AccountRepository by lazy { AccountRepository() }

  /** Lazily initialized repository for discussion operations. */
  val discussions: DiscussionRepository by lazy { DiscussionRepository() }

  /** Lazily initialized repository for gaming session operations. */
  val sessions: SessionRepository by lazy { SessionRepository() }

  /** Lazily initialized repository for board game data operations. */
  var games: GameRepository = CloudBggGameRepository()

  /** Lazily initialized repository for location operations. */
  val locations: LocationRepository by lazy { NominatimLocationRepository() }

  /** Lazily initialized repository for geo pin operations. */
  val geoPins: StorableGeoPinRepository by lazy { StorableGeoPinRepository() }

  /** Lazily initialized repository for marker preview operations. */
  val markerPreviews: MarkerPreviewRepository by lazy { MarkerPreviewRepository() }

  /** Lazily initialized repository for post operations. */
  val posts: PostRepository by lazy { PostRepository() }

  /** Lazily initialized repository for shop operations. */
  val shops: ShopRepository by lazy { ShopRepository() }

  /** Lazily initialized repository for space renter operations. */
  val spaceRenters: SpaceRenterRepository by lazy { SpaceRenterRepository() }

  /** Lazily initialized repository for image operations. */
  val images: ImageRepository by lazy { ImageRepository() }
}

object HttpClientProvider {
  var client: OkHttpClient = OkHttpClient()
}

const val LOADING_SCREEN_TAG = "Loading Screen"

/**
 * `MainActivity` is the entry point of the application. It sets up the content view with the
 * `onCreate` methods. You can run the app by running the `app` configuration in Android Studio. NB:
 * Make sure you have an Android emulator running or a physical device connected.
 */
class MainActivity : ComponentActivity() {
  // Simple coroutine scope for sync operations
  val syncScope = CoroutineScope(SupervisorJob() + Dispatchers.IO)

  override fun onCreate(savedInstanceState: Bundle?) {
    super.onCreate(savedInstanceState)
    MapsInitializer.initialize(applicationContext)
<<<<<<< HEAD
    OfflineModeManager.start(applicationContext)
    setContent { AppTheme { Surface(modifier = Modifier.fillMaxSize()) { MeepleMeetApp() } } }
=======
    setContent { MeepleMeetApp() }
>>>>>>> cfec092f
  }

  override fun onDestroy() {
    KeyboardUtils.detach(this)
    super.onDestroy()
  }
}

@Composable
fun MeepleMeetApp(
    viewModel: MainActivityViewModel = viewModel(),
    context: Context = LocalContext.current,
    navController: NavHostController = rememberNavController(),
) {
  val credentialManager = remember { CredentialManager.create(context) }
  val navigationActions = NavigationActions(navController)
  var signedOut by remember { mutableStateOf(false) }

  var accountId by remember { mutableStateOf(FirebaseProvider.auth.currentUser?.uid ?: "") }
  val accountFlow =
      remember(accountId, signedOut) {
        if (!signedOut) viewModel.accountFlow(accountId, context) else MutableStateFlow(null)
      }
  val account by accountFlow.collectAsStateWithLifecycle()

  var discussionId by remember { mutableStateOf("") }
  val discussionFlow =
      remember(discussionId, signedOut) {
        if (!signedOut) viewModel.discussionFlow(discussionId, context) else MutableStateFlow(null)
      }
  val discussion by discussionFlow.collectAsStateWithLifecycle()

  var postId by remember { mutableStateOf("") }
  var shopId by remember { mutableStateOf("") }
  var shop by remember { mutableStateOf<Shop?>(null) }

  var spaceId by remember { mutableStateOf("") }
  var spaceRenter by remember { mutableStateOf<SpaceRenter?>(null) }

  var userLocation by remember {
    mutableStateOf<com.github.meeplemeet.model.shared.location.Location?>(null)
  }

  val online by OfflineModeManager.hasInternetConnection.collectAsStateWithLifecycle()

  // Track previous online state and sync when it changes from false to true
  var wasOnline by remember { mutableStateOf(online) }
  val activity = context as? MainActivity

  LaunchedEffect(online) {
    // Only sync when transitioning from offline to online
    if (online && !wasOnline) {
      Log.d("MeepleMeetApp", "Connection restored - triggering sync")
      activity?.syncScope?.launch { viewModel.syncOfflineData() }
    }
    wasOnline = online
  }
  DisposableEffect(Unit) {
    val listener = FirebaseAuth.AuthStateListener { accountId = it.currentUser?.uid ?: "" }
    FirebaseProvider.auth.addAuthStateListener(listener)
    onDispose { FirebaseProvider.auth.removeAuthStateListener(listener) }
  }

  val navigationViewModel: NavigationViewModel = viewModel()
  LaunchedEffect(accountId) { navigationViewModel.startListening(accountId) }

  AppTheme(themeMode = account?.themeMode ?: ThemeMode.SYSTEM_DEFAULT) {
    Surface(modifier = Modifier.fillMaxSize()) {
      CompositionLocalProvider(LocalNavigationVM provides navigationViewModel) {
        NavHost(navController = navController, startDestination = MeepleMeetScreen.SignIn.name) {
          composable(MeepleMeetScreen.SignIn.name) {
            LaunchedEffect(account) {
              if (account != null && FirebaseProvider.auth.currentUser != null) {
                val exists =
                    RepositoryProvider.handles.handleForAccountExists(
                        account!!.uid, account!!.handle)

                if (exists) navigationActions.navigateOutOfAuthGraph()
                else navigationActions.navigateTo(MeepleMeetScreen.CreateAccount)
              }
            }

            if (FirebaseProvider.auth.currentUser != null) LoadingScreen()
            else
                SignInScreen(
                    credentialManager = credentialManager,
                    onSignUpClick = { navigationActions.navigateTo(MeepleMeetScreen.SignUp) },
                    onSignIn = { signedOut = false })
          }

          composable(MeepleMeetScreen.SignUp.name) {
            SignUpScreen(
                credentialManager = credentialManager,
                onLogInClick = { navigationActions.navigateTo(MeepleMeetScreen.SignIn) },
                onRegister = {
                  signedOut = false
                  navigationActions.navigateTo(MeepleMeetScreen.CreateAccount)
                })
          }

          composable(MeepleMeetScreen.CreateAccount.name) {
            if (account != null) {
              CreateAccountScreen(
                  account!!,
                  onCreate = { navigationActions.navigateTo(MeepleMeetScreen.OnBoarding) },
                  onBack = {
                    viewModel.signOut()
                    FirebaseProvider.auth.signOut()
                    navigationActions.goBack()
                  })
            } else {
              LoadingScreen()
            }
          }

          composable(MeepleMeetScreen.DiscussionsOverview.name) {
            DiscussionsOverviewScreen(
                account!!,
                navigationActions,
                onClickAddDiscussion = {
                  navigationActions.navigateTo(MeepleMeetScreen.CreateDiscussion)
                },
                onSelectDiscussion = {
                  discussionId = it.uid
                  navigationActions.navigateTo(MeepleMeetScreen.Discussion)
                },
            )
<<<<<<< HEAD
        else navigationActions.navigateTo(MeepleMeetScreen.DiscussionsOverview)
      } else LoadingScreen()
    }

    composable(MeepleMeetScreen.DiscussionDetails.name) {
      if (discussion != null && discussion!!.participants.contains(account!!.uid))
          DiscussionDetailsScreen(
              account = account!!,
              discussion = discussion!!,
              onBack = { navigationActions.goBack() },
              onLeave = {
                discussionId = ""
                navigationActions.navigateTo(MeepleMeetScreen.DiscussionsOverview)
              },
              onDelete = {
                discussionId = ""
                navigationActions.navigateTo(MeepleMeetScreen.DiscussionsOverview)
              })
      else navigationActions.navigateTo(MeepleMeetScreen.DiscussionsOverview)
    }

    composable(MeepleMeetScreen.CreateSession.name) {
      CreateSessionScreen(
          account = account!!, discussion = discussion!!, onBack = { navigationActions.goBack() })
    }

    composable(MeepleMeetScreen.Session.name) {
      if (discussion == null) {
        LoadingScreen()
      } else if (discussion!!.session != null &&
          discussion!!.session!!.participants.contains(account!!.uid)) {
        SessionDetailsScreen(
            account = account!!, discussion = discussion!!, onBack = { navigationActions.goBack() })
      } else {
        navigationActions.navigateTo(MeepleMeetScreen.Discussion)
      }
    }

    composable(MeepleMeetScreen.SessionsOverview.name) {
      SessionsOverviewScreen(
          navigation = navigationActions,
          account = account,
          onSelectSession = {
            discussionId = it
            navigationActions.navigateTo(MeepleMeetScreen.Session)
          })
    }

    composable(MeepleMeetScreen.PostsOverview.name) {
      PostsOverviewScreen(
          navigation = navigationActions,
          onClickAddPost = { navigationActions.navigateTo(MeepleMeetScreen.CreatePost) },
          onSelectPost = {
            postId = it.id
            navigationActions.navigateTo(MeepleMeetScreen.Post)
          })
    }

    composable(MeepleMeetScreen.Post.name) {
      PostScreen(account = account!!, postId = postId, onBack = { navigationActions.goBack() })
    }

    composable(MeepleMeetScreen.CreatePost.name) {
      CreatePostScreen(
          account = account!!,
          onPost = { navigationActions.navigateTo(MeepleMeetScreen.PostsOverview) },
          onDiscard = { navigationActions.navigateTo(MeepleMeetScreen.PostsOverview) },
          onBack = { navigationActions.goBack() })
    }

    composable(MeepleMeetScreen.Map.name) {
      MapScreen(
          navigation = navigationActions,
          account = account!!,
          onUserLocationChange = { userLocation = it },
          onFABCLick = { geoPin ->
            when (geoPin) {
              PinType.SHOP -> {
                navigationActions.navigateTo(MeepleMeetScreen.CreateShop)
              }
              PinType.SPACE -> {
                navigationActions.navigateTo(MeepleMeetScreen.CreateSpaceRenter)
              }
              PinType.SESSION -> {}
=======
          }

          composable(MeepleMeetScreen.CreateDiscussion.name) {
            CreateDiscussionScreen(
                account = account!!,
                onBack = { navigationActions.goBack() },
                onCreate = { navigationActions.navigateTo(MeepleMeetScreen.DiscussionsOverview) })
          }

          composable(MeepleMeetScreen.Discussion.name) {
            if (discussion != null) {
              if (discussion!!.participants.contains(account!!.uid))
                  DiscussionScreen(
                      account!!,
                      discussion!!,
                      onBack = {
                        navigationActions.navigateTo(MeepleMeetScreen.DiscussionsOverview)
                      },
                      onOpenDiscussionInfo = {
                        navigationActions.navigateTo(MeepleMeetScreen.DiscussionDetails)
                      },
                      onCreateSessionClick = {
                        discussionId = it.uid
                        navigationActions.navigateTo(
                            if (it.session != null) MeepleMeetScreen.SessionViewer
                            else MeepleMeetScreen.CreateSession)
                      },
                  )
              else navigationActions.navigateTo(MeepleMeetScreen.DiscussionsOverview)
            } else LoadingScreen()
          }

          composable(MeepleMeetScreen.DiscussionDetails.name) {
            if (discussion != null && discussion!!.participants.contains(account!!.uid))
                DiscussionDetailsScreen(
                    account = account!!,
                    discussion = discussion!!,
                    onBack = { navigationActions.goBack() },
                    onLeave = {
                      discussionId = ""
                      navigationActions.navigateTo(MeepleMeetScreen.DiscussionsOverview)
                    },
                    onDelete = {
                      discussionId = ""
                      navigationActions.navigateTo(MeepleMeetScreen.DiscussionsOverview)
                    })
            else navigationActions.navigateTo(MeepleMeetScreen.DiscussionsOverview)
          }

          composable(MeepleMeetScreen.CreateSession.name) {
            CreateSessionScreen(
                account = account!!,
                discussion = discussion!!,
                onBack = { navigationActions.goBack() })
          }

          composable(MeepleMeetScreen.Session.name) {
            if (discussion == null) {
              LoadingScreen()
            } else if (discussion!!.session != null &&
                discussion!!.session!!.participants.contains(account!!.uid)) {
              SessionDetailsScreen(
                  account = account!!,
                  discussion = discussion!!,
                  onBack = { navigationActions.goBack() })
            } else {
              navigationActions.navigateTo(MeepleMeetScreen.Discussion)
>>>>>>> cfec092f
            }
          }

          composable(MeepleMeetScreen.SessionsOverview.name) {
            SessionsOverviewScreen(
                navigation = navigationActions,
                account = account,
                onSelectSession = {
                  discussionId = it
                  navigationActions.navigateTo(MeepleMeetScreen.SessionViewer)
                })
          }

          composable(MeepleMeetScreen.PostsOverview.name) {
            PostsOverviewScreen(
                navigation = navigationActions,
                onClickAddPost = { navigationActions.navigateTo(MeepleMeetScreen.CreatePost) },
                onSelectPost = {
                  postId = it.id
                  navigationActions.navigateTo(MeepleMeetScreen.Post)
                })
          }

          composable(MeepleMeetScreen.Post.name) {
            PostScreen(
                account = account!!, postId = postId, onBack = { navigationActions.goBack() })
          }

          composable(MeepleMeetScreen.CreatePost.name) {
            CreatePostScreen(
                account = account!!,
                onPost = { navigationActions.navigateTo(MeepleMeetScreen.PostsOverview) },
                onDiscard = { navigationActions.navigateTo(MeepleMeetScreen.PostsOverview) },
                onBack = { navigationActions.goBack() })
          }

          composable(MeepleMeetScreen.Map.name) {
            MapScreen(
                navigation = navigationActions,
                account = account!!,
                onFABCLick = { geoPin ->
                  when (geoPin) {
                    PinType.SHOP -> {
                      navigationActions.navigateTo(MeepleMeetScreen.CreateShop)
                    }
                    PinType.SPACE -> {
                      navigationActions.navigateTo(MeepleMeetScreen.CreateSpaceRenter)
                    }
                    PinType.SESSION -> {}
                  }
                },
                onRedirect = { geoPin ->
                  when (geoPin.type) {
                    PinType.SHOP -> {
                      shopId = geoPin.uid
                      navigationActions.navigateTo(MeepleMeetScreen.ShopDetails)
                    }
                    PinType.SPACE -> {
                      spaceId = geoPin.uid
                      navigationActions.navigateTo(MeepleMeetScreen.SpaceDetails)
                    }
                    PinType.SESSION -> {
                      discussionId = geoPin.uid
                      println(geoPin.uid)
                      navigationActions.navigateTo(MeepleMeetScreen.SessionViewer)
                    }
                  }
                })
          }

          composable(MeepleMeetScreen.Profile.name) {
            account?.let {
              ProfileScreen(
                  navigation = navigationActions,
                  account = account!!,
                  onSignOutOrDel = {
                    navigationActions.navigateTo(MeepleMeetScreen.SignIn)
                    signedOut = true
                  },
                  onDelete = {
                    // Sign out the user before deleting his account, avoiding an infinite loading
                    // screen
                    FirebaseProvider.auth.signOut()
                  },
                  onFriendClick = { navigationActions.navigateTo(MeepleMeetScreen.Friends) },
                  onNotificationClick = {
                    navigationActions.navigateTo(MeepleMeetScreen.NotificationsTab)
                  })
            } ?: navigationActions.navigateTo(MeepleMeetScreen.SignIn)
          }

          composable(MeepleMeetScreen.NotificationsTab.name) {
            account?.let {
              NotificationsTab(account = account!!, onBack = { navigationActions.goBack() })
            }
<<<<<<< HEAD
          })
    }

    composable(MeepleMeetScreen.Profile.name) {
      account?.let {
        ProfileScreen(
            navigation = navigationActions,
            account = account!!,
            online = online,
            onSignOutOrDel = {
              navigationActions.navigateTo(MeepleMeetScreen.SignIn)
              signedOut = true
            },
            onDelete = {
              // Sign out the user before deleting his account, avoiding an infinite loading screen
              FirebaseProvider.auth.signOut()
            },
            onFriendClick = { navigationActions.navigateTo(MeepleMeetScreen.Friends) },
            onNotificationClick = {
              navigationActions.navigateTo(MeepleMeetScreen.NotificationsTab)
            })
      } ?: navigationActions.navigateTo(MeepleMeetScreen.SignIn)
    }

    composable(MeepleMeetScreen.NotificationsTab.name) {
      account?.let {
        NotificationsTab(account = account!!, onBack = { navigationActions.goBack() })
      }
    }

    composable(MeepleMeetScreen.ShopDetails.name) {
      if (shopId.isNotEmpty()) {
        ShopScreen(
            account = account!!,
            shopId = shopId,
            onBack = { navigationActions.goBack() },
            onEdit = {
              shop = it
              navigationActions.navigateTo(MeepleMeetScreen.EditShop, popUpTo = false)
            })
      } else {
        LoadingScreen()
      }
    }

    composable(MeepleMeetScreen.CreateShop.name) {
      CreateShopScreen(
          owner = account!!,
          onBack = { navigationActions.goBack() },
          onCreated = { navigationActions.navigateTo(MeepleMeetScreen.Map) })
    }

    composable(MeepleMeetScreen.EditShop.name) {
      if (shop != null) {
        ShopDetailsScreen(
            owner = account!!,
            shop = shop!!,
            onBack = { navigationActions.goBack() },
            onSaved = { navigationActions.goBack() })
      } else {
        LoadingScreen()
      }
    }
    composable(MeepleMeetScreen.CreateSpaceRenter.name) {
      CreateSpaceRenterScreen(
          owner = account!!,
          online = online,
          userLocation = userLocation,
          onBack = { navigationActions.goBack() },
          onCreated = { navigationActions.goBack() })
    }

    composable(MeepleMeetScreen.SpaceDetails.name) {
      if (spaceId.isNotEmpty()) {
        SpaceRenterScreen(
            account = account!!,
            spaceId = spaceId,
            onBack = { navigationActions.goBack() },
            onEdit = {
              spaceRenter = it
              navigationActions.navigateTo(MeepleMeetScreen.EditSpaceRenter, popUpTo = false)
            })
      } else {
        LoadingScreen()
      }
    }
    composable(MeepleMeetScreen.EditSpaceRenter.name) {
      if (spaceRenter != null) {
        EditSpaceRenterScreen(
            owner = account!!,
            spaceRenter = spaceRenter!!,
            onBack = { navigationActions.goBack() },
            onUpdated = { navigationActions.goBack() },
            online = online)
      } else {
        LoadingScreen()
=======
          }

          composable(MeepleMeetScreen.ShopDetails.name) {
            if (shopId.isNotEmpty()) {
              ShopScreen(
                  account = account!!,
                  shopId = shopId,
                  onBack = { navigationActions.goBack() },
                  onEdit = {
                    shop = it
                    navigationActions.navigateTo(MeepleMeetScreen.EditShop, popUpTo = false)
                  })
            } else {
              LoadingScreen()
            }
          }

          composable(MeepleMeetScreen.CreateShop.name) {
            CreateShopScreen(
                owner = account!!,
                onBack = { navigationActions.goBack() },
                onCreated = { navigationActions.navigateTo(MeepleMeetScreen.Map) })
          }

          composable(MeepleMeetScreen.EditShop.name) {
            if (shop != null) {
              ShopDetailsScreen(
                  owner = account!!,
                  shop = shop!!,
                  onBack = { navigationActions.goBack() },
                  onSaved = { navigationActions.goBack() })
            } else {
              LoadingScreen()
            }
          }
          composable(MeepleMeetScreen.CreateSpaceRenter.name) {
            CreateSpaceRenterScreen(
                owner = account!!,
                onBack = { navigationActions.goBack() },
                onCreated = { navigationActions.goBack() })
          }

          composable(MeepleMeetScreen.SpaceDetails.name) {
            if (spaceId.isNotEmpty()) {
              SpaceRenterScreen(
                  account = account!!,
                  spaceId = spaceId,
                  onBack = { navigationActions.goBack() },
                  onEdit = {
                    spaceRenter = it
                    navigationActions.navigateTo(MeepleMeetScreen.EditSpaceRenter, popUpTo = false)
                  })
            } else {
              LoadingScreen()
            }
          }
          composable(MeepleMeetScreen.EditSpaceRenter.name) {
            if (spaceRenter != null) {
              EditSpaceRenterScreen(
                  owner = account!!,
                  spaceRenter = spaceRenter!!,
                  onBack = { navigationActions.goBack() },
                  onUpdated = { navigationActions.goBack() })
            } else {
              LoadingScreen()
            }
          }

          // OnBoarding Screen
          composable(MeepleMeetScreen.OnBoarding.name) {
            val pages =
                listOf(
                    OnBoardPage(
                        image = R.drawable.discussion_logo,
                        title = "Welcome to MeepleMeet",
                        description = "Discover events and meet new people."),
                    OnBoardPage(
                        image = R.drawable.discussion_logo,
                        title = "Discussions",
                        description = "Host your own gatherings easily."),
                    OnBoardPage(
                        image = R.drawable.discussion_logo,
                        title = "Explore",
                        description = "Find activities near you."),
                    OnBoardPage(
                        image = R.drawable.session_logo,
                        title = "Sessions",
                        description = "Organize gaming meetups"),
                    OnBoardPage(
                        image = R.drawable.discussion_logo,
                        title = "Posts",
                        description = "Share with the community"),
                    OnBoardPage(R.drawable.logo_clear, "Let's Go!", "Ready to start?"))
            OnBoardingScreen(
                pages = pages,
                onSkip = { navigationActions.navigateTo(MeepleMeetScreen.DiscussionsOverview) },
                onFinished = { navigationActions.navigateTo(MeepleMeetScreen.DiscussionsOverview) })
          }
          composable(MeepleMeetScreen.Friends.name) {
            account?.let { currentAccount ->
              FriendsScreen(
                  account = currentAccount,
                  onBack = { navigationActions.goBack() },
              )
            } ?: navigationActions.navigateTo(MeepleMeetScreen.SignIn)
          }

          composable(MeepleMeetScreen.SessionViewer.name) {
            if (discussion == null) {
              LoadingScreen()
            } else if (discussion!!.session != null &&
                discussion!!.session!!.participants.contains(account!!.uid)) {
              SessionScreen(
                  account = account!!,
                  discussion = discussion!!,
                  onBack = { navigationActions.goBack() },
                  onEditClick = { navigationActions.navigateTo(MeepleMeetScreen.Session) })
            } else {
              navigationActions.navigateTo(MeepleMeetScreen.Discussion)
            }
          }
        }
>>>>>>> cfec092f
      }
    }
  }
}

@Composable
private fun LoadingScreen() {
  Box(
      modifier = Modifier.testTag(LOADING_SCREEN_TAG).fillMaxSize(),
      contentAlignment = Alignment.Center) {
        CircularProgressIndicator()
      }
}<|MERGE_RESOLUTION|>--- conflicted
+++ resolved
@@ -2,7 +2,6 @@
 
 import android.content.Context
 import android.os.Bundle
-import android.util.Log
 import androidx.activity.ComponentActivity
 import androidx.activity.compose.setContent
 import androidx.compose.foundation.layout.Box
@@ -37,12 +36,9 @@
 import com.github.meeplemeet.model.map.MarkerPreviewRepository
 import com.github.meeplemeet.model.map.PinType
 import com.github.meeplemeet.model.map.StorableGeoPinRepository
-<<<<<<< HEAD
 import com.github.meeplemeet.model.offline.OfflineModeManager
-=======
 import com.github.meeplemeet.model.navigation.LocalNavigationVM
 import com.github.meeplemeet.model.navigation.NavigationViewModel
->>>>>>> cfec092f
 import com.github.meeplemeet.model.posts.PostRepository
 import com.github.meeplemeet.model.sessions.SessionRepository
 import com.github.meeplemeet.model.shared.game.CloudBggGameRepository
@@ -182,12 +178,8 @@
   override fun onCreate(savedInstanceState: Bundle?) {
     super.onCreate(savedInstanceState)
     MapsInitializer.initialize(applicationContext)
-<<<<<<< HEAD
     OfflineModeManager.start(applicationContext)
-    setContent { AppTheme { Surface(modifier = Modifier.fillMaxSize()) { MeepleMeetApp() } } }
-=======
     setContent { MeepleMeetApp() }
->>>>>>> cfec092f
   }
 
   override fun onDestroy() {
@@ -315,92 +307,6 @@
                   navigationActions.navigateTo(MeepleMeetScreen.Discussion)
                 },
             )
-<<<<<<< HEAD
-        else navigationActions.navigateTo(MeepleMeetScreen.DiscussionsOverview)
-      } else LoadingScreen()
-    }
-
-    composable(MeepleMeetScreen.DiscussionDetails.name) {
-      if (discussion != null && discussion!!.participants.contains(account!!.uid))
-          DiscussionDetailsScreen(
-              account = account!!,
-              discussion = discussion!!,
-              onBack = { navigationActions.goBack() },
-              onLeave = {
-                discussionId = ""
-                navigationActions.navigateTo(MeepleMeetScreen.DiscussionsOverview)
-              },
-              onDelete = {
-                discussionId = ""
-                navigationActions.navigateTo(MeepleMeetScreen.DiscussionsOverview)
-              })
-      else navigationActions.navigateTo(MeepleMeetScreen.DiscussionsOverview)
-    }
-
-    composable(MeepleMeetScreen.CreateSession.name) {
-      CreateSessionScreen(
-          account = account!!, discussion = discussion!!, onBack = { navigationActions.goBack() })
-    }
-
-    composable(MeepleMeetScreen.Session.name) {
-      if (discussion == null) {
-        LoadingScreen()
-      } else if (discussion!!.session != null &&
-          discussion!!.session!!.participants.contains(account!!.uid)) {
-        SessionDetailsScreen(
-            account = account!!, discussion = discussion!!, onBack = { navigationActions.goBack() })
-      } else {
-        navigationActions.navigateTo(MeepleMeetScreen.Discussion)
-      }
-    }
-
-    composable(MeepleMeetScreen.SessionsOverview.name) {
-      SessionsOverviewScreen(
-          navigation = navigationActions,
-          account = account,
-          onSelectSession = {
-            discussionId = it
-            navigationActions.navigateTo(MeepleMeetScreen.Session)
-          })
-    }
-
-    composable(MeepleMeetScreen.PostsOverview.name) {
-      PostsOverviewScreen(
-          navigation = navigationActions,
-          onClickAddPost = { navigationActions.navigateTo(MeepleMeetScreen.CreatePost) },
-          onSelectPost = {
-            postId = it.id
-            navigationActions.navigateTo(MeepleMeetScreen.Post)
-          })
-    }
-
-    composable(MeepleMeetScreen.Post.name) {
-      PostScreen(account = account!!, postId = postId, onBack = { navigationActions.goBack() })
-    }
-
-    composable(MeepleMeetScreen.CreatePost.name) {
-      CreatePostScreen(
-          account = account!!,
-          onPost = { navigationActions.navigateTo(MeepleMeetScreen.PostsOverview) },
-          onDiscard = { navigationActions.navigateTo(MeepleMeetScreen.PostsOverview) },
-          onBack = { navigationActions.goBack() })
-    }
-
-    composable(MeepleMeetScreen.Map.name) {
-      MapScreen(
-          navigation = navigationActions,
-          account = account!!,
-          onUserLocationChange = { userLocation = it },
-          onFABCLick = { geoPin ->
-            when (geoPin) {
-              PinType.SHOP -> {
-                navigationActions.navigateTo(MeepleMeetScreen.CreateShop)
-              }
-              PinType.SPACE -> {
-                navigationActions.navigateTo(MeepleMeetScreen.CreateSpaceRenter)
-              }
-              PinType.SESSION -> {}
-=======
           }
 
           composable(MeepleMeetScreen.CreateDiscussion.name) {
@@ -468,7 +374,6 @@
                   onBack = { navigationActions.goBack() })
             } else {
               navigationActions.navigateTo(MeepleMeetScreen.Discussion)
->>>>>>> cfec092f
             }
           }
 
@@ -544,6 +449,7 @@
               ProfileScreen(
                   navigation = navigationActions,
                   account = account!!,
+                  online = online,
                   onSignOutOrDel = {
                     navigationActions.navigateTo(MeepleMeetScreen.SignIn)
                     signedOut = true
@@ -564,104 +470,6 @@
             account?.let {
               NotificationsTab(account = account!!, onBack = { navigationActions.goBack() })
             }
-<<<<<<< HEAD
-          })
-    }
-
-    composable(MeepleMeetScreen.Profile.name) {
-      account?.let {
-        ProfileScreen(
-            navigation = navigationActions,
-            account = account!!,
-            online = online,
-            onSignOutOrDel = {
-              navigationActions.navigateTo(MeepleMeetScreen.SignIn)
-              signedOut = true
-            },
-            onDelete = {
-              // Sign out the user before deleting his account, avoiding an infinite loading screen
-              FirebaseProvider.auth.signOut()
-            },
-            onFriendClick = { navigationActions.navigateTo(MeepleMeetScreen.Friends) },
-            onNotificationClick = {
-              navigationActions.navigateTo(MeepleMeetScreen.NotificationsTab)
-            })
-      } ?: navigationActions.navigateTo(MeepleMeetScreen.SignIn)
-    }
-
-    composable(MeepleMeetScreen.NotificationsTab.name) {
-      account?.let {
-        NotificationsTab(account = account!!, onBack = { navigationActions.goBack() })
-      }
-    }
-
-    composable(MeepleMeetScreen.ShopDetails.name) {
-      if (shopId.isNotEmpty()) {
-        ShopScreen(
-            account = account!!,
-            shopId = shopId,
-            onBack = { navigationActions.goBack() },
-            onEdit = {
-              shop = it
-              navigationActions.navigateTo(MeepleMeetScreen.EditShop, popUpTo = false)
-            })
-      } else {
-        LoadingScreen()
-      }
-    }
-
-    composable(MeepleMeetScreen.CreateShop.name) {
-      CreateShopScreen(
-          owner = account!!,
-          onBack = { navigationActions.goBack() },
-          onCreated = { navigationActions.navigateTo(MeepleMeetScreen.Map) })
-    }
-
-    composable(MeepleMeetScreen.EditShop.name) {
-      if (shop != null) {
-        ShopDetailsScreen(
-            owner = account!!,
-            shop = shop!!,
-            onBack = { navigationActions.goBack() },
-            onSaved = { navigationActions.goBack() })
-      } else {
-        LoadingScreen()
-      }
-    }
-    composable(MeepleMeetScreen.CreateSpaceRenter.name) {
-      CreateSpaceRenterScreen(
-          owner = account!!,
-          online = online,
-          userLocation = userLocation,
-          onBack = { navigationActions.goBack() },
-          onCreated = { navigationActions.goBack() })
-    }
-
-    composable(MeepleMeetScreen.SpaceDetails.name) {
-      if (spaceId.isNotEmpty()) {
-        SpaceRenterScreen(
-            account = account!!,
-            spaceId = spaceId,
-            onBack = { navigationActions.goBack() },
-            onEdit = {
-              spaceRenter = it
-              navigationActions.navigateTo(MeepleMeetScreen.EditSpaceRenter, popUpTo = false)
-            })
-      } else {
-        LoadingScreen()
-      }
-    }
-    composable(MeepleMeetScreen.EditSpaceRenter.name) {
-      if (spaceRenter != null) {
-        EditSpaceRenterScreen(
-            owner = account!!,
-            spaceRenter = spaceRenter!!,
-            onBack = { navigationActions.goBack() },
-            onUpdated = { navigationActions.goBack() },
-            online = online)
-      } else {
-        LoadingScreen()
-=======
           }
 
           composable(MeepleMeetScreen.ShopDetails.name) {
@@ -700,9 +508,11 @@
           composable(MeepleMeetScreen.CreateSpaceRenter.name) {
             CreateSpaceRenterScreen(
                 owner = account!!,
-                onBack = { navigationActions.goBack() },
-                onCreated = { navigationActions.goBack() })
-          }
+                online = online,
+          userLocation = userLocation,
+          onBack = { navigationActions.goBack() },
+          onCreated = { navigationActions.goBack() })
+    }
 
           composable(MeepleMeetScreen.SpaceDetails.name) {
             if (spaceId.isNotEmpty()) {
@@ -724,11 +534,12 @@
                   owner = account!!,
                   spaceRenter = spaceRenter!!,
                   onBack = { navigationActions.goBack() },
-                  onUpdated = { navigationActions.goBack() })
-            } else {
-              LoadingScreen()
-            }
-          }
+                  onUpdated = { navigationActions.goBack() },
+            online = online)
+      } else {
+        LoadingScreen()
+      }
+    }
 
           // OnBoarding Screen
           composable(MeepleMeetScreen.OnBoarding.name) {
@@ -784,7 +595,6 @@
             }
           }
         }
->>>>>>> cfec092f
       }
     }
   }
