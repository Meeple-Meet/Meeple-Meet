--- conflicted
+++ resolved
@@ -1,29 +1,13 @@
 package com.github.meeplemeet
 
 import android.os.Bundle
-import android.util.Log
 import androidx.activity.ComponentActivity
 import androidx.activity.compose.setContent
 import androidx.compose.foundation.layout.fillMaxSize
-import androidx.compose.material3.MaterialTheme
 import androidx.compose.material3.Surface
 import androidx.compose.material3.Text
 import androidx.compose.ui.Modifier
-<<<<<<< HEAD
-import androidx.navigation.compose.NavHost
-import androidx.navigation.compose.composable
-import androidx.navigation.compose.rememberNavController
-import com.github.meeplemeet.model.viewmodels.AuthViewModel
-import com.github.meeplemeet.ui.SignInScreen
-import com.github.meeplemeet.ui.SignUpScreen
-import com.google.firebase.auth.FirebaseAuth
-import com.google.firebase.auth.ktx.auth
-import com.google.firebase.firestore.FirebaseFirestore
-import com.google.firebase.firestore.FirebaseFirestoreSettings
-import com.google.firebase.ktx.Firebase
-=======
 import com.github.meeplemeet.ui.theme.AppTheme
->>>>>>> 9789f901
 
 /**
  * `MainActivity` is the entry point of the application. It sets up the content view with the
@@ -31,59 +15,9 @@
  * Make sure you have an Android emulator running or a physical device connected.
  */
 class MainActivity : ComponentActivity() {
-<<<<<<< HEAD
-  // Disable emulators to use real Firebase backend
-  private val USE_AUTH_EMULATOR = true
-  private val USE_FIRESTORE_EMULATOR = true
-
-  private lateinit var auth: FirebaseAuth
-  private val viewModel = AuthViewModel()
-
-  override fun onCreate(savedInstanceState: Bundle?) {
-    super.onCreate(savedInstanceState)
-    auth = Firebase.auth
-
-    try {
-      if (USE_AUTH_EMULATOR) {
-        auth.useEmulator("10.0.2.2", 9099)
-        Log.d("Firebase", "Using Auth emulator")
-      }
-      val firestore = FirebaseFirestore.getInstance()
-      if (USE_FIRESTORE_EMULATOR) {
-        firestore.useEmulator("10.0.2.2", 8080)
-        Log.d("Firebase", "Using Firestore emulator")
-      }
-      firestore.firestoreSettings =
-          FirebaseFirestoreSettings.Builder().setPersistenceEnabled(false).build()
-      Log.d("Firebase", "Firebase setup complete")
-    } catch (e: Exception) {
-      Log.e("Firebase", "Firebase setup error: ${e.message}")
-    }
-
-    setContent {
-      val navController = rememberNavController()
-
-      Surface(modifier = Modifier.fillMaxSize()) {
-        NavHost(navController = navController, startDestination = "SignInScreen") {
-          composable("SignInScreen") {
-            SignInScreen(navController = navController, viewModel = viewModel)
-          }
-          composable("SignUpScreen") {
-            SignUpScreen(navController = navController, viewModel = viewModel)
-          }
-          composable("HomeScreen") {
-            Surface(modifier = Modifier.fillMaxSize()) {
-              Text(text = "You are signed in!", style = MaterialTheme.typography.headlineSmall)
-            }
-          }
-        }
-      }
-    }
-=======
 
   override fun onCreate(savedInstanceState: Bundle?) {
     super.onCreate(savedInstanceState)
     setContent { AppTheme { Surface(modifier = Modifier.fillMaxSize()) { Text("Hello World") } } }
->>>>>>> 9789f901
   }
 }