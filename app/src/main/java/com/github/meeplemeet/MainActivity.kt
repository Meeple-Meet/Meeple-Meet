package com.github.meeplemeet
// AI was used for this file

import android.Manifest
import android.content.Context
import android.content.pm.PackageManager
import android.os.Build
import android.os.Bundle
import androidx.activity.ComponentActivity
import androidx.activity.compose.rememberLauncherForActivityResult
import androidx.activity.compose.setContent
import androidx.activity.result.contract.ActivityResultContracts
import androidx.compose.foundation.layout.Box
import androidx.compose.foundation.layout.fillMaxSize
import androidx.compose.material3.CircularProgressIndicator
import androidx.compose.material3.Surface
import androidx.compose.runtime.Composable
import androidx.compose.runtime.DisposableEffect
import androidx.compose.runtime.LaunchedEffect
import androidx.compose.runtime.collectAsState
import androidx.compose.runtime.getValue
import androidx.compose.runtime.mutableStateOf
import androidx.compose.runtime.remember
import androidx.compose.runtime.setValue
import androidx.compose.ui.Alignment
import androidx.compose.ui.Modifier
import androidx.compose.ui.platform.LocalContext
import androidx.compose.ui.platform.testTag
import androidx.core.content.ContextCompat
import androidx.credentials.CredentialManager
import androidx.lifecycle.ViewModel
import androidx.lifecycle.ViewModelProvider
import androidx.lifecycle.compose.collectAsStateWithLifecycle
import androidx.lifecycle.viewmodel.compose.viewModel
import androidx.navigation.NavHostController
import androidx.navigation.compose.NavHost
import androidx.navigation.compose.composable
import androidx.navigation.compose.rememberNavController
import com.github.meeplemeet.model.MainActivityViewModel
import com.github.meeplemeet.model.account.AccountRepository
import com.github.meeplemeet.model.account.HandlesRepository
import com.github.meeplemeet.model.auth.AuthenticationRepository
import com.github.meeplemeet.model.discussions.DiscussionRepository
import com.github.meeplemeet.model.images.ImageRepository
import com.github.meeplemeet.model.map.MarkerPreviewRepository
import com.github.meeplemeet.model.map.PinType
import com.github.meeplemeet.model.map.StorableGeoPinRepository
import com.github.meeplemeet.model.offline.OfflineModeManager
import com.github.meeplemeet.model.posts.PostRepository
import com.github.meeplemeet.model.sessions.SessionRepository
import com.github.meeplemeet.model.shared.game.CloudBggGameRepository
import com.github.meeplemeet.model.shared.game.FirestoreGameRepository
import com.github.meeplemeet.model.shared.game.GameRepository
import com.github.meeplemeet.model.shared.location.LocationRepository
import com.github.meeplemeet.model.shared.location.NominatimLocationRepository
import com.github.meeplemeet.model.shops.Shop
import com.github.meeplemeet.model.shops.ShopRepository
import com.github.meeplemeet.model.space_renter.SpaceRenter
import com.github.meeplemeet.model.space_renter.SpaceRenterRepository
import com.github.meeplemeet.ui.MapScreen
import com.github.meeplemeet.ui.account.CreateAccountScreen
import com.github.meeplemeet.ui.account.FriendsScreen
import com.github.meeplemeet.ui.account.NotificationsTab
import com.github.meeplemeet.ui.account.ProfileScreen
import com.github.meeplemeet.ui.auth.OnBoardPage
import com.github.meeplemeet.ui.auth.OnBoardingScreen
import com.github.meeplemeet.ui.auth.SignInScreen
import com.github.meeplemeet.ui.auth.SignUpScreen
import com.github.meeplemeet.ui.discussions.CreateDiscussionScreen
import com.github.meeplemeet.ui.discussions.DiscussionDetailsScreen
import com.github.meeplemeet.ui.discussions.DiscussionScreen
import com.github.meeplemeet.ui.discussions.DiscussionsOverviewScreen
import com.github.meeplemeet.ui.navigation.MeepleMeetScreen
import com.github.meeplemeet.ui.navigation.NavigationActions
import com.github.meeplemeet.ui.posts.CreatePostScreen
import com.github.meeplemeet.ui.posts.PostScreen
import com.github.meeplemeet.ui.posts.PostsOverviewScreen
import com.github.meeplemeet.ui.sessions.CreateSessionScreen
import com.github.meeplemeet.ui.sessions.SessionEditScreen
import com.github.meeplemeet.ui.sessions.SessionScreen
import com.github.meeplemeet.ui.sessions.SessionsOverviewScreen
import com.github.meeplemeet.ui.shops.CreateShopScreen
import com.github.meeplemeet.ui.shops.ShopDetailsScreen
import com.github.meeplemeet.ui.shops.ShopScreen
import com.github.meeplemeet.ui.space_renter.CreateSpaceRenterScreen
import com.github.meeplemeet.ui.space_renter.EditSpaceRenterScreen
import com.github.meeplemeet.ui.space_renter.SpaceRenterScreen
import com.github.meeplemeet.ui.theme.AppTheme
import com.github.meeplemeet.ui.theme.ThemeMode
import com.github.meeplemeet.utils.FCMTokenManager
import com.github.meeplemeet.utils.KeyboardUtils
import com.google.android.gms.maps.MapsInitializer
import com.google.firebase.Firebase
import com.google.firebase.appcheck.appCheck
import com.google.firebase.appcheck.debug.DebugAppCheckProviderFactory
import com.google.firebase.auth.FirebaseAuth
import com.google.firebase.auth.auth
import com.google.firebase.firestore.FirebaseFirestore
import com.google.firebase.firestore.firestore
import com.google.firebase.functions.FirebaseFunctions
import com.google.firebase.functions.functions
import com.google.firebase.storage.FirebaseStorage
import com.google.firebase.storage.storage
import kotlinx.coroutines.CoroutineScope
import kotlinx.coroutines.Dispatchers
import kotlinx.coroutines.SupervisorJob
import kotlinx.coroutines.flow.MutableStateFlow
import kotlinx.coroutines.launch
import okhttp3.OkHttpClient

/**
 * Provider object for Firebase services.
 *
 * This object provides lazily initialized singleton instances of Firebase services to be used
 * throughout the application, ensuring a single source of truth for Firebase connections.
 */
object FirebaseProvider {
  /** Lazily initialized Firebase Firestore instance for database operations. */
  val db: FirebaseFirestore by lazy { Firebase.firestore }

  /** Lazily initialized Firebase Auth instance for authentication operations. */
  val auth: FirebaseAuth by lazy { Firebase.auth }

  /** Lazily initialized Firebase Storage instance for storage operations. */
  val storage: FirebaseStorage by lazy { Firebase.storage }

  /** Lazily initialized Firebase Functions instance for cloud functions operations. */
  val functions: FirebaseFunctions by lazy { Firebase.functions }
}

/**
 * Provider object for repository instances.
 *
 * This object provides lazily initialized singleton instances of all repositories used in the
 * application, ensuring consistent data access throughout the app and facilitating dependency
 * injection for ViewModels.
 */
object RepositoryProvider {
  /** Lazily initialized repository for account/authentication operations. */
  val authentication: AuthenticationRepository by lazy { AuthenticationRepository() }

  /** Lazily initialized repository for user handle operations. */
  val handles: HandlesRepository by lazy { HandlesRepository() }

  /** Lazily initialized repository for account operations. */
  val accounts: AccountRepository by lazy { AccountRepository() }

  /** Lazily initialized repository for discussion operations. */
  val discussions: DiscussionRepository by lazy { DiscussionRepository() }

  /** Lazily initialized repository for gaming session operations. */
  val sessions: SessionRepository by lazy { SessionRepository() }

  /** Lazily initialized repository for board game data operations. */
  val games: GameRepository by lazy {
    if (BuildConfig.DEBUG) {
      FirestoreGameRepository()
    } else {
      CloudBggGameRepository()
    }
  }

  /** Lazily initialized repository for location operations. */
  val locations: LocationRepository by lazy { NominatimLocationRepository() }

  /** Lazily initialized repository for geo pin operations. */
  val geoPins: StorableGeoPinRepository by lazy { StorableGeoPinRepository() }

  /** Lazily initialized repository for marker preview operations. */
  val markerPreviews: MarkerPreviewRepository by lazy { MarkerPreviewRepository() }

  /** Lazily initialized repository for post operations. */
  val posts: PostRepository by lazy { PostRepository() }

  /** Lazily initialized repository for shop operations. */
  val shops: ShopRepository by lazy { ShopRepository() }

  /** Lazily initialized repository for space renter operations. */
  val spaceRenters: SpaceRenterRepository by lazy { SpaceRenterRepository() }

  /** Lazily initialized repository for image operations. */
  val images: ImageRepository by lazy { ImageRepository() }
}

object HttpClientProvider {
  var client: OkHttpClient = OkHttpClient()
}

const val LOADING_SCREEN_TAG = "Loading Screen"

/**
 * `MainActivity` is the entry point of the application. It sets up the content view with the
 * `onCreate` methods. You can run the app by running the `app` configuration in Android Studio. NB:
 * Make sure you have an Android emulator running or a physical device connected.
 */
class MainActivity : ComponentActivity() {
  // Simple coroutine scope for sync operations
  val syncScope = CoroutineScope(SupervisorJob() + Dispatchers.IO)

  override fun onCreate(savedInstanceState: Bundle?) {
    super.onCreate(savedInstanceState)

    MapsInitializer.initialize(applicationContext)

    // TODO: Switch to build-type based AppCheck provider once infra is ready.
    // Currently using DebugAppCheckProviderFactory for all builds.
    // Uncomment the conditional block below when Play Integrity infra is available:
    //
    // Firebase.appCheck.installAppCheckProviderFactory(
    //     if (BuildConfig.DEBUG) DebugAppCheckProviderFactory.getInstance()
    //     else PlayIntegrityAppCheckProviderFactory.getInstance()
    // )

    Firebase.appCheck.installAppCheckProviderFactory(DebugAppCheckProviderFactory.getInstance())

    OfflineModeManager.start(applicationContext)

    val inTests =
        try {
          Class.forName("androidx.test.espresso.Espresso")
          true
        } catch (e: ClassNotFoundException) {
          false
        }

    setContent { MeepleMeetApp(inTests = inTests) }
  }

  override fun onDestroy() {
    KeyboardUtils.detach(this)
    super.onDestroy()
  }
}

class MainActivityViewModelFactory(private val inTests: Boolean) : ViewModelProvider.Factory {
  @Suppress("UNCHECKED_CAST")
  override fun <T : ViewModel> create(modelClass: Class<T>): T {
    if (modelClass.isAssignableFrom(MainActivityViewModel::class.java)) {
      return MainActivityViewModel(inTests = inTests) as T
    }
    throw IllegalArgumentException("Unknown ViewModel class")
  }
}

@Composable
fun MeepleMeetApp(
    inTests: Boolean = false,
    viewModel: MainActivityViewModel = viewModel(factory = MainActivityViewModelFactory(inTests)),
    context: Context = LocalContext.current,
    navController: NavHostController = rememberNavController(),
) {
  val credentialManager = remember { CredentialManager.create(context) }
  val navigationActions = NavigationActions(navController)
  var signedOut by remember { mutableStateOf(false) }

  var accountId by remember { mutableStateOf(FirebaseProvider.auth.currentUser?.uid ?: "") }
  val accountFlow =
      remember(accountId, signedOut) {
        if (!signedOut) viewModel.accountFlow(accountId, context) else MutableStateFlow(null)
      }
  val account by accountFlow.collectAsStateWithLifecycle()

  var discussionId by remember { mutableStateOf("") }
  val discussionFlow =
      remember(discussionId, signedOut) {
        if (!signedOut) viewModel.discussionFlow(discussionId, context) else MutableStateFlow(null)
      }
  val discussion by discussionFlow.collectAsStateWithLifecycle()

  var postId by remember { mutableStateOf("") }
  var shopId by remember { mutableStateOf("") }
  var shop by remember { mutableStateOf<Shop?>(null) }

  var spaceId by remember { mutableStateOf("") }
  var spaceRenter by remember { mutableStateOf<SpaceRenter?>(null) }

  var userLocation by remember {
    mutableStateOf<com.github.meeplemeet.model.shared.location.Location?>(null)
  }

  val online by OfflineModeManager.hasInternetConnection.collectAsStateWithLifecycle()
  val uiState by viewModel.uiState.collectAsStateWithLifecycle()
  val unreadCount by viewModel.unreadCount.collectAsState()

  // Track previous online state and sync when it changes from false to true
  var wasOnline by remember { mutableStateOf(online) }
  val activity = context as? MainActivity

  // Notification permission launcher for Android 13+
  val notificationPermissionLauncher =
      rememberLauncherForActivityResult(contract = ActivityResultContracts.RequestPermission()) {}

  // Request notification permission for Android 13+
  LaunchedEffect(account) {
    if (account != null && Build.VERSION.SDK_INT >= Build.VERSION_CODES.TIRAMISU) {
      val hasPermission =
          ContextCompat.checkSelfPermission(context, Manifest.permission.POST_NOTIFICATIONS) ==
              PackageManager.PERMISSION_GRANTED

      if (!hasPermission) {
        notificationPermissionLauncher.launch(Manifest.permission.POST_NOTIFICATIONS)
      }
    }
  }

  LaunchedEffect(online) {
    // Only sync when transitioning from offline to online
    if (online && !wasOnline) {
      activity?.syncScope?.launch { viewModel.syncOfflineData() }
    }
    wasOnline = online
  }
  DisposableEffect(Unit) {
    val listener = FirebaseAuth.AuthStateListener { accountId = it.currentUser?.uid ?: "" }
    FirebaseProvider.auth.addAuthStateListener(listener)
    onDispose { FirebaseProvider.auth.removeAuthStateListener(listener) }
  }

  // Sync email from Firebase Auth to Firestore when user logs in
  // This is the optimal place to sync because:
  // 1. User has just logged in (possibly with new email after verification)
  // 2. Happens once per login session
  // 3. Ensures Firestore is up-to-date with Firebase Auth before any screen is shown
  LaunchedEffect(account) {
    account?.let { currentAccount ->
      RepositoryProvider.authentication.syncEmailToFirestore()

      // Initialize FCM token for push notifications
      activity?.syncScope?.launch {
        FCMTokenManager.initializeTokenForUser(context, currentAccount.uid)
      }
    }
  }

  AppTheme(themeMode = account?.themeMode ?: ThemeMode.SYSTEM_DEFAULT) {
    Surface(modifier = Modifier.fillMaxSize()) {
      NavHost(navController = navController, startDestination = MeepleMeetScreen.SignIn.name) {
        composable(MeepleMeetScreen.SignIn.name) {
          LaunchedEffect(account) {
            if (account != null && FirebaseProvider.auth.currentUser != null) {
              val exists =
                  RepositoryProvider.handles.handleForAccountExists(account!!.uid, account!!.handle)

              if (exists) navigationActions.navigateOutOfAuthGraph()
              else navigationActions.navigateTo(MeepleMeetScreen.CreateAccount)
            }
          }

          if (FirebaseProvider.auth.currentUser != null) LoadingScreen()
          else
              SignInScreen(
                  credentialManager = credentialManager,
                  onSignUpClick = { navigationActions.navigateTo(MeepleMeetScreen.SignUp) },
                  onSignIn = { signedOut = false })
        }

        composable(MeepleMeetScreen.SignUp.name) {
          SignUpScreen(
              credentialManager = credentialManager,
              onLogInClick = { navigationActions.navigateTo(MeepleMeetScreen.SignIn) },
              onRegister = {
                signedOut = false
                navigationActions.navigateTo(MeepleMeetScreen.CreateAccount)
              })
        }

        composable(MeepleMeetScreen.CreateAccount.name) {
          if (account != null) {
            CreateAccountScreen(
                account!!,
                onCreate = { navigationActions.navigateTo(MeepleMeetScreen.OnBoarding) },
                onBack = {
                  viewModel.signOut()
                  FirebaseProvider.auth.signOut()
                  navigationActions.goBack()
                })
          } else {
            LoadingScreen()
          }
        }

        composable(MeepleMeetScreen.DiscussionsOverview.name) {
          DiscussionsOverviewScreen(
              account!!,
              uiState.isEmailVerified,
              navigationActions,
              unreadCount = unreadCount,
              onClickAddDiscussion = {
                navigationActions.navigateTo(MeepleMeetScreen.CreateDiscussion)
              },
              onSelectDiscussion = {
                discussionId = it.uid
                navigationActions.navigateTo(MeepleMeetScreen.Discussion)
              },
          )
        }

        composable(MeepleMeetScreen.CreateDiscussion.name) {
          CreateDiscussionScreen(
              account = account!!,
              onBack = { navigationActions.goBack() },
              onCreate = { navigationActions.navigateTo(MeepleMeetScreen.DiscussionsOverview) })
        }

        composable(MeepleMeetScreen.Discussion.name) {
          if (discussion != null) {
            if (discussion!!.participants.contains(account!!.uid))
                DiscussionScreen(
                    account!!,
                    discussion!!,
                    uiState.isEmailVerified,
                    onBack = { navigationActions.navigateTo(MeepleMeetScreen.DiscussionsOverview) },
                    onOpenDiscussionInfo = {
                      navigationActions.navigateTo(MeepleMeetScreen.DiscussionDetails)
                    },
                    onCreateSessionClick = {
                      discussionId = it.uid
                      navigationActions.navigateTo(
                          if (it.session != null) MeepleMeetScreen.SessionViewer
                          else MeepleMeetScreen.CreateSession)
                    },
                    online = online,
                    onVerifyClick = { navigationActions.navigateTo(MeepleMeetScreen.Profile) })
            else navigationActions.navigateTo(MeepleMeetScreen.DiscussionsOverview)
          } else LoadingScreen()
        }

        composable(MeepleMeetScreen.DiscussionDetails.name) {
          if (discussion != null && discussion!!.participants.contains(account!!.uid))
              DiscussionDetailsScreen(
                  account = account!!,
                  discussion = discussion!!,
                  onBack = { navigationActions.goBack() },
                  onLeave = {
                    discussionId = ""
                    navigationActions.navigateTo(MeepleMeetScreen.DiscussionsOverview)
                  },
                  onDelete = {
                    discussionId = ""
                    navigationActions.navigateTo(MeepleMeetScreen.DiscussionsOverview)
                  })
          else navigationActions.navigateTo(MeepleMeetScreen.DiscussionsOverview)
        }

        composable(MeepleMeetScreen.CreateSession.name) {
          CreateSessionScreen(
              account = account!!,
              discussion = discussion!!,
              onBack = { navigationActions.goBack() })
        }

        composable(MeepleMeetScreen.Session.name) {
          if (discussion == null) {
            LoadingScreen()
          } else if (discussion!!.session != null &&
              discussion!!.session!!.participants.contains(account!!.uid)) {
            SessionEditScreen(
                account = account!!,
                discussion = discussion!!,
                onBack = { navigationActions.goBack() })
          } else {
            navigationActions.navigateTo(MeepleMeetScreen.Discussion)
          }
        }

        composable(MeepleMeetScreen.SessionsOverview.name) {
          SessionsOverviewScreen(
              navigation = navigationActions,
              account = account!!,
              verified = uiState.isEmailVerified,
              unreadCount = unreadCount,
              onSelectSession = {
                discussionId = it
                navigationActions.navigateTo(MeepleMeetScreen.SessionViewer)
              })
        }

        composable(MeepleMeetScreen.PostsOverview.name) {
          PostsOverviewScreen(
              navigation = navigationActions,
              account = account!!,
              onClickAddPost = { navigationActions.navigateTo(MeepleMeetScreen.CreatePost) },
              unreadCount = unreadCount,
              verified = uiState.isEmailVerified,
              onSelectPost = {
                postId = it.id
                navigationActions.navigateTo(MeepleMeetScreen.Post)
              })
        }

        composable(MeepleMeetScreen.Post.name) {
          PostScreen(
              account = account!!,
              postId = postId,
              verified = uiState.isEmailVerified,
              onBack = { navigationActions.goBack() },
              online = online,
              onVerifyClick = { navigationActions.navigateTo(MeepleMeetScreen.Profile) })
        }

        composable(MeepleMeetScreen.CreatePost.name) {
          CreatePostScreen(
              account = account!!,
              onPost = { navigationActions.navigateTo(MeepleMeetScreen.PostsOverview) },
              onDiscard = { navigationActions.navigateTo(MeepleMeetScreen.PostsOverview) },
              onBack = { navigationActions.goBack() })
        }

        composable(MeepleMeetScreen.Map.name) {
          MapScreen(
              account = account!!,
              verified = uiState.isEmailVerified,
              navigation = navigationActions,
              onUserLocationChange = { userLocation = it },
              onFABCLick = { geoPin ->
                when (geoPin) {
                  PinType.SHOP -> {
                    navigationActions.navigateTo(MeepleMeetScreen.CreateShop)
                  }
                  PinType.SPACE -> {
                    navigationActions.navigateTo(MeepleMeetScreen.CreateSpaceRenter)
                  }
                  PinType.SESSION -> {}
                }
              },
              unreadCount = unreadCount,
              onRedirect = { geoPin ->
                when (geoPin.type) {
                  PinType.SHOP -> {
                    shopId = geoPin.uid
                    navigationActions.navigateTo(MeepleMeetScreen.ShopDetails)
                  }
                  PinType.SPACE -> {
                    spaceId = geoPin.uid
                    navigationActions.navigateTo(MeepleMeetScreen.SpaceDetails)
                  }
                  PinType.SESSION -> {
                    discussionId = geoPin.uid
                    println(geoPin.uid)
                    navigationActions.navigateTo(MeepleMeetScreen.SessionViewer)
                  }
                }
              })
        }

        composable(MeepleMeetScreen.Profile.name) {
          account?.let {
            ProfileScreen(
                navigation = navigationActions,
                account = account!!,
                verified = uiState.isEmailVerified,
                unreadCount = unreadCount,
                onSignOutOrDel = {
                  navigationActions.navigateTo(MeepleMeetScreen.SignIn)
                  signedOut = true
                },
                onDelete = {
                  // Sign out the user before deleting his account, avoiding an infinite loading
                  // screen
                  FirebaseProvider.auth.signOut()
                },
                onFriendClick = { navigationActions.navigateTo(MeepleMeetScreen.Friends) },
                onNotificationClick = {
                  navigationActions.navigateTo(MeepleMeetScreen.NotificationsTab)
                },
                onShopClick = {
                  shopId = it
                  navigationActions.navigateTo(MeepleMeetScreen.ShopDetails)
                },
                onSpaceRenterClick = {
                  spaceId = it
                  navigationActions.navigateTo(MeepleMeetScreen.SpaceDetails)
                })
          } ?: navigationActions.navigateTo(MeepleMeetScreen.SignIn)
        }

        composable(MeepleMeetScreen.NotificationsTab.name) {
          account?.let {
            NotificationsTab(
                account = account!!,
                unreadCount = unreadCount,
                verified = uiState.isEmailVerified,
                navigationActions = navigationActions,
                onBack = { navigationActions.goBack() })
          }
        }

        composable(MeepleMeetScreen.ShopDetails.name) {
          if (shopId.isNotEmpty()) {
            ShopScreen(
                account = account!!,
                shopId = shopId,
                onBack = { navigationActions.goBack() },
                onEdit = {
                  shop = it
                  navigationActions.navigateTo(MeepleMeetScreen.EditShop, popUpTo = false)
                })
          } else {
            LoadingScreen()
          }
        }

<<<<<<< HEAD
          composable(MeepleMeetScreen.Profile.name) {
            account?.let {
              ProfileScreen(
                  navigation = navigationActions,
                  account = account!!,
                  verified = uiState.isEmailVerified,
                  onSignOutOrDel = {
                    navigationActions.navigateTo(MeepleMeetScreen.SignIn)
                    signedOut = true
                  },
                  onDelete = {
                    // ViewModel handles Firebase Auth deletion with retry logic
                    FirebaseProvider.auth.signOut()
                  },
                  onFriendClick = { navigationActions.navigateTo(MeepleMeetScreen.Friends) },
                  onNotificationClick = {
                    navigationActions.navigateTo(MeepleMeetScreen.NotificationsTab)
                  },
                  onShopClick = {
                    shopId = it
                    navigationActions.navigateTo(MeepleMeetScreen.ShopDetails)
                  },
                  onSpaceRenterClick = {
                    spaceId = it
                    navigationActions.navigateTo(MeepleMeetScreen.SpaceDetails)
                  })
            } ?: navigationActions.navigateTo(MeepleMeetScreen.SignIn)
          }

          composable(MeepleMeetScreen.NotificationsTab.name) {
            account?.let {
              NotificationsTab(
                  account = account!!,
                  verified = uiState.isEmailVerified,
                  navigationActions,
                  onBack = { navigationActions.goBack() })
            }
          }

          composable(MeepleMeetScreen.ShopDetails.name) {
            if (shopId.isNotEmpty()) {
              ShopScreen(
                  account = account!!,
                  shopId = shopId,
                  onBack = { navigationActions.goBack() },
                  onEdit = {
                    shop = it
                    navigationActions.navigateTo(MeepleMeetScreen.EditShop, popUpTo = false)
                  })
            } else {
              LoadingScreen()
            }
          }
=======
        composable(MeepleMeetScreen.CreateShop.name) {
          CreateShopScreen(
              owner = account!!,
              online = online,
              userLocation = userLocation,
              onBack = { navigationActions.goBack() })
        }
>>>>>>> a509e561

        composable(MeepleMeetScreen.EditShop.name) {
          if (shop != null) {
            ShopDetailsScreen(
                owner = account!!,
                shop = shop!!,
                onBack = { navigationActions.goBack() },
                online = online,
                onSaved = { navigationActions.goBack() })
          } else {
            LoadingScreen()
          }
        }
        composable(MeepleMeetScreen.CreateSpaceRenter.name) {
          CreateSpaceRenterScreen(
              owner = account!!,
              online = online,
              userLocation = userLocation,
              onBack = { navigationActions.goBack() },
              onCreated = { navigationActions.goBack() })
        }

        composable(MeepleMeetScreen.SpaceDetails.name) {
          if (spaceId.isNotEmpty()) {
            SpaceRenterScreen(
                account = account!!,
                spaceId = spaceId,
                onBack = { navigationActions.goBack() },
                onEdit = {
                  spaceRenter = it
                  navigationActions.navigateTo(MeepleMeetScreen.EditSpaceRenter, popUpTo = false)
                })
          } else {
            LoadingScreen()
          }
        }
        composable(MeepleMeetScreen.EditSpaceRenter.name) {
          if (spaceRenter != null) {
            EditSpaceRenterScreen(
                owner = account!!,
                spaceRenter = spaceRenter!!,
                onBack = { navigationActions.goBack() },
                onUpdated = { navigationActions.goBack() },
                online = online)
          } else {
            LoadingScreen()
          }
        }

        // OnBoarding Screen
        composable(MeepleMeetScreen.OnBoarding.name) {
          val pages =
              listOf(
                  OnBoardPage(
                      image = R.drawable.onboarding_session_discussion,
                      title = "Welcome to MeepleMeet",
                      description = "Discover events and meet new people."),
                  OnBoardPage(
                      image = R.drawable.onboarding_session_discussion,
                      title = "Create Sessions",
                      description = "Use the discussion screen to create game sessions."),
                  OnBoardPage(
                      image = R.drawable.session_logo,
                      title = "Game Sessions",
                      description = "Organize gaming meetups"),
                  OnBoardPage(
                      image = R.drawable.onboarding_session_discussion,
                      title = "Community Posts",
                      description = "Share with the community"),
                  OnBoardPage(
                      image = R.drawable.onboarding_session_discussion,
                      title = "Explore Nearby",
                      description = "Find activities near you."),
                  OnBoardPage(
                      image = R.drawable.logo_clear,
                      title = "Stay Notified",
                      description = "Enable notifications so you never miss replies."),
                  OnBoardPage(R.drawable.logo_clear, "Let's Go!", "Ready to start?"))
          OnBoardingScreen(
              pages = pages,
              onSkip = { navigationActions.navigateTo(MeepleMeetScreen.DiscussionsOverview) },
              onFinished = { navigationActions.navigateTo(MeepleMeetScreen.DiscussionsOverview) })
        }

        composable(MeepleMeetScreen.Friends.name) {
          account?.let { currentAccount ->
            FriendsScreen(
                account = currentAccount,
                verified = uiState.isEmailVerified,
                navigationActions = navigationActions,
                onBack = { navigationActions.goBack() },
                unreadCount = unreadCount,
                onNavigate = { navigationActions.navigateTo(it) })
          } ?: navigationActions.navigateTo(MeepleMeetScreen.SignIn)
        }

        composable(MeepleMeetScreen.SessionViewer.name) {
          if (discussion == null) {
            LoadingScreen()
          } else if (discussion!!.session != null &&
              discussion!!.session!!.participants.contains(account!!.uid)) {
            SessionScreen(
                account = account!!,
                discussion = discussion!!,
                onBack = { navigationActions.goBack() },
                onEditClick = { navigationActions.navigateTo(MeepleMeetScreen.Session) })
          } else {
            navigationActions.navigateTo(MeepleMeetScreen.Discussion)
          }
        }
      }
    }
  }
}

@Composable
private fun LoadingScreen() {
  Box(
      modifier = Modifier.testTag(LOADING_SCREEN_TAG).fillMaxSize(),
      contentAlignment = Alignment.Center) {
        CircularProgressIndicator()
      }
}<|MERGE_RESOLUTION|>--- conflicted
+++ resolved
@@ -600,7 +600,6 @@
           }
         }
 
-<<<<<<< HEAD
           composable(MeepleMeetScreen.Profile.name) {
             account?.let {
               ProfileScreen(
@@ -654,7 +653,6 @@
               LoadingScreen()
             }
           }
-=======
         composable(MeepleMeetScreen.CreateShop.name) {
           CreateShopScreen(
               owner = account!!,
@@ -662,7 +660,6 @@
               userLocation = userLocation,
               onBack = { navigationActions.goBack() })
         }
->>>>>>> a509e561
 
         composable(MeepleMeetScreen.EditShop.name) {
           if (shop != null) {
