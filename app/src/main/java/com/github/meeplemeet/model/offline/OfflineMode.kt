package com.github.meeplemeet.model.offline

import com.github.meeplemeet.model.account.Account
import com.github.meeplemeet.model.discussions.Discussion
import com.github.meeplemeet.model.discussions.Message
import com.github.meeplemeet.model.map.GeoPinWithLocation
import com.github.meeplemeet.model.posts.Post
import com.github.meeplemeet.model.shops.Shop
import com.github.meeplemeet.model.space_renter.SpaceRenter

const val LOAD_FACTOR = 0.9f

/**
 * Maximum number of accounts to cache in offline mode.
 *
 * When this limit is exceeded, the oldest accounts (in insertion order) are evicted from the cache
 * and their profile pictures are deleted from local storage to free up space.
 */
const val MAX_CACHED_ACCOUNTS = 50

const val LOAD_FACTOR = 0.9f

/**
 * Represents the offline mode state for the application, caching data for offline access.
 *
 * This data class holds cached entities that have been loaded from the repository, allowing the
 * application to function with limited connectivity. LinkedHashMaps are configured with accessOrder
 * = true to enable proper LRU (Least Recently Used) cache eviction when size limits are enforced.
 *
 * @property accounts Map of account IDs to pairs of Account objects and their associated metadata.
 *   LinkedHashMap maintains access order (LRU) for cache eviction.
 * @property discussions Map of discussion IDs to pairs of Discussion objects and their cached
 *   messages. LinkedHashMap maintains access order (LRU) for cache eviction.
 * @property posts Map of post IDs to pairs of Post objects and a boolean flag. LinkedHashMap
 *   maintains access order (LRU) for cache eviction.
 * @property shopsToAdd Map of shop IDs to pairs of Shop objects and their associated metadata.
 *   LinkedHashMap maintains access order (LRU) for cache eviction.
 * @property spaceRentersToAdd Map of space renter IDs to pairs of SpaceRenter objects and their
 *   associated metadata. LinkedHashMap maintains access order (LRU) for cache eviction.
 * @property loadedPins Map of pin IDs to GeoPinWithLocation objects, representing map pins that
 *   have been loaded and cached for offline viewing. LinkedHashMap maintains access order (LRU) for
 *   cache eviction.
 */
data class OfflineMode(
    val accounts: LinkedHashMap<String, Pair<Account, Map<String, Any>>> =
<<<<<<< HEAD
        LinkedHashMap(MAX_CACHED_ACCOUNTS, LOAD_FACTOR, true),
=======
        LinkedHashMap(16, LOAD_FACTOR, true),
>>>>>>> 20d5a814
    val discussions: LinkedHashMap<String, Pair<Discussion, List<Message>>> =
        LinkedHashMap(16, LOAD_FACTOR, true),
    val posts: LinkedHashMap<String, Pair<Post, Boolean>> = LinkedHashMap(16, LOAD_FACTOR, true),
    val shopsToAdd: LinkedHashMap<String, Pair<Shop, Map<String, Any>>> =
        LinkedHashMap(16, LOAD_FACTOR, true),
    val spaceRentersToAdd: LinkedHashMap<String, Pair<SpaceRenter, Map<String, Any>>> =
        LinkedHashMap(16, LOAD_FACTOR, true),
    val loadedPins: LinkedHashMap<String, GeoPinWithLocation> =
        LinkedHashMap(16, LOAD_FACTOR, true),
)<|MERGE_RESOLUTION|>--- conflicted
+++ resolved
@@ -43,11 +43,7 @@
  */
 data class OfflineMode(
     val accounts: LinkedHashMap<String, Pair<Account, Map<String, Any>>> =
-<<<<<<< HEAD
         LinkedHashMap(MAX_CACHED_ACCOUNTS, LOAD_FACTOR, true),
-=======
-        LinkedHashMap(16, LOAD_FACTOR, true),
->>>>>>> 20d5a814
     val discussions: LinkedHashMap<String, Pair<Discussion, List<Message>>> =
         LinkedHashMap(16, LOAD_FACTOR, true),
     val posts: LinkedHashMap<String, Pair<Post, Boolean>> = LinkedHashMap(16, LOAD_FACTOR, true),
