--- conflicted
+++ resolved
@@ -61,17 +61,14 @@
 data class OfflineMode(
     val accounts: LinkedHashMap<String, Pair<Account, Map<String, Any>>> =
         LinkedHashMap(MAX_CACHED_ACCOUNTS, LOAD_FACTOR, true),
-<<<<<<< HEAD
     val discussions: LinkedHashMap<String, Pair<Discussion, List<Message>>> =
         LinkedHashMap(16, LOAD_FACTOR, true),
     val posts: LinkedHashMap<String, Post> = LinkedHashMap(MAX_CACHED_POSTS, LOAD_FACTOR, true),
     val postsToAdd: LinkedHashMap<String, Post> =
         LinkedHashMap(MAX_OFFLINE_CREATED_POSTS, LOAD_FACTOR, true),
-=======
     val discussions: LinkedHashMap<String, Triple<Discussion, List<Message>, List<Message>>> =
         LinkedHashMap(MAX_CACHED_DISCUSSIONS, LOAD_FACTOR, true),
     val posts: LinkedHashMap<String, Pair<Post, Boolean>> = LinkedHashMap(16, LOAD_FACTOR, true),
->>>>>>> a384e156
     val shopsToAdd: LinkedHashMap<String, Pair<Shop, Map<String, Any>>> =
         LinkedHashMap(16, LOAD_FACTOR, true),
     val spaceRentersToAdd: LinkedHashMap<String, Pair<SpaceRenter, Map<String, Any>>> =
