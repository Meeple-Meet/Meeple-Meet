package com.github.meeplemeet.model.offline

import android.content.Context
import android.net.ConnectivityManager
import android.net.Network
import android.net.NetworkCapabilities
import android.net.NetworkRequest
import com.github.meeplemeet.RepositoryProvider
<<<<<<< HEAD
import com.github.meeplemeet.model.discussions.Discussion
import com.github.meeplemeet.model.discussions.Message
=======
import com.github.meeplemeet.model.account.Account
import kotlinx.coroutines.CoroutineScope
import kotlinx.coroutines.Dispatchers
>>>>>>> dff56c43
import kotlinx.coroutines.flow.MutableStateFlow
import kotlinx.coroutines.flow.StateFlow
import kotlinx.coroutines.flow.asStateFlow
import kotlinx.coroutines.launch
import okhttp3.internal.toImmutableMap

/**
 * Caps the size of a LinkedHashMap by removing the least recently used entries until the size is at
 * or below the maximum.
 *
 * This function enforces a maximum size constraint on a LinkedHashMap by removing entries in access
 * order (least recently used first) until the map size is within the specified limit. LinkedHashMap
 * with accessOrder=true maintains LRU ordering, so the first entries are the least recently
 * accessed.
 *
 * ## Eviction Strategy
 * Uses true LRU (Least Recently Used) behavior: entries that haven't been accessed recently are
 * evicted first. This is optimal for caching scenarios where recently accessed items are more
 * likely to be accessed again.
 *
 * ## Thread Safety
 * This function modifies the input map in place. Callers must ensure thread-safe access.
 *
 * @param T The type of values stored in the map
 * @param map The LinkedHashMap to cap (modified in place, must have accessOrder=true)
 * @param max The maximum number of entries to retain
 * @return Pair of (the modified map, list of removed values for cleanup)
 */
private fun <T> cap(
    map: LinkedHashMap<String, T>,
    max: Int
): Pair<LinkedHashMap<String, T>, List<T>> {
  val removed = mutableListOf<T?>()
  while (map.size > max) {
    val oldestKey = map.entries.first().key
    removed.add(map.remove(oldestKey))
  }

  return Pair(map, removed.filterNotNull().toList())
}

/**
 * Singleton manager for offline mode state across the application.
 *
 * This object provides a centralized, reactive way to manage offline data including accounts,
 * discussions, posts, shops, space renters, and map pins. Uses Kotlin StateFlow to enable reactive
 * updates across all observers.
 *
 * Example usage in Composable:
 * ```
 * @Composable
 * fun MyScreen() {
 *     val offlineMode by OfflineModeManager.offlineModeFlow.collectAsState()
 *     Text("Accounts: ${offlineMode.accounts.size}")
 * }
 * ```
 *
 * Example usage in ViewModels:
 * ```
 * viewModelScope.launch {
 *     OfflineModeManager.offlineModeFlow.collect { offlineMode ->
 *         // React to changes
 *     }
 * }
 * ```
 */
object OfflineModeManager {
  private val _offlineModeFlow = MutableStateFlow(OfflineMode())

  /**
   * StateFlow of the current offline mode data. Observers will be notified of any changes.
   *
   * Use [androidx.compose.runtime.collectAsState] in Composable or
   * [kotlinx.coroutines.flow.collect] in coroutines to observe changes.
   */
  val offlineModeFlow: StateFlow<OfflineMode> = _offlineModeFlow.asStateFlow()

  /**
   * Internal mutable state flow tracking the device's online connectivity status. Defaults to false
   * (offline) until network connectivity is verified.
   */
  private val _hasInternetConnection = MutableStateFlow(false)

  /** StateFlow indicating whether the device currently has a valid internet connection. */
  val hasInternetConnection: StateFlow<Boolean> = _hasInternetConnection

  var dispatcher = Dispatchers.IO

  /**
   * Starts monitoring network connectivity changes.
   *
   * This function registers a network callback that monitors the device's internet connectivity
   * status and updates the [hasInternetConnection] StateFlow accordingly. The callback:
   * - Checks for internet capability when a network becomes available
   * - Verifies that the network connection is validated (has actual internet access)
   * - Updates the online state to false when the network is lost
   *
   * This should typically be called once during application initialization (e.g., in MainActivity
   * onCreate or Application.onCreate).
   *
   * @param context Android context used to access the ConnectivityManager system service
   */
  fun start(context: Context) {
    val cm = context.getSystemService(ConnectivityManager::class.java)

    val request =
        NetworkRequest.Builder().addCapability(NetworkCapabilities.NET_CAPABILITY_INTERNET).build()

    cm.registerNetworkCallback(
        request,
        object : ConnectivityManager.NetworkCallback() {

          override fun onAvailable(network: Network) {
            val caps = cm.getNetworkCapabilities(network)
            val valid = caps?.hasCapability(NetworkCapabilities.NET_CAPABILITY_VALIDATED) == true
            _hasInternetConnection.value = valid
          }

          override fun onCapabilitiesChanged(network: Network, capabilities: NetworkCapabilities) {
            val valid = capabilities.hasCapability(NetworkCapabilities.NET_CAPABILITY_VALIDATED)
            _hasInternetConnection.value = valid
          }

          override fun onLost(network: Network) {
            _hasInternetConnection.value = false
          }
        })
  }

  /**
   * Clears all offline mode data by resetting to empty maps.
   *
   * This is useful when exiting offline mode or when the user logs out.
   */
  fun clearOfflineMode() {
    _offlineModeFlow.value = OfflineMode()
  }

  /**
<<<<<<< HEAD
   * Updates the discussion cache with new data and manages cache size limits.
   *
   * This internal function updates the cached discussion data and enforces the maximum cache size
   * by removing the oldest discussions when the limit is exceeded. It also handles cleanup of
   * associated profile pictures for removed discussions.
   *
   * @param state The current cache state (LinkedHashMap maintaining access order)
   * @param discussion The discussion to cache
   * @param messages The list of messages for this discussion
   * @param pendingMessages The list of pending (unsent) messages for this discussion
   */
  private fun updateDiscussionCache(
      state: LinkedHashMap<String, Triple<Discussion, List<Message>, List<Message>>>,
      discussion: Discussion,
      messages: List<Message>,
      pendingMessages: List<Message>
  ) {
    // Create new map to avoid mutating StateFlow's internal state
    val newState =
        LinkedHashMap(state).apply {
          this[discussion.uid] = Triple(discussion, messages, pendingMessages)
        }
    _offlineModeFlow.value = _offlineModeFlow.value.copy(discussions = newState)
  }

  /**
   * Loads a discussion from cache or fetches it from the repository if not cached.
   *
   * This function first checks if the discussion is already in the offline cache. If found, it
   * immediately returns the cached version via the callback. Otherwise, it fetches the discussion
   * from the repository, adds it to the cache, and returns the fetched result.
   *
   * @param uid The unique identifier of the discussion to load
   * @param context Android context for image operations during caching
   * @param onResult Callback function invoked with the loaded Discussion (or null if not found)
   */
  suspend fun loadDiscussion(uid: String, context: Context, onResult: (Discussion?) -> Unit) {
    if (uid.isBlank()) return

    val state = _offlineModeFlow.value.discussions
=======
   * Retrieves an account by UID, first checking the offline cache, then fetching from repository if
   * needed.
   *
   * This function implements a two-tier loading strategy:
   * 1. **Cache hit**: Returns immediately if account exists in offline cache
   * 2. **Cache miss**: Fetches from repository, caches the result, and downloads profile picture
   *
   * ## Caching Behavior
   * - When fetching from repository, the account is added to the offline cache
   * - Profile picture is downloaded asynchronously and cached locally
   * - If cache exceeds [MAX_CACHED_ACCOUNTS], oldest accounts are evicted
   * - Evicted accounts have their profile pictures deleted from local storage
   *
   * ## Thread Safety
   * This function is suspend and should be called from a coroutine. Updates to the offline mode
   * state flow are thread-safe.
   *
   * ## Error Handling
   * - If repository fetch fails, null is returned via callback
   * - Profile picture download errors are silently caught (non-critical)
   *
   * @param uid The unique identifier of the account to retrieve
   * @param context Android context for accessing local storage
   * @param onResult Callback invoked with the Account if found, or null if not found or an error
   *   occurs
   */
  suspend fun loadAccount(uid: String, context: Context, onResult: (Account?) -> Unit) {
    val state = _offlineModeFlow.value.accounts
>>>>>>> dff56c43
    val cached = state[uid]?.first

    if (cached != null) {
      onResult(cached)
      return
    }

<<<<<<< HEAD
    val fetched = RepositoryProvider.discussions.getDiscussionSafe(uid)
    addDiscussionToCache(fetched, context)
=======
    val fetched = RepositoryProvider.accounts.getAccountSafe(uid, false)
    if (fetched != null) {
      // Create new map to avoid mutating StateFlow's internal state
      val newState = LinkedHashMap(state).apply { this[uid] = fetched to emptyMap() }
      val (capped, removed) = cap(newState, MAX_CACHED_ACCOUNTS)
      _offlineModeFlow.value = _offlineModeFlow.value.copy(accounts = capped)
      runCatching {
        RepositoryProvider.images.loadAccountProfilePicture(uid, context)
        removed.forEach { (account, _) ->
          RepositoryProvider.images.deleteLocalAccountProfilePicture(account.uid, context)
        }
      }
    }
>>>>>>> dff56c43

    onResult(fetched)
  }

  /**
<<<<<<< HEAD
   * Adds a discussion to the offline cache if not already present.
   *
   * This function checks if the discussion is already cached and, if not, adds it to the cache with
   * empty message lists. If the discussion is null or already cached, the function returns without
   * making changes.
   *
   * @param discussion The discussion to add to the cache (null values are ignored)
   * @param context Android context for image operations during caching
   */
  suspend fun addDiscussionToCache(discussion: Discussion?, context: Context) {
    if (discussion == null) return

    val state = _offlineModeFlow.value.discussions
    val cached = state[discussion.uid]?.first

    if (cached != null) return

    // Create new map to avoid mutating StateFlow's internal state
    val newState =
        LinkedHashMap(state).apply {
          this[discussion.uid] = Triple(discussion, emptyList(), emptyList())
        }
    val (capped, removed) = cap(newState, MAX_CACHED_DISCUSSIONS)
    _offlineModeFlow.value = _offlineModeFlow.value.copy(discussions = capped)
    runCatching {
      RepositoryProvider.images.loadAccountProfilePicture(discussion.uid, context)
      removed.forEach { (disc, _) ->
        RepositoryProvider.images.deleteLocalDiscussionProfilePicture(context, disc.uid)
      }
    }
  }

  /**
   * Updates the cached messages for a discussion.
   *
   * This function updates the message list for an already cached discussion. If the discussion is
   * not in the cache, this function returns without making changes. Pending messages are preserved
   * during the update.
   *
   * @param uid The unique identifier of the discussion
   * @param messages The updated list of messages to cache for this discussion
   */
  fun cacheDiscussionMessages(uid: String, messages: List<Message>) {
    val state = _offlineModeFlow.value.discussions
    val cached = state[uid]

    if (cached == null) return

    updateDiscussionCache(state, cached.first, messages, cached.third)
  }

  /**
   * Adds a pending message to the cache for later synchronization.
   *
   * This function adds a message to the pending messages list for a cached discussion. Pending
   * messages represent messages that have been created locally but not yet sent to the server. If
   * the discussion is not in the cache, this function returns without making changes.
   *
   * @param uid The unique identifier of the discussion
   * @param message The message to add to the pending messages list
   */
  fun sendPendingMessage(uid: String, message: Message) {
    val state = _offlineModeFlow.value.discussions
    val cached = state[uid]

    if (cached == null) return

    updateDiscussionCache(state, cached.first, cached.second, cached.third + message)
=======
   * Retrieves multiple accounts by their UIDs, optimizing by fetching only missing accounts from
   * the repository.
   *
   * This function efficiently retrieves multiple accounts by:
   * 1. Checking the offline cache for each UID
   * 2. Identifying which accounts are missing from cache
   * 3. Fetching only the missing accounts from the repository in a batch
   * 4. Merging cached and fetched results in the original order
   * 5. Asynchronously downloading profile pictures for all accounts
   *
   * ## Performance Optimization
   * - Batch fetches missing accounts in a single repository call
   * - Profile pictures are downloaded in parallel in the background
   * - Only missing accounts are fetched from repository (cache-first strategy)
   *
   * ## Caching Behavior
   * - Successfully fetched accounts are added to the offline cache
   * - If cache exceeds [MAX_CACHED_ACCOUNTS], oldest accounts are evicted
   * - Evicted accounts have their profile pictures deleted asynchronously
   *
   * ## Order Preservation
   * The result list always has the same size and order as the input UIDs list. If any fetch fails,
   * the corresponding position will contain null.
   *
   * ## Thread Safety
   * - State updates are thread-safe via StateFlow
   * - Profile picture downloads run on Dispatchers.IO in the provided scope
   * - Main callback is invoked on the calling coroutine's context
   *
   * ## Error Handling
   * - Failed fetches result in null at that position
   * - Profile picture download errors are silently caught (non-critical)
   *
   * @param uids List of unique identifiers of the accounts to retrieve
   * @param context Android context for accessing local storage
   * @param scope CoroutineScope for launching background image operations
   * @param onResult Callback invoked with a list of Accounts (or null for missing/failed accounts)
   *   in the same order as the input UIDs
   */
  suspend fun loadAccounts(
      uids: List<String>,
      context: Context,
      scope: CoroutineScope,
      onResult: (List<Account?>) -> Unit
  ) {
    val state = _offlineModeFlow.value.accounts

    // Step 1: Check cache and identify missing accounts
    val cached = uids.map { uid -> state[uid]?.first }
    val missingIndices = cached.withIndex().filter { it.value == null }.map { it.index }
    val missingUids = missingIndices.map { uids[it] }

    // Step 2: Batch fetch missing accounts from repository
    val fetched: List<Account?> =
        if (missingUids.isEmpty()) emptyList()
        else RepositoryProvider.accounts.getAccountsSafe(missingUids, false)

    // Step 3: Merge cached and fetched results in original order
    val merged = MutableList<Account?>(uids.size) { null }
    for ((i, account) in cached.withIndex()) merged[i] = account
    for ((offset, value) in missingIndices.withIndex()) {
      merged[value] = fetched.getOrNull(offset)
    }

    // Step 4: Update cache with ONLY newly fetched accounts and apply capping
    // Create new map to avoid mutating StateFlow's internal state
    val newState = LinkedHashMap(state)
    for ((offset, idx) in missingIndices.withIndex()) {
      val acc = fetched.getOrNull(offset)
      if (acc != null) newState[uids[idx]] = acc to emptyMap()
    }
    val (capped, removed) = cap(newState, MAX_CACHED_ACCOUNTS)
    _offlineModeFlow.value = _offlineModeFlow.value.copy(accounts = capped)

    // Step 5: Asynchronously download profile pictures for all accounts
    scope.launch(dispatcher) {
      merged.forEach { account ->
        if (account != null)
            runCatching {
              RepositoryProvider.images.loadAccountProfilePicture(account.uid, context)
            }
      }

      // Clean up profile pictures for evicted accounts
      removed.forEach { (account, _) ->
        runCatching {
          RepositoryProvider.images.deleteLocalAccountProfilePicture(account.uid, context)
        }
      }
    }

    onResult(merged)
  }

  /**
   * Records a change to an account property in the offline cache.
   *
   * This function tracks pending changes to account properties that will be synchronized later. If
   * the account is not already in the cache, it is added. Changes are accumulated in a map keyed by
   * property name.
   *
   * ## Use Cases
   * - Recording user profile edits while offline
   * - Tracking pending updates before synchronization
   * - Maintaining change history for conflict resolution
   *
   * ## Thread Safety
   * Updates to the offline mode state flow are thread-safe.
   *
   * @param account The account being modified
   * @param property The name of the property being changed (e.g., "username", "bio")
   * @param newValue The new value for the property
   */
  fun setAccountChange(account: Account, property: String, newValue: Any) {
    val state = _offlineModeFlow.value.accounts
    val (existingAccount, existingChanges) = state[account.uid] ?: return
    val updatedChanges =
        existingChanges.toMutableMap().apply { put(property, newValue) }.toImmutableMap()
    // Create new map to avoid mutating StateFlow's internal state
    val newState = LinkedHashMap(state)
    newState[account.uid] = existingAccount to updatedChanges
    _offlineModeFlow.value = _offlineModeFlow.value.copy(accounts = newState)
>>>>>>> dff56c43
  }
}<|MERGE_RESOLUTION|>--- conflicted
+++ resolved
@@ -6,14 +6,11 @@
 import android.net.NetworkCapabilities
 import android.net.NetworkRequest
 import com.github.meeplemeet.RepositoryProvider
-<<<<<<< HEAD
+import com.github.meeplemeet.model.account.Account
 import com.github.meeplemeet.model.discussions.Discussion
 import com.github.meeplemeet.model.discussions.Message
-=======
-import com.github.meeplemeet.model.account.Account
 import kotlinx.coroutines.CoroutineScope
 import kotlinx.coroutines.Dispatchers
->>>>>>> dff56c43
 import kotlinx.coroutines.flow.MutableStateFlow
 import kotlinx.coroutines.flow.StateFlow
 import kotlinx.coroutines.flow.asStateFlow
@@ -152,8 +149,189 @@
     _offlineModeFlow.value = OfflineMode()
   }
 
-  /**
-<<<<<<< HEAD
+  // ---------------------- Accounts Methods ---------------------- //
+
+  /**
+   * Retrieves an account by UID, first checking the offline cache, then fetching from repository if
+   * needed.
+   *
+   * This function implements a two-tier loading strategy:
+   * 1. **Cache hit**: Returns immediately if account exists in offline cache
+   * 2. **Cache miss**: Fetches from repository, caches the result, and downloads profile picture
+   *
+   * ## Caching Behavior
+   * - When fetching from repository, the account is added to the offline cache
+   * - Profile picture is downloaded asynchronously and cached locally
+   * - If cache exceeds [MAX_CACHED_ACCOUNTS], oldest accounts are evicted
+   * - Evicted accounts have their profile pictures deleted from local storage
+   *
+   * ## Thread Safety
+   * This function is suspend and should be called from a coroutine. Updates to the offline mode
+   * state flow are thread-safe.
+   *
+   * ## Error Handling
+   * - If repository fetch fails, null is returned via callback
+   * - Profile picture download errors are silently caught (non-critical)
+   *
+   * @param uid The unique identifier of the account to retrieve
+   * @param context Android context for accessing local storage
+   * @param onResult Callback invoked with the Account if found, or null if not found or an error
+   *   occurs
+   */
+  suspend fun loadAccount(uid: String, context: Context, onResult: (Account?) -> Unit) {
+    val state = _offlineModeFlow.value.accounts
+    val cached = state[uid]?.first
+
+    if (cached != null) {
+      onResult(cached)
+      return
+    }
+
+    val fetched = RepositoryProvider.accounts.getAccountSafe(uid, false)
+    if (fetched != null) {
+      // Create new map to avoid mutating StateFlow's internal state
+      val newState = LinkedHashMap(state).apply { this[uid] = fetched to emptyMap() }
+      val (capped, removed) = cap(newState, MAX_CACHED_ACCOUNTS)
+      _offlineModeFlow.value = _offlineModeFlow.value.copy(accounts = capped)
+      runCatching {
+        RepositoryProvider.images.loadAccountProfilePicture(uid, context)
+        removed.forEach { (account, _) ->
+          RepositoryProvider.images.deleteLocalAccountProfilePicture(account.uid, context)
+        }
+      }
+    }
+
+    onResult(fetched)
+  }
+
+  /**
+   * Retrieves multiple accounts by their UIDs, optimizing by fetching only missing accounts from
+   * the repository.
+   *
+   * This function efficiently retrieves multiple accounts by:
+   * 1. Checking the offline cache for each UID
+   * 2. Identifying which accounts are missing from cache
+   * 3. Fetching only the missing accounts from the repository in a batch
+   * 4. Merging cached and fetched results in the original order
+   * 5. Asynchronously downloading profile pictures for all accounts
+   *
+   * ## Performance Optimization
+   * - Batch fetches missing accounts in a single repository call
+   * - Profile pictures are downloaded in parallel in the background
+   * - Only missing accounts are fetched from repository (cache-first strategy)
+   *
+   * ## Caching Behavior
+   * - Successfully fetched accounts are added to the offline cache
+   * - If cache exceeds [MAX_CACHED_ACCOUNTS], oldest accounts are evicted
+   * - Evicted accounts have their profile pictures deleted asynchronously
+   *
+   * ## Order Preservation
+   * The result list always has the same size and order as the input UIDs list. If any fetch fails,
+   * the corresponding position will contain null.
+   *
+   * ## Thread Safety
+   * - State updates are thread-safe via StateFlow
+   * - Profile picture downloads run on Dispatchers.IO in the provided scope
+   * - Main callback is invoked on the calling coroutine's context
+   *
+   * ## Error Handling
+   * - Failed fetches result in null at that position
+   * - Profile picture download errors are silently caught (non-critical)
+   *
+   * @param uids List of unique identifiers of the accounts to retrieve
+   * @param context Android context for accessing local storage
+   * @param scope CoroutineScope for launching background image operations
+   * @param onResult Callback invoked with a list of Accounts (or null for missing/failed accounts)
+   *   in the same order as the input UIDs
+   */
+  suspend fun loadAccounts(
+      uids: List<String>,
+      context: Context,
+      scope: CoroutineScope,
+      onResult: (List<Account?>) -> Unit
+  ) {
+    val state = _offlineModeFlow.value.accounts
+
+    // Step 1: Check cache and identify missing accounts
+    val cached = uids.map { uid -> state[uid]?.first }
+    val missingIndices = cached.withIndex().filter { it.value == null }.map { it.index }
+    val missingUids = missingIndices.map { uids[it] }
+
+    // Step 2: Batch fetch missing accounts from repository
+    val fetched: List<Account?> =
+        if (missingUids.isEmpty()) emptyList()
+        else RepositoryProvider.accounts.getAccountsSafe(missingUids, false)
+
+    // Step 3: Merge cached and fetched results in original order
+    val merged = MutableList<Account?>(uids.size) { null }
+    for ((i, account) in cached.withIndex()) merged[i] = account
+    for ((offset, value) in missingIndices.withIndex()) {
+      merged[value] = fetched.getOrNull(offset)
+    }
+
+    // Step 4: Update cache with ONLY newly fetched accounts and apply capping
+    // Create new map to avoid mutating StateFlow's internal state
+    val newState = LinkedHashMap(state)
+    for ((offset, idx) in missingIndices.withIndex()) {
+      val acc = fetched.getOrNull(offset)
+      if (acc != null) newState[uids[idx]] = acc to emptyMap()
+    }
+    val (capped, removed) = cap(newState, MAX_CACHED_ACCOUNTS)
+    _offlineModeFlow.value = _offlineModeFlow.value.copy(accounts = capped)
+
+    // Step 5: Asynchronously download profile pictures for all accounts
+    scope.launch(dispatcher) {
+      merged.forEach { account ->
+        if (account != null)
+            runCatching {
+              RepositoryProvider.images.loadAccountProfilePicture(account.uid, context)
+            }
+      }
+
+      // Clean up profile pictures for evicted accounts
+      removed.forEach { (account, _) ->
+        runCatching {
+          RepositoryProvider.images.deleteLocalAccountProfilePicture(account.uid, context)
+        }
+      }
+    }
+
+    onResult(merged)
+  }
+
+  /**
+   * Records a change to an account property in the offline cache.
+   *
+   * This function tracks pending changes to account properties that will be synchronized later. If
+   * the account is not already in the cache, it is added. Changes are accumulated in a map keyed by
+   * property name.
+   *
+   * ## Use Cases
+   * - Recording user profile edits while offline
+   * - Tracking pending updates before synchronization
+   * - Maintaining change history for conflict resolution
+   *
+   * ## Thread Safety
+   * Updates to the offline mode state flow are thread-safe.
+   *
+   * @param account The account being modified
+   * @param property The name of the property being changed (e.g., "username", "bio")
+   * @param newValue The new value for the property
+   */
+  fun setAccountChange(account: Account, property: String, newValue: Any) {
+    val state = _offlineModeFlow.value.accounts
+    val (existingAccount, existingChanges) = state[account.uid] ?: return
+    val updatedChanges =
+        existingChanges.toMutableMap().apply { put(property, newValue) }.toImmutableMap()
+    // Create new map to avoid mutating StateFlow's internal state
+    val newState = LinkedHashMap(state)
+    newState[account.uid] = existingAccount to updatedChanges
+    _offlineModeFlow.value = _offlineModeFlow.value.copy(accounts = newState)
+  }
+
+  // ---------------------- Discussions Methods ---------------------- //
+
+  /**
    * Updates the discussion cache with new data and manages cache size limits.
    *
    * This internal function updates the cached discussion data and enforces the maximum cache size
@@ -194,36 +372,6 @@
     if (uid.isBlank()) return
 
     val state = _offlineModeFlow.value.discussions
-=======
-   * Retrieves an account by UID, first checking the offline cache, then fetching from repository if
-   * needed.
-   *
-   * This function implements a two-tier loading strategy:
-   * 1. **Cache hit**: Returns immediately if account exists in offline cache
-   * 2. **Cache miss**: Fetches from repository, caches the result, and downloads profile picture
-   *
-   * ## Caching Behavior
-   * - When fetching from repository, the account is added to the offline cache
-   * - Profile picture is downloaded asynchronously and cached locally
-   * - If cache exceeds [MAX_CACHED_ACCOUNTS], oldest accounts are evicted
-   * - Evicted accounts have their profile pictures deleted from local storage
-   *
-   * ## Thread Safety
-   * This function is suspend and should be called from a coroutine. Updates to the offline mode
-   * state flow are thread-safe.
-   *
-   * ## Error Handling
-   * - If repository fetch fails, null is returned via callback
-   * - Profile picture download errors are silently caught (non-critical)
-   *
-   * @param uid The unique identifier of the account to retrieve
-   * @param context Android context for accessing local storage
-   * @param onResult Callback invoked with the Account if found, or null if not found or an error
-   *   occurs
-   */
-  suspend fun loadAccount(uid: String, context: Context, onResult: (Account?) -> Unit) {
-    val state = _offlineModeFlow.value.accounts
->>>>>>> dff56c43
     val cached = state[uid]?.first
 
     if (cached != null) {
@@ -231,30 +379,13 @@
       return
     }
 
-<<<<<<< HEAD
     val fetched = RepositoryProvider.discussions.getDiscussionSafe(uid)
     addDiscussionToCache(fetched, context)
-=======
-    val fetched = RepositoryProvider.accounts.getAccountSafe(uid, false)
-    if (fetched != null) {
-      // Create new map to avoid mutating StateFlow's internal state
-      val newState = LinkedHashMap(state).apply { this[uid] = fetched to emptyMap() }
-      val (capped, removed) = cap(newState, MAX_CACHED_ACCOUNTS)
-      _offlineModeFlow.value = _offlineModeFlow.value.copy(accounts = capped)
-      runCatching {
-        RepositoryProvider.images.loadAccountProfilePicture(uid, context)
-        removed.forEach { (account, _) ->
-          RepositoryProvider.images.deleteLocalAccountProfilePicture(account.uid, context)
-        }
-      }
-    }
->>>>>>> dff56c43
 
     onResult(fetched)
   }
 
   /**
-<<<<<<< HEAD
    * Adds a discussion to the offline cache if not already present.
    *
    * This function checks if the discussion is already cached and, if not, adds it to the cache with
@@ -323,129 +454,5 @@
     if (cached == null) return
 
     updateDiscussionCache(state, cached.first, cached.second, cached.third + message)
-=======
-   * Retrieves multiple accounts by their UIDs, optimizing by fetching only missing accounts from
-   * the repository.
-   *
-   * This function efficiently retrieves multiple accounts by:
-   * 1. Checking the offline cache for each UID
-   * 2. Identifying which accounts are missing from cache
-   * 3. Fetching only the missing accounts from the repository in a batch
-   * 4. Merging cached and fetched results in the original order
-   * 5. Asynchronously downloading profile pictures for all accounts
-   *
-   * ## Performance Optimization
-   * - Batch fetches missing accounts in a single repository call
-   * - Profile pictures are downloaded in parallel in the background
-   * - Only missing accounts are fetched from repository (cache-first strategy)
-   *
-   * ## Caching Behavior
-   * - Successfully fetched accounts are added to the offline cache
-   * - If cache exceeds [MAX_CACHED_ACCOUNTS], oldest accounts are evicted
-   * - Evicted accounts have their profile pictures deleted asynchronously
-   *
-   * ## Order Preservation
-   * The result list always has the same size and order as the input UIDs list. If any fetch fails,
-   * the corresponding position will contain null.
-   *
-   * ## Thread Safety
-   * - State updates are thread-safe via StateFlow
-   * - Profile picture downloads run on Dispatchers.IO in the provided scope
-   * - Main callback is invoked on the calling coroutine's context
-   *
-   * ## Error Handling
-   * - Failed fetches result in null at that position
-   * - Profile picture download errors are silently caught (non-critical)
-   *
-   * @param uids List of unique identifiers of the accounts to retrieve
-   * @param context Android context for accessing local storage
-   * @param scope CoroutineScope for launching background image operations
-   * @param onResult Callback invoked with a list of Accounts (or null for missing/failed accounts)
-   *   in the same order as the input UIDs
-   */
-  suspend fun loadAccounts(
-      uids: List<String>,
-      context: Context,
-      scope: CoroutineScope,
-      onResult: (List<Account?>) -> Unit
-  ) {
-    val state = _offlineModeFlow.value.accounts
-
-    // Step 1: Check cache and identify missing accounts
-    val cached = uids.map { uid -> state[uid]?.first }
-    val missingIndices = cached.withIndex().filter { it.value == null }.map { it.index }
-    val missingUids = missingIndices.map { uids[it] }
-
-    // Step 2: Batch fetch missing accounts from repository
-    val fetched: List<Account?> =
-        if (missingUids.isEmpty()) emptyList()
-        else RepositoryProvider.accounts.getAccountsSafe(missingUids, false)
-
-    // Step 3: Merge cached and fetched results in original order
-    val merged = MutableList<Account?>(uids.size) { null }
-    for ((i, account) in cached.withIndex()) merged[i] = account
-    for ((offset, value) in missingIndices.withIndex()) {
-      merged[value] = fetched.getOrNull(offset)
-    }
-
-    // Step 4: Update cache with ONLY newly fetched accounts and apply capping
-    // Create new map to avoid mutating StateFlow's internal state
-    val newState = LinkedHashMap(state)
-    for ((offset, idx) in missingIndices.withIndex()) {
-      val acc = fetched.getOrNull(offset)
-      if (acc != null) newState[uids[idx]] = acc to emptyMap()
-    }
-    val (capped, removed) = cap(newState, MAX_CACHED_ACCOUNTS)
-    _offlineModeFlow.value = _offlineModeFlow.value.copy(accounts = capped)
-
-    // Step 5: Asynchronously download profile pictures for all accounts
-    scope.launch(dispatcher) {
-      merged.forEach { account ->
-        if (account != null)
-            runCatching {
-              RepositoryProvider.images.loadAccountProfilePicture(account.uid, context)
-            }
-      }
-
-      // Clean up profile pictures for evicted accounts
-      removed.forEach { (account, _) ->
-        runCatching {
-          RepositoryProvider.images.deleteLocalAccountProfilePicture(account.uid, context)
-        }
-      }
-    }
-
-    onResult(merged)
-  }
-
-  /**
-   * Records a change to an account property in the offline cache.
-   *
-   * This function tracks pending changes to account properties that will be synchronized later. If
-   * the account is not already in the cache, it is added. Changes are accumulated in a map keyed by
-   * property name.
-   *
-   * ## Use Cases
-   * - Recording user profile edits while offline
-   * - Tracking pending updates before synchronization
-   * - Maintaining change history for conflict resolution
-   *
-   * ## Thread Safety
-   * Updates to the offline mode state flow are thread-safe.
-   *
-   * @param account The account being modified
-   * @param property The name of the property being changed (e.g., "username", "bio")
-   * @param newValue The new value for the property
-   */
-  fun setAccountChange(account: Account, property: String, newValue: Any) {
-    val state = _offlineModeFlow.value.accounts
-    val (existingAccount, existingChanges) = state[account.uid] ?: return
-    val updatedChanges =
-        existingChanges.toMutableMap().apply { put(property, newValue) }.toImmutableMap()
-    // Create new map to avoid mutating StateFlow's internal state
-    val newState = LinkedHashMap(state)
-    newState[account.uid] = existingAccount to updatedChanges
-    _offlineModeFlow.value = _offlineModeFlow.value.copy(accounts = newState)
->>>>>>> dff56c43
   }
 }