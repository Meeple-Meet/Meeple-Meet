--- conflicted
+++ resolved
@@ -42,13 +42,24 @@
   }
 }
 
-<<<<<<< HEAD
 /**
  * Exception thrown when a Nominatim API search fails.
  *
  * @param message A human-readable message describing the failure.
  */
 class LocationSearchException(message: String) : Exception(message)
+
+/** Exception thrown when disk operations fail (e.g., full disk, permission issues) */
+class DiskStorageException(message: String, cause: Throwable? = null) :
+    java.io.IOException(message, cause)
+
+/** Exception thrown when Firebase Storage operations fail */
+class RemoteStorageException(message: String, cause: Throwable? = null) :
+    java.io.IOException(message, cause)
+
+/** Exception thrown when image encoding/decoding fails */
+class ImageProcessingException(message: String, cause: Throwable? = null) :
+    Exception(message, cause)
 
 /**
  * Exception thrown when a BGG API request or search fails.
@@ -65,19 +76,4 @@
  * @param message A human-readable message describing the parsing error.
  */
 class GameParseException(val itemId: String?, val field: String, message: String) :
-    Exception(message)
-=======
-class LocationSearchException(message: String) : Exception(message)
-
-/** Exception thrown when disk operations fail (e.g., full disk, permission issues) */
-class DiskStorageException(message: String, cause: Throwable? = null) :
-    java.io.IOException(message, cause)
-
-/** Exception thrown when Firebase Storage operations fail */
-class RemoteStorageException(message: String, cause: Throwable? = null) :
-    java.io.IOException(message, cause)
-
-/** Exception thrown when image encoding/decoding fails */
-class ImageProcessingException(message: String, cause: Throwable? = null) :
-    Exception(message, cause)
->>>>>>> f34b8119
+    Exception(message)