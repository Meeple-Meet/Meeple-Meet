package com.github.meeplemeet.model.discussions

import android.content.Context
import androidx.lifecycle.ViewModel
import androidx.lifecycle.viewModelScope
import com.github.meeplemeet.RepositoryProvider
import com.github.meeplemeet.model.account.Account
import com.github.meeplemeet.model.account.AccountViewModel
import com.github.meeplemeet.model.images.ImageRepository
<<<<<<< HEAD
import com.github.meeplemeet.model.offline.OfflineModeManager
=======
import com.google.firebase.Timestamp
>>>>>>> cfec092f
import kotlinx.coroutines.CoroutineScope
import kotlinx.coroutines.ExperimentalCoroutinesApi
import kotlinx.coroutines.flow.MutableStateFlow
import kotlinx.coroutines.flow.SharingStarted
import kotlinx.coroutines.flow.StateFlow
import kotlinx.coroutines.flow.combine
import kotlinx.coroutines.flow.flatMapLatest
import kotlinx.coroutines.flow.flowOf
import kotlinx.coroutines.flow.map
import kotlinx.coroutines.flow.onEach
import kotlinx.coroutines.flow.stateIn
import kotlinx.coroutines.launch

const val SUGGESTIONS_LIMIT = 30
const val EDIT_MAX_THRESHOLD = 2 * 60 * 60 * 1000L

/**
 * ViewModel for managing discussion messaging and real-time updates.
 *
 * Provides high-level APIs for messaging operations (text, photos, polls) and exposes real-time
 * discussion and message data as StateFlows for UI consumption. All database operations are
 * executed in the viewModelScope.
 *
 * ## Features
 * - **Text messaging**: Send and read text messages
 * - **Photo messaging**: Upload photos and send as message attachments (NEW)
 * - **Poll management**: Create polls, vote, remove votes
 * - **Real-time data**: StateFlow-based reactive streams for discussions and messages
 * - **Unread tracking**: Automatic unread count management
 *
 * ## Photo Messaging Flow
 * 1. User selects/captures photo → cached via [com.github.meeplemeet.model.images.ImageFileUtils]
 * 2. [sendMessageWithPhoto] uploads to Firebase Storage via [ImageRepository]
 * 3. Creates message with photoUrl via [DiscussionRepository]
 * 4. All participants' previews are updated with "📷 Photo" text
 *
 * ## StateFlow Management
 * - Flows are cached per discussion ID to avoid duplicate listeners
 * - Flows use WhileSubscribed sharing policy (stop when no collectors)
 * - Initial values: null for discussions, empty list for messages
 *
 * @property discussionRepository Repository for discussion operations
 * @property imageRepository Repository for photo upload/download operations
 * @see DiscussionRepository for low-level database operations
 * @see ImageRepository for photo storage operations
 * @see DiscussionDetailsViewModel for discussion metadata management
 */
class DiscussionViewModel(
    private val discussionRepository: DiscussionRepository = RepositoryProvider.discussions,
    private val imageRepository: ImageRepository = RepositoryProvider.images
) : ViewModel(), AccountViewModel {
  override val scope: CoroutineScope
    get() = this.viewModelScope
  /** Send a text message to a discussion. */
  fun sendMessageToDiscussion(discussion: Discussion, sender: Account, content: String) {
    val cleaned = content.trimEnd()
    if (cleaned.isBlank()) throw IllegalArgumentException("Message content cannot be blank")

    viewModelScope.launch {
      discussionRepository.sendMessageToDiscussion(discussion, sender, cleaned)
    }
  }

  /**
   * Edit a message's content in a discussion.
   *
   * Validates that the sender is the original message author, checks the time threshold, trims
   * whitespace, and updates the message content asynchronously. The operation is executed in
   * viewModelScope.
   *
   * ## Validation
   * - Sender must be the original message author
   * - Message must be within the edit time threshold (2 hours)
   * - Content cannot be blank (after trimming)
   * - Trailing whitespace is automatically removed
   *
   * ## Time Threshold
   * Messages can only be edited within [EDIT_MAX_THRESHOLD] (2 hours) of their creation. This
   * prevents editing old messages that may have already been read and acted upon by other
   * participants.
   *
   * ## Behavior
   * - **Last message**: Updates message and all participants' previews
   * - **Earlier message**: Updates message content and marks as edited
   *
   * @param discussion The discussion containing the message.
   * @param message The message to edit (must belong to sender).
   * @param sender The account editing the message.
   * @param newContent The new text content for the message.
   * @throws IllegalArgumentException if sender is not the message author or content is blank
   * @see DiscussionRepository.editMessage for detailed behavior
   * @see EDIT_MAX_THRESHOLD for the time limit
   */
  fun editMessage(discussion: Discussion, message: Message, sender: Account, newContent: String) {
    if (message.senderId != sender.uid)
        throw IllegalArgumentException("Can not edit someone else's message")

    require(Timestamp.now().toDate().time <= message.createdAt.toDate().time + EDIT_MAX_THRESHOLD) {
      "Can not edit a message after ${EDIT_MAX_THRESHOLD}ms it has been created"
    }

    val cleaned = newContent.trimEnd()
    if (cleaned.isBlank()) throw IllegalArgumentException("Message content cannot be blank")

    viewModelScope.launch {
      discussionRepository.editMessage(discussion, sender, message.uid, cleaned)
    }
  }

  /**
   * Delete a message from a discussion.
   *
   * Validates that the sender is the original message author and removes the message document
   * asynchronously. The operation is executed in viewModelScope.
   *
   * ## Important Notes
   * - Only the message author can delete their own messages
   * - If the deleted message is the most recent one, the preview will still show its content until
   *   a new message is sent
   * - The message document is permanently deleted and cannot be recovered
   * - Photo attachments in Firebase Storage are NOT automatically deleted
   *
   * @param discussion The discussion containing the message.
   * @param message The message to delete (must belong to sender).
   * @param sender The account deleting the message.
   * @throws IllegalArgumentException if sender is not the message author
   * @see DiscussionRepository.deleteMessage for low-level deletion
   */
  fun deleteMessage(discussion: Discussion, message: Message, sender: Account) {
    if (message.senderId != sender.uid)
        throw IllegalArgumentException("Can not delete someone else's message")

    viewModelScope.launch { discussionRepository.deleteMessage(discussion.uid, message.uid) }
  }

  /**
   * Upload a photo and send it as a message attachment to the discussion.
   *
   * This method coordinates the entire photo messaging flow:
   * 1. Validates the local photo path
   * 2. Marks discussion as read for the sender
   * 3. Uploads photo to Firebase Storage (WebP format, 800px max, 40% quality)
   * 4. Creates message with photoUrl and optional caption
   * 5. Updates all participants' previews with "📷 Photo" text
   *
   * The operation is executed asynchronously in viewModelScope. Failures during upload or message
   * creation will throw exceptions that should be caught by the caller.
   *
   * ## Typical Usage Flow
   *
   * ```kotlin
   * // After user selects photo
   * val cachedPath = ImageFileUtils.cacheUriToFile(context, photoUri)
   * viewModel.sendMessageWithPhoto(discussion, account, "Check this out!", context, cachedPath)
   * // Clean up cache after
   * File(cachedPath).delete()
   * ```
   *
   * @param discussion The discussion to send the message to.
   * @param sender The account sending the message.
   * @param content Optional caption/description for the photo. Can be empty string.
   * @param context Android context for accessing storage and cache.
   * @param localPath Absolute file path to the local image (typically in app cache directory).
   * @throws IllegalArgumentException if localPath is blank
   * @throws IllegalStateException if photo upload fails to return a download URL
   * @see com.github.meeplemeet.model.images.ImageFileUtils.cacheUriToFile for preparing gallery
   *   photos
   * @see com.github.meeplemeet.model.images.ImageFileUtils.saveBitmapToCache for preparing camera
   *   photos
   * @see ImageRepository.saveDiscussionPhotoMessages for photo upload
   * @see DiscussionRepository.sendPhotoMessageToDiscussion for message creation
   */
  fun sendMessageWithPhoto(
      discussion: Discussion,
      sender: Account,
      content: String,
      context: Context,
      localPath: String
  ) {
    if (localPath.isBlank()) throw IllegalArgumentException("Photo path cannot be blank")

    viewModelScope.launch {
      readDiscussionMessages(sender, discussion)
      val urls = imageRepository.saveDiscussionPhotoMessages(context, discussion.uid, localPath)
      val downloadUrl = urls.firstOrNull() ?: throw IllegalStateException("Upload failed")
      discussionRepository.sendPhotoMessageToDiscussion(discussion, sender, content, downloadUrl)
    }
  }

  /** Mark all messages as read for a given discussion. */
  fun readDiscussionMessages(account: Account, discussion: Discussion) {
    // Return early if user is not part of discussion (can happen during navigation transitions)
    if (!discussion.participants.contains(account.uid)) return

    val preview = account.previews[discussion.uid] ?: return
    if (preview.unreadCount == 0) return

    viewModelScope.launch {
      // Get the latest message
      val lastMessage = discussionRepository.getLastMessage(discussion.uid) ?: return@launch

      discussionRepository.readDiscussionMessages(account.uid, discussion.uid, lastMessage)
    }
  }

  /**
   * Load older messages for pagination.
   *
   * Fetches messages that were created before the given timestamp. Useful for implementing "load
   * more" functionality when the user scrolls to the top of the message list.
   *
   * ## Typical Usage Flow
   *
   * ```kotlin
   * val currentMessages = messagesFlow(discussionId).value
   * val oldestMessage = currentMessages.firstOrNull()
   * if (oldestMessage != null) {
   *   val olderMessages = viewModel.loadOlderMessages(discussionId, oldestMessage.createdAt)
   *   // Prepend olderMessages to your state
   * }
   * ```
   *
   * @param discussionId The discussion UID.
   * @param beforeTimestamp Load messages created before this timestamp.
   * @param limit Maximum number of messages to fetch (default: 50).
   * @return List of older messages ordered by createdAt timestamp (oldest first).
   * @see messagesFlow for real-time message updates
   */
  suspend fun loadOlderMessages(
      discussionId: String,
      beforeTimestamp: com.google.firebase.Timestamp,
      limit: Int = 50
  ): List<Message> {
    return discussionRepository.getMessagesBeforeTimestamp(discussionId, beforeTimestamp, limit)
  }

  // ---------- Poll Methods ----------

  /**
   * Create a new poll in a discussion.
   *
   * @param discussion The discussion where the poll will be created.
   * @param creatorId The ID of the account creating the poll.
   * @param question The poll question.
   * @param options List of options users can vote for.
   * @param allowMultipleVotes Whether users can vote multiple times.
   */
  fun createPoll(
      discussion: Discussion,
      creatorId: String,
      question: String,
      options: List<String>,
      allowMultipleVotes: Boolean = false
  ) {
    if (question.isBlank()) throw IllegalArgumentException("Poll question cannot be blank")
    if (options.size < 2) throw IllegalArgumentException("Poll must have at least 2 options")

    viewModelScope.launch {
      discussionRepository.createPoll(discussion, creatorId, question, options, allowMultipleVotes)
    }
  }

  /**
   * Vote on a poll option.
   *
   * @param discussionId The discussion UID containing the poll.
   * @param messageId The message UID containing the poll.
   * @param voter The account voting.
   * @param optionIndex The index of the option to vote for.
   */
  suspend fun voteOnPoll(
      discussionId: String,
      messageId: String,
      voter: Account,
      optionIndex: Int
  ) = discussionRepository.voteOnPoll(discussionId, messageId, voter.uid, optionIndex)

  /** Non-suspending wrapper used by UI callbacks. */
  fun voteOnPollAsync(discussionId: String, messageId: String, voter: Account, optionIndex: Int) =
      viewModelScope.launch { voteOnPoll(discussionId, messageId, voter, optionIndex) }

  /**
   * Remove a user's vote for a specific poll option. Called when user clicks an option they
   * previously selected to deselect it.
   *
   * @param discussionId The discussion UID containing the poll.
   * @param messageId The message UID containing the poll.
   * @param voter The account whose vote to remove.
   * @param optionIndex The specific option to remove.
   */
  suspend fun removeVoteFromPoll(
      discussionId: String,
      messageId: String,
      voter: Account,
      optionIndex: Int
  ) = discussionRepository.removeVoteFromPoll(discussionId, messageId, voter.uid, optionIndex)

  /** Non-suspending wrapper used by UI callbacks. */
  fun removeVoteFromPollAsync(
      discussionId: String,
      messageId: String,
      voter: Account,
      optionIndex: Int
  ) = viewModelScope.launch { removeVoteFromPoll(discussionId, messageId, voter, optionIndex) }

  /**
   * Real-time flow of messages in a discussion with offline caching support.
   *
   * Returns a StateFlow that emits the list of messages for the given discussion. The behavior
   * depends on network connectivity:
   * - **Online**: Fetches messages from repository and caches them automatically
   * - **Offline**: Returns cached messages from OfflineModeManager
   *
   * Messages are ordered by creation time (oldest first).
   *
   * ## Offline Caching
   * - **Cache source**: OfflineModeManager.offlineModeFlow
   * - **Auto-caching**: New messages are automatically cached when online
   * - **Cache updates**: Triggered when discussionId changes
   *
   * ## Usage in Composables
   *
   * ```kotlin
   * val context = LocalContext.current
   * val messages by viewModel.messagesFlow(discussionId, context).collectAsState()
   * LazyColumn {
   *   items(messages) { message ->
   *     MessageBubble(message)
   *   }
   * }
   * ```
   *
   * @param discussionId The discussion UID to listen to. Returns empty flow if blank.
   * @param context Android context for image caching operations (required for caching).
   * @return StateFlow emitting lists of messages ordered by createdAt.
   * @see DiscussionRepository.listenMessages for underlying listener
   * @see OfflineModeManager.cacheDiscussionMessages for cache updates
   * @see OfflineModeManager.hasInternetConnection for connectivity status
   */
  @OptIn(ExperimentalCoroutinesApi::class)
  fun messagesFlow(discussionId: String, context: Context): StateFlow<List<Message>> {
    if (discussionId.isBlank()) return MutableStateFlow(emptyList())

    if (!OfflineModeManager.offlineModeFlow.value.discussions.containsKey(discussionId)) {
      viewModelScope.launch { OfflineModeManager.loadDiscussion(discussionId, context) { _ -> } }
    }

    val cachedMessagesFlow =
        OfflineModeManager.offlineModeFlow.map { offlineMode ->
          offlineMode.discussions[discussionId]?.second
        }

    return combine(
            OfflineModeManager.hasInternetConnection,
            OfflineModeManager.networkMonitorStarted,
            cachedMessagesFlow) { isOnline, monitorStarted, cached ->
              Triple(isOnline, monitorStarted, cached)
            }
        .flatMapLatest { (isOnline, monitorStarted, cachedMessages) ->
          val cacheAvailable = !cachedMessages.isNullOrEmpty()
          val treatAsOnline = isOnline || !monitorStarted
          if (treatAsOnline || !cacheAvailable) {
            discussionRepository.listenMessages(discussionId).onEach { messages ->
              OfflineModeManager.cacheDiscussionMessages(discussionId, messages)
            }
          } else {
            flowOf(cachedMessages!!)
          }
        }
        .stateIn(
            scope = viewModelScope,
            started = SharingStarted.WhileSubscribed(stopTimeoutMillis = 0),
            initialValue =
                OfflineModeManager.offlineModeFlow.value.discussions[discussionId]?.second
                    ?: emptyList())
  }
}<|MERGE_RESOLUTION|>--- conflicted
+++ resolved
@@ -7,11 +7,8 @@
 import com.github.meeplemeet.model.account.Account
 import com.github.meeplemeet.model.account.AccountViewModel
 import com.github.meeplemeet.model.images.ImageRepository
-<<<<<<< HEAD
+import com.google.firebase.Timestamp
 import com.github.meeplemeet.model.offline.OfflineModeManager
-=======
-import com.google.firebase.Timestamp
->>>>>>> cfec092f
 import kotlinx.coroutines.CoroutineScope
 import kotlinx.coroutines.ExperimentalCoroutinesApi
 import kotlinx.coroutines.flow.MutableStateFlow
@@ -242,7 +239,7 @@
    */
   suspend fun loadOlderMessages(
       discussionId: String,
-      beforeTimestamp: com.google.firebase.Timestamp,
+      beforeTimestamp: Timestamp,
       limit: Int = 50
   ): List<Message> {
     return discussionRepository.getMessagesBeforeTimestamp(discussionId, beforeTimestamp, limit)
