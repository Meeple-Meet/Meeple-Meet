--- conflicted
+++ resolved
@@ -40,13 +40,10 @@
   /** The currently loaded discussion */
   val discussion: StateFlow<Discussion?> = _discussion
 
-<<<<<<< HEAD
-=======
   private val _handleSuggestions = MutableStateFlow<List<Account>>(emptyList())
 
   val handleSuggestions: StateFlow<List<Account>> = _handleSuggestions
 
->>>>>>> 9017a860
   private fun isAdmin(account: Account, discussion: Discussion): Boolean {
     return discussion.admins.contains(account.uid)
   }
@@ -58,6 +55,7 @@
       creator: Account,
       vararg participants: Account
   ) {
+    println("CREATE DISCUSSION: ${creator.handle} + ${participants.map { it.handle }}")
     viewModelScope.launch {
       val (acc, disc) =
           repository.createDiscussion(
@@ -327,4 +325,24 @@
                 started = SharingStarted.WhileSubscribed(5_000),
                 initialValue = null)
       }
+
+  /**
+   * Searches for user accounts whose handles start with the given [prefix].
+   *
+   * This function launches a coroutine in the [viewModelScope] to asynchronously fetch matching
+   * handles from the [repository]. The resulting list of suggestions is truncated to
+   * [SUGGESTIONS_LIMIT] items and posted to [_handleSuggestions].
+   *
+   * If the [prefix] is blank, the function returns immediately without performing a search.
+   *
+   * @param prefix The starting string of the handle to search for. Must not be blank.
+   */
+  fun searchByHandle(prefix: String) {
+    if (prefix.isBlank()) return
+    viewModelScope.launch {
+      repository.searchByHandle(prefix).collect { list ->
+        _handleSuggestions.value = list.take(SUGGESTIONS_LIMIT)
+      }
+    }
+  }
 }