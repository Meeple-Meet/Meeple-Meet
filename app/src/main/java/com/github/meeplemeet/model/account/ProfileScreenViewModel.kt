--- conflicted
+++ resolved
@@ -2,11 +2,6 @@
 
 // Claude Code generated the documentation
 
-<<<<<<< HEAD
-import androidx.lifecycle.viewModelScope
-import com.github.meeplemeet.RepositoryProvider
-import kotlinx.coroutines.CoroutineScope
-=======
 import android.content.Context
 import androidx.lifecycle.viewModelScope
 import com.github.meeplemeet.RepositoryProvider
@@ -17,9 +12,7 @@
 import kotlinx.coroutines.flow.MutableStateFlow
 import kotlinx.coroutines.flow.StateFlow
 import kotlinx.coroutines.flow.update
->>>>>>> 7fb78788
 import kotlinx.coroutines.launch
-import kotlinx.coroutines.runBlocking
 
 /**
  * ViewModel for managing user profile interactions and friend system operations.
@@ -37,8 +30,6 @@
     private val imageRepository: ImageRepository = RepositoryProvider.images,
     private val authRepository: AuthenticationRepository = RepositoryProvider.authentication
 ) : CreateAccountViewModel(handlesRepository) {
-  override val scope: CoroutineScope
-    get() = this.viewModelScope
 
   protected val _uiState = MutableStateFlow(AuthUIState())
 
@@ -84,10 +75,7 @@
         other.relationships[account.uid] != null)
         return
 
-    viewModelScope.launch {
-      accountRepository.sendFriendRequest(account, other.uid)
-      accountRepository.sendFriendRequestNotification(other.uid, account)
-    }
+    scope.launch { accountRepository.sendFriendRequest(account, other.uid) }
   }
 
   /**
@@ -107,9 +95,7 @@
    * @param account The account accepting the friend request
    * @param other The account whose friend request is being accepted
    */
-  fun acceptFriendRequest(account: Account, notification: Notification) {
-    val other: Account
-    runBlocking { other = accountRepository.getAccount(notification.senderOrDiscussionId) }
+  fun acceptFriendRequest(account: Account, other: Account) {
     val accountRels = account.relationships[other.uid]
     val otherRels = other.relationships[account.uid]
 
@@ -118,8 +104,7 @@
         otherRels != RelationshipStatus.SENT)
         return
 
-    viewModelScope.launch { accountRepository.acceptFriendRequest(account.uid, other.uid) }
-    executeNotification(account, notification)
+    scope.launch { accountRepository.acceptFriendRequest(account.uid, other.uid) }
   }
 
   /**
@@ -143,7 +128,7 @@
     if (account.uid == other.uid || account.relationships[other.uid] == RelationshipStatus.BLOCKED)
         return
 
-    viewModelScope.launch { accountRepository.blockUser(account.uid, other.uid) }
+    scope.launch { accountRepository.blockUser(account.uid, other.uid) }
   }
 
   /**
@@ -162,16 +147,7 @@
   fun rejectFriendRequest(account: Account, other: Account) {
     if (sameOrBlocked(account, other)) return
 
-    viewModelScope.launch {
-      accountRepository.resetRelationship(account.uid, other.uid)
-      // Clear out previous notifications
-      account.notifications
-          .find { not -> not.senderOrDiscussionId == other.uid }
-          ?.let { not -> accountRepository.deleteNotification(account.uid, not.uid) }
-      other.notifications
-          .find { not -> not.senderOrDiscussionId == account.uid }
-          ?.let { not -> accountRepository.deleteNotification(other.uid, not.uid) }
-    }
+    scope.launch { accountRepository.resetRelationship(account.uid, other.uid) }
   }
 
   /**
@@ -190,7 +166,7 @@
   fun removeFriend(account: Account, friend: Account) {
     if (sameOrBlocked(account, friend)) return
 
-    viewModelScope.launch { accountRepository.resetRelationship(account.uid, friend.uid) }
+    scope.launch { accountRepository.resetRelationship(account.uid, friend.uid) }
   }
 
   /**
@@ -199,9 +175,9 @@
    * This method validates that the operation is valid before proceeding. It prevents unblocking in
    * the following cases:
    * - The accounts are the same user
-   * - Either user has blocked the other
-   *
-   * If validation passes, the relationship is reset asynchronously via the repository.
+   * - The relationship from the current account to the other user is not Blocked
+   *
+   * If validation passes, the unblock is executed asynchronously via the repository.
    *
    * @param account The account unblocking the other user
    * @param other The account being unblocked
@@ -210,60 +186,7 @@
     if (account.uid == other.uid || account.relationships[other.uid] != RelationshipStatus.BLOCKED)
         return
 
-    viewModelScope.launch { accountRepository.unblockUser(account.uid, other.uid) }
-  }
-
-  /**
-   * Executes the action associated with a notification.
-   *
-   * This method validates that the notification belongs to the current account before executing it.
-   * The execution behavior depends on the notification type:
-   * - **FriendRequest**: Accepts the friend request
-   * - **JoinDiscussion**: Adds the user to the discussion
-   * - **JoinSession**: Adds the user as a participant in the session
-   *
-   * The method is idempotent - executing the same notification multiple times has no additional
-   * effect after the first execution.
-   *
-   * @param account The account executing the notification (must match the notification's receiver)
-   * @param notification The notification to execute
-   * @see Notification.execute for the specific actions performed by each notification type
-   */
-  private fun executeNotification(account: Account, notification: Notification) {
-    if (notification.receiverId != account.uid) return
-
-    viewModelScope.launch { notification.execute() }
-  }
-
-  /**
-   * Marks a notification as read.
-   *
-   * This method validates that the notification belongs to the current account before marking it as
-   * read. Read notifications are typically displayed differently in the UI to indicate the user has
-   * seen them.
-   *
-   * @param account The account that owns the notification (must match the notification's receiver)
-   * @param notification The notification to mark as read
-   */
-  fun readNotification(account: Account, notification: Notification) {
-    if (notification.receiverId != account.uid) return
-
-    viewModelScope.launch { accountRepository.readNotification(account.uid, notification.uid) }
-  }
-
-  /**
-   * Deletes a notification from the user's notification list.
-   *
-   * This method validates that the notification belongs to the current account before deleting it.
-   * Once deleted, the notification is permanently removed from Firestore and cannot be recovered.
-   *
-   * @param account The account that owns the notification (must match the notification's receiver)
-   * @param notification The notification to delete
-   */
-  fun deleteNotification(account: Account, notification: Notification) {
-    if (notification.receiverId != account.uid) return
-
-    viewModelScope.launch { accountRepository.deleteNotification(account.uid, notification.uid) }
+    scope.launch { accountRepository.unblockUser(account.uid, other.uid) }
   }
 
   fun setAccountPhoto(account: Account, context: Context, localPath: String) {
