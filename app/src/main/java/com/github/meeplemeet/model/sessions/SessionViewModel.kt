package com.github.meeplemeet.model.sessions
// AI was used in this file

import android.content.Context
import androidx.lifecycle.viewModelScope
import com.github.meeplemeet.RepositoryProvider
import com.github.meeplemeet.model.PermissionDeniedException
import com.github.meeplemeet.model.account.Account
import com.github.meeplemeet.model.account.AccountRepository
import com.github.meeplemeet.model.account.NotificationSettings
import com.github.meeplemeet.model.account.RelationshipStatus
import com.github.meeplemeet.model.discussions.Discussion
import com.github.meeplemeet.model.images.ImageRepository
import com.github.meeplemeet.model.shared.location.Location
import com.google.firebase.Timestamp
import kotlinx.coroutines.launch

<<<<<<< HEAD
private const val ERROR_ADMIN_PERMISSION = "Only discussion admins can perform this operation"
=======
private val onlyAdminErrorText: String = "Only discussion admins can perform this operation"
>>>>>>> 6c957421

/**
 * ViewModel for managing gaming sessions within a discussion.
 *
 * Provides permission-controlled access to session operations (create, update, delete) and
 * maintains the current discussion state with reactive updates.
 *
 * @property accountRepository Repository for account operations
 * @property sessionRepository Repository for session data operations
 */
class SessionViewModel(
    private val accountRepository: AccountRepository = RepositoryProvider.accounts,
    private val sessionRepository: SessionRepository = RepositoryProvider.sessions,
    private val imageRepository: ImageRepository = ImageRepository()
) : CreateSessionViewModel() {
  /**
   * Checks if an account has admin privileges for a discussion.
   *
   * Currently checks if the requester is a participant in the discussion.
   */
  private fun isAdmin(requester: Account, discussion: Discussion): Boolean {
    return discussion.admins.contains(requester.uid)
  }

  /**
   * Updates one or more fields of an existing session.
   *
   * Requires admin privileges (requester must be a discussion participant). Only provided
   * (non-null) fields will be updated. Updates the discussion state flow upon successful
   * modification.
   *
   * @param requester The account requesting to update the session
   * @param discussion The discussion containing the session
   * @param name Optional new session name
   * @param gameId Optional new game ID
   * @param date Optional new scheduled date and time
   * @param location Optional new location
   * @throws PermissionDeniedException if requester is not a discussion admin
   */
  fun updateSession(
      requester: Account,
      discussion: Discussion,
      name: String? = null,
      gameId: String? = null,
      date: Timestamp? = null,
      location: Location? = null
  ) {
    if (!isAdmin(requester, discussion)) throw PermissionDeniedException(ERROR_ADMIN_PERMISSION)

<<<<<<< HEAD
    viewModelScope.launch {
      sessionRepository.updateSession(discussion.uid, name, gameId, date, location, null)
=======
      if (!isRemovingSelfOnly) {
        throw PermissionDeniedException(onlyAdminErrorText)
      }
>>>>>>> 6c957421
    }
  }

  /**
   * Adds a user to a session (admin-only operation).
   *
   * If the user is already a participant in the session, this method does nothing. This method
   * respects the notification settings of the user:
   * - Users with EVERYONE setting are added directly to the session
   * - Users with FRIENDS_ONLY setting are added only if they are friends with the requester
   * - Users who don't meet these criteria receive a join notification instead
   *
   * @param discussion The discussion containing the session
   * @param changeRequester The account requesting the change
   * @param user The account to add as a participant
   * @throws PermissionDeniedException if the requester is not an admin
   */
  fun addUserToSession(discussion: Discussion, changeRequester: Account, user: Account) {
    if (discussion.session?.participants?.contains(user.uid) == true) return
    if (!isAdmin(changeRequester, discussion))
        throw PermissionDeniedException(ERROR_ADMIN_PERMISSION)

    viewModelScope.launch {
      val session = discussion.session ?: return@launch
      val currentParticipants = session.participants

      if (user.notificationSettings == NotificationSettings.EVERYONE ||
          (user.notificationSettings == NotificationSettings.FRIENDS_ONLY &&
              changeRequester.relationships[user.uid] == RelationshipStatus.FRIEND)) {
        val updatedParticipants = (currentParticipants + user.uid).toSet().toList()
        sessionRepository.updateSession(discussion.uid, null, null, null, null, updatedParticipants)
      } else {
        accountRepository.sendJoinSessionNotification(user.uid, discussion)
      }
    }
  }

  /**
   * Removes a user from a session (admin-only or self-removal).
   *
   * Users can remove themselves from a session. Admins can remove other users. If removing a user
   * would leave no admins in the session, the session is deleted instead.
   *
   * @param discussion The discussion containing the session
   * @param changeRequester The account requesting the change
   * @param user The account to remove from the session
   * @throws PermissionDeniedException if the requester is not an admin (and not removing
   *   themselves)
   */
  fun removeUserFromSession(discussion: Discussion, changeRequester: Account, user: Account) {
    if (changeRequester != user && !isAdmin(changeRequester, discussion))
        throw PermissionDeniedException(ERROR_ADMIN_PERMISSION)

    viewModelScope.launch {
      val session = discussion.session ?: return@launch
      val currentParticipants = session.participants
      val updatedParticipants = currentParticipants.filterNot { it == user.uid }

      // Check if any admins remain in the updated participant list
      val hasAdmin = discussion.admins.any { adminUid -> updatedParticipants.contains(adminUid) }

      if (!hasAdmin) {
        // No admin in the new participant list, delete the session instead
        sessionRepository.deleteSession(discussion.uid)
      } else {
        sessionRepository.updateSession(discussion.uid, null, null, null, null, updatedParticipants)
      }
    }
  }

  /**
   * Deletes the session from a discussion.
   *
   * Requires admin privileges (requester must be a discussion participant). Removes the session by
   * setting it to null in Firestore.
   *
   * @param requester The account requesting to delete the session
   * @param discussion The discussion containing the session to delete
   * @throws PermissionDeniedException if requester is not a discussion admin
   */
  fun deleteSession(requester: Account, discussion: Discussion) {
<<<<<<< HEAD
    if (!isAdmin(requester, discussion)) throw PermissionDeniedException(ERROR_ADMIN_PERMISSION)
=======
    if (!isAdmin(requester, discussion)) throw PermissionDeniedException(onlyAdminErrorText)

    viewModelScope.launch { sessionRepository.deleteSession(discussion.uid) }
  }

  /**
   * Saves a photo to the session and updates the session document.
   *
   * Requires admin privileges (requester must be a discussion admin). The photo is uploaded to
   * Firebase Storage at `discussions/{discussionId}/session/photo.webp` and the returned URL is
   * stored in the session's photoUrl field.
   *
   * @param requester The account requesting to save the photo
   * @param discussion The discussion containing the session
   * @param context Android context for accessing cache directory
   * @param inputPath Absolute path to the source image file (from gallery or camera)
   * @throws PermissionDeniedException if requester is not a discussion admin
   */
  fun saveSessionPhoto(
      requester: Account,
      discussion: Discussion,
      context: Context,
      inputPath: String
  ) {
    if (!isAdmin(requester, discussion)) throw PermissionDeniedException(onlyAdminErrorText)

    viewModelScope.launch {
      val photoUrl = imageRepository.saveSessionPhoto(context, discussion.uid, inputPath)
      sessionRepository.updateSession(discussion.uid, photoUrl = photoUrl)
    }
  }

  /**
   * Deletes the photo from the session and updates the session document.
   *
   * Requires admin privileges (requester must be a discussion admin). The photo is deleted from
   * Firebase Storage and local cache, and the session's photoUrl field is set to null.
   *
   * @param requester The account requesting to delete the photo
   * @param discussion The discussion containing the session
   * @param context Android context for accessing cache directory
   * @throws PermissionDeniedException if requester is not a discussion admin
   */
  fun deleteSessionPhoto(requester: Account, discussion: Discussion, context: Context) {
    if (!isAdmin(requester, discussion))
        throw PermissionDeniedException("Only discussion admins can perform this operation")
>>>>>>> 6c957421

    viewModelScope.launch {
      imageRepository.deleteSessionPhoto(context, discussion.uid)
      sessionRepository.updateSession(discussion.uid, photoUrl = "")
    }
  }

  /**
   * Loads the session photo from cache or Firebase Storage.
   *
   * This is a read operation and does not require admin privileges. The photo is returned as a byte
   * array in WebP format.
   *
   * @param discussion The discussion containing the session
   * @param context Android context for accessing cache directory
   * @return The image as a byte array in WebP format
   */
  suspend fun loadSessionPhoto(discussion: Discussion, context: Context): ByteArray {
    return imageRepository.loadSessionPhoto(context, discussion.uid)
  }
}<|MERGE_RESOLUTION|>--- conflicted
+++ resolved
@@ -15,11 +15,7 @@
 import com.google.firebase.Timestamp
 import kotlinx.coroutines.launch
 
-<<<<<<< HEAD
 private const val ERROR_ADMIN_PERMISSION = "Only discussion admins can perform this operation"
-=======
-private val onlyAdminErrorText: String = "Only discussion admins can perform this operation"
->>>>>>> 6c957421
 
 /**
  * ViewModel for managing gaming sessions within a discussion.
@@ -69,14 +65,8 @@
   ) {
     if (!isAdmin(requester, discussion)) throw PermissionDeniedException(ERROR_ADMIN_PERMISSION)
 
-<<<<<<< HEAD
     viewModelScope.launch {
       sessionRepository.updateSession(discussion.uid, name, gameId, date, location, null)
-=======
-      if (!isRemovingSelfOnly) {
-        throw PermissionDeniedException(onlyAdminErrorText)
-      }
->>>>>>> 6c957421
     }
   }
 
@@ -158,10 +148,7 @@
    * @throws PermissionDeniedException if requester is not a discussion admin
    */
   fun deleteSession(requester: Account, discussion: Discussion) {
-<<<<<<< HEAD
     if (!isAdmin(requester, discussion)) throw PermissionDeniedException(ERROR_ADMIN_PERMISSION)
-=======
-    if (!isAdmin(requester, discussion)) throw PermissionDeniedException(onlyAdminErrorText)
 
     viewModelScope.launch { sessionRepository.deleteSession(discussion.uid) }
   }
@@ -185,7 +172,7 @@
       context: Context,
       inputPath: String
   ) {
-    if (!isAdmin(requester, discussion)) throw PermissionDeniedException(onlyAdminErrorText)
+    if (!isAdmin(requester, discussion)) throw PermissionDeniedException(ERROR_ADMIN_PERMISSION)
 
     viewModelScope.launch {
       val photoUrl = imageRepository.saveSessionPhoto(context, discussion.uid, inputPath)
@@ -207,7 +194,6 @@
   fun deleteSessionPhoto(requester: Account, discussion: Discussion, context: Context) {
     if (!isAdmin(requester, discussion))
         throw PermissionDeniedException("Only discussion admins can perform this operation")
->>>>>>> 6c957421
 
     viewModelScope.launch {
       imageRepository.deleteSessionPhoto(context, discussion.uid)
