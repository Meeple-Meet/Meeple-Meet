package com.github.meeplemeet.model.account

// Claude Code generated the documentation

import com.github.meeplemeet.model.AccountNotFoundException
import com.github.meeplemeet.model.FirestoreRepository
import com.github.meeplemeet.model.discussions.Discussion
import com.github.meeplemeet.model.discussions.DiscussionPreviewNoUid
import com.google.firebase.firestore.DocumentSnapshot
import com.google.firebase.firestore.ListenerRegistration
import kotlinx.coroutines.async
import kotlinx.coroutines.awaitAll
import kotlinx.coroutines.channels.awaitClose
import kotlinx.coroutines.coroutineScope
import kotlinx.coroutines.flow.Flow
import kotlinx.coroutines.flow.callbackFlow
import kotlinx.coroutines.tasks.await

/**
 * Repository for managing user account data in Firestore.
 *
 * This repository handles CRUD operations for account documents and their associated discussion
 * previews. It extends [FirestoreRepository] to inherit common Firestore functionality.
 *
 * Each account document contains:
 * - Basic profile information (handle, name, email, photo)
 * - Role flags (shop owner, space renter)
 * - A subcollection of discussion previews
 * - A subcollection of relationships (friends, sent requests, pending requests, blocked users)
 *
 * ## Relationship Management
 *
 * Relationships between users are stored bidirectionally in Firestore as a subcollection of
 * relationship documents. When user A has a relationship with user B, both accounts store a
 * reference to each other with potentially different statuses:
 * - Friend request sent: A stores "Sent", B stores "Pending"
 * - Accepted friendship: Both A and B store "Friend"
 * - User blocked: A stores "Blocked", B has no relationship document (deleted)
 *
 * In the [Account] runtime model, these relationships are loaded into a map keyed by the other
 * user's UID for efficient lookup
 */
class AccountRepository : FirestoreRepository("accounts") {
  companion object {
    /** Firestore field name for relationship status */
    private const val FIELD_STATUS = "status"
  }

  /**
   * Returns a reference to the relationships subcollection for a given account.
   *
   * @param uid The account ID whose relationships subcollection to access
   * @return A CollectionReference to the relationships subcollection
   */
  private fun relationships(uid: String) =
      collection.document(uid).collection(Account::relationships.name)

  /**
<<<<<<< HEAD
   * Returns a reference to the notifications subcollection for a given account.
   *
   * @param uid The account ID whose notifications subcollection to access
   * @return A CollectionReference to the notifications subcollection
   */
  private fun notifications(uid: String) =
      collection.document(uid).collection(Account::notifications.name)

  /**
=======
>>>>>>> 066bb4e1
   * Extracts discussion previews from a Firestore query snapshot.
   *
   * @param documents The list of documents from the previews subcollection
   * @return A map of discussion IDs to their preview objects
   */
  private fun extractPreviews(
      documents: List<DocumentSnapshot>
  ): Map<String, DiscussionPreviewNoUid> {
    return documents.associate { doc ->
      doc.id to (doc.toObject(DiscussionPreviewNoUid::class.java) ?: DiscussionPreviewNoUid())
    }
  }

  /**
   * Extracts relationships from a Firestore query snapshot.
   *
   * Parses the relationship status from each document, falling back to Friend status if the status
   * is invalid or missing.
   *
   * @param documents The list of documents from the relationships subcollection
   * @return A list of Relationship objects
   */
  private fun extractRelationships(documents: List<DocumentSnapshot>): List<Relationship> {
    return documents.map { doc ->
      val statusString = doc.getString(FIELD_STATUS)
      val status =
          statusString?.let {
            try {
              RelationshipStatus.valueOf(it)
            } catch (_: IllegalArgumentException) {
              RelationshipStatus.FRIEND
            }
          } ?: RelationshipStatus.FRIEND
      Relationship(doc.id, status)
    }
  }

<<<<<<< HEAD
  /**
   * Extracts notifications from a Firestore query snapshot.
   *
   * Converts Firestore documents from the notifications subcollection into [Notification] objects.
   * Each document is deserialized from [NotificationNoUid] format and enriched with the document ID
   * (as the notification UID) and the receiver's account ID using [Notification.fromNoUid].
   *
   * Documents that fail to deserialize are silently skipped using [mapNotNull], ensuring that
   * malformed data doesn't break the entire notifications list.
   *
   * @param documents The list of documents from the notifications subcollection
   * @param receiverId The ID of the user receiving the notifications
   * @return A list of Notification objects with UIDs and receiverId populated
   */
  private fun extractNotifications(
      documents: List<DocumentSnapshot>,
      receiverId: String
  ): List<Notification> {
    return documents.mapNotNull { doc ->
      val notificationNoUid = doc.toObject(NotificationNoUid::class.java)
      notificationNoUid?.let { Notification().fromNoUid(doc.id, receiverId, notificationNoUid) }
    }
  }

=======
>>>>>>> 066bb4e1
  /**
   * Creates a new account document in Firestore.
   *
   * @param userHandle The unique handle for the user (also used as the document ID)
   * @param name The user's display name
   * @param email The user's email address
   * @param photoUrl The URL of the user's profile photo, or null if not available
   * @return The created Account object
   */
  suspend fun createAccount(
      userHandle: String,
      name: String,
      email: String,
      photoUrl: String?
  ): Account {
    val account =
        Account(
            userHandle, userHandle, name, email = email, photoUrl = photoUrl, description = null)
    val accountNoUid = AccountNoUid(userHandle, name, email, photoUrl, description = null)
    collection.document(account.uid).set(accountNoUid).await()
    return account
  }

  /**
<<<<<<< HEAD
   * Retrieves an account and its associated discussion previews, relationships, and notifications
   * by ID.
   *
   * This method fetches the account document, its discussion previews subcollection, its
   * relationships subcollection, and its notifications subcollection, then combines them into a
   * single [Account] object. The relationships are converted from a list to a map for efficient
   * lookup.
   *
   * @param id The account ID to retrieve
   * @param getAllData If true, fetches all subcollections (previews, relationships, notifications).
   *   If false, returns account with empty subcollections. Defaults to true.
   * @return The Account object with populated discussion previews, relationships map, and
   *   notifications list
=======
   * Retrieves an account and its associated discussion previews and relationships by ID.
   *
   * This method fetches the account document, its discussion previews subcollection, and its
   * relationships subcollection, then combines them into a single [Account] object. The
   * relationships are converted from a list to a map for efficient lookup.
   *
   * @param id The account ID to retrieve
   * @return The Account object with populated discussion previews and relationships map
>>>>>>> 066bb4e1
   * @throws AccountNotFoundException if the account does not exist
   */
  suspend fun getAccount(id: String, getAllData: Boolean = true): Account {
    val snapshot = collection.document(id).get().await()
    val account = snapshot.toObject(AccountNoUid::class.java) ?: throw AccountNotFoundException()

<<<<<<< HEAD
    val previewsSnap =
        if (getAllData) collection.document(id).collection("previews").get().await() else null
    val previews = if (getAllData) extractPreviews(previewsSnap!!.documents) else emptyMap()

    val relationshipsSnap = if (getAllData) relationships(id).get().await() else null
    val relationships =
        if (getAllData) extractRelationships(relationshipsSnap!!.documents) else emptyList()

    val notificationsSnap = if (getAllData) notifications(id).get().await() else null
    val notifications =
        if (getAllData) extractNotifications(notificationsSnap!!.documents, id) else emptyList()

    return fromNoUid(id, account, previews, relationships, notifications)
  }

  /**
   * Retrieves multiple accounts and their discussion previews, relationships, and notifications
   * concurrently.
=======
    val previewsSnap = collection.document(id).collection("previews").get().await()
    val previews = extractPreviews(previewsSnap.documents)

    val relationshipsSnap = relationships(id).get().await()
    val relationships = extractRelationships(relationshipsSnap.documents)

    return fromNoUid(id, account, previews, relationships)
  }

  /**
   * Retrieves multiple accounts and their discussion previews and relationships concurrently.
>>>>>>> 066bb4e1
   *
   * This method fetches all accounts in parallel using coroutines for optimal performance by
   * calling [getAccount] for each ID concurrently.
   *
   * @param ids List of account IDs to retrieve
<<<<<<< HEAD
   * @param getAllData If true, fetches all subcollections (previews, relationships, notifications)
   *   for each account. If false, returns accounts with empty subcollections. Defaults to true.
   * @return List of Account objects corresponding to the provided IDs, each with populated
   *   discussion previews, relationships map, and notifications list
   * @throws AccountNotFoundException if any of the accounts do not exist
   */
  suspend fun getAccounts(ids: List<String>, getAllData: Boolean = true): List<Account> =
      coroutineScope {
        ids.map { id -> async { getAccount(id, getAllData) } }.awaitAll()
      }
=======
   * @return List of Account objects corresponding to the provided IDs, each with populated
   *   discussion previews and relationships map
   * @throws AccountNotFoundException if any of the accounts do not exist
   */
  suspend fun getAccounts(ids: List<String>): List<Account> = coroutineScope {
    ids.map { id -> async { getAccount(id) } }.awaitAll()
  }
>>>>>>> 066bb4e1

  /**
   * Updates the display name of an account.
   *
   * @param id The account ID to update
   * @param name The new display name
   */
  suspend fun setAccountName(id: String, name: String) {
    collection.document(id).update(Account::name.name, name).await()
  }

  /**
   * Update account roles in the repository (space renter & shop owner)
   *
   * @param id Account id's to update it's roles
   * @param isShopOwner Boolean for the role Shop Owner
   * @param isSpaceRenter Boolean for the role Space Renter
   */
  suspend fun setAccountRole(id: String, isShopOwner: Boolean?, isSpaceRenter: Boolean?) {
    val updates = mutableMapOf<String, Any>()
    isShopOwner?.let { updates[AccountNoUid::shopOwner.name] = isShopOwner }
    isSpaceRenter?.let { updates[AccountNoUid::spaceRenter.name] = isSpaceRenter }
    collection.document(id).update(updates).await()
  }

  /**
   * Deletes an account document from Firestore.
   *
   * @param id The account ID to delete
   */
  suspend fun deleteAccount(id: String) {
    collection.document(id).delete().await()
  }

  /**
   * Sends a friend request from one user to another.
   *
   * Creates a bidirectional relationship where the sender has status "Sent" and the recipient has
   * status "Pending". This is executed atomically using a Firestore batch.
   *
<<<<<<< HEAD
   * @param account The the account sending the friend request
   * @param otherId The ID of the account receiving the friend request
   */
  suspend fun sendFriendRequest(account: Account, otherId: String) {
    setFriendStatus(account.uid, otherId, RelationshipStatus.SENT, RelationshipStatus.PENDING)
    sendFriendRequestNotification(otherId, account)
=======
   * @param accountId The ID of the account sending the friend request
   * @param otherId The ID of the account receiving the friend request
   */
  suspend fun sendFriendRequest(accountId: String, otherId: String) {
    setFriendStatus(accountId, otherId, RelationshipStatus.SENT, RelationshipStatus.PENDING)
>>>>>>> 066bb4e1
  }

  /**
   * Accepts a pending friend request, establishing a mutual friendship.
   *
   * Updates both users' relationship status to "Friend". This should be called by the user who
   * received the original friend request. This is executed atomically using a Firestore batch.
   *
   * @param accountId The ID of the account accepting the friend request
   * @param otherId The ID of the account whose friend request is being accepted
   */
  suspend fun acceptFriendRequest(accountId: String, otherId: String) {
    setFriendStatus(accountId, otherId, RelationshipStatus.FRIEND, RelationshipStatus.FRIEND)
  }

  /**
   * Blocks a user, preventing any further interaction.
   *
   * Sets the blocking user's relationship status to "Blocked" and removes the relationship document
   * from the blocked user's account. This is a one-way operation - the blocked user will have no
   * record of the relationship. This is executed atomically using a Firestore batch.
   *
   * @param accountId The ID of the account performing the block action
   * @param otherId The ID of the account being blocked
   */
  suspend fun blockUser(accountId: String, otherId: String) {
    db.runTransaction { tx ->
<<<<<<< HEAD
          val aRef = relationships(accountId).document(otherId)
          val bRef = relationships(otherId).document(accountId)

          val bSnap = tx.get(bRef)
          val bStatus = bSnap.getString("status")

          tx.set(aRef, mapOf(FIELD_STATUS to RelationshipStatus.BLOCKED))

          if (bStatus != RelationshipStatus.BLOCKED.name) {
            tx.delete(bRef)
=======
          val accountRef = relationships(accountId).document(otherId)
          val otherRef = relationships(otherId).document(accountId)

          val bSnap = tx[otherRef]
          val bStatus = bSnap.getString("status")

          tx[accountRef] = mapOf(FIELD_STATUS to RelationshipStatus.BLOCKED)

          if (bStatus != RelationshipStatus.BLOCKED.name) {
            tx.delete(otherRef)
>>>>>>> 066bb4e1
          }
        }
        .await()
  }

  /**
   * Unblocks a previously blocked user.
   *
   * Removes the "Blocked" relationship entry from the unblocking user's account. This restores the
   * state to "no relationship" and does not modify the other user's data.
   *
   * @param accountId The ID of the account performing the unblock action
   * @param otherId The ID of the account being unblocked
   */
  suspend fun unblockUser(accountId: String, otherId: String) {
    relationships(accountId).document(otherId).delete().await()
  }

  /**
   * Resets a relationship between two users, removing all connection data.
   *
   * This method can be used for multiple purposes:
   * - Unblocking a user (removes the "Blocked" status)
   * - Canceling a sent friend request (removes the "Sent"/"Pending" status)
   * - Denying a received friend request (removes the "Pending"/"Sent" status)
   * - Removing an existing friend (removes the "Friend" status)
   *
   * This deletes the relationship documents from both users' accounts, returning them to a neutral
   * state with no connection. This is executed atomically using a Firestore batch.
   *
   * @param accountId The ID of the first account in the relationship
   * @param friendId The ID of the second account in the relationship
   */
  suspend fun resetRelationship(accountId: String, friendId: String) {
    setFriendStatus(accountId, friendId, null, null)
  }

  /**
   * Internal helper method to set relationship statuses bidirectionally in a single transaction.
<<<<<<< HEAD
   *
   * This method atomically updates the relationship documents for both users involved. It uses
   * Firestore batched writes to ensure both sides of the relationship are updated together,
   * preventing inconsistent states.
   *
   * For each user, the method either:
   * - Creates/updates a relationship document with the specified status
   * - Deletes the relationship document if the status is null
   *
   * @param accountId The ID of the first account in the relationship
   * @param friendId The ID of the second account in the relationship
   * @param accountStatus The relationship status to set for the first account's perspective. Use
   *   null to remove the relationship document.
   * @param friendStatus The relationship status to set for the second account's perspective. Use
   *   null to remove the relationship document.
   */
  private suspend fun setFriendStatus(
      accountId: String,
      friendId: String,
      accountStatus: RelationshipStatus?,
      friendStatus: RelationshipStatus?
  ) {
    val batch = db.batch()

    val aRef = relationships(accountId).document(friendId)
    val bRef = relationships(friendId).document(accountId)

    // Update or delete the first user's relationship document
    if (accountStatus == null) batch.delete(aRef)
    else batch[aRef] = mapOf(FIELD_STATUS to accountStatus)

    // Update or delete the second user's relationship document
    if (friendStatus == null) batch.delete(bRef)
    else batch[bRef] = mapOf(FIELD_STATUS to friendStatus)

    batch.commit().await()
  }

  /**
   * Sends a friend request notification to a user.
   *
   * Creates a notification informing the receiver that the sender has sent them a friend request.
   * The notification can be executed to accept the friend request.
   *
   * @param receiverId The ID of the user receiving the notification
   * @param sender The account that sent the friend request
   */
  suspend fun sendFriendRequestNotification(receiverId: String, sender: Account) {
    sendNotification(
        receiverId,
        sender.uid,
        NotificationType.FriendRequest,
        "@${sender.handle} sent you a friend request!")
  }

  /**
   * Sends a discussion invitation notification to a user.
   *
   * Creates a notification informing the receiver that they have been invited to join a discussion.
   * The notification can be executed to join the discussion.
   *
   * @param receiverId The ID of the user receiving the notification
   * @param discussion The discussion the user is being invited to
   */
  suspend fun sendJoinDiscussionNotification(receiverId: String, discussion: Discussion) {
    sendNotification(
        receiverId,
        discussion.uid,
        NotificationType.JoinDiscussion,
        "You've been invited to join ${discussion.name}!")
  }

  /**
   * Sends a session invitation notification to a user.
   *
   * Creates a notification informing the receiver that they have been invited to join a session
   * associated with a discussion. The notification can be executed to join the session.
   *
   * @param receiverId The ID of the user receiving the notification
   * @param discussion The discussion whose session the user is being invited to
   */
  suspend fun sendJoinSessionNotification(receiverId: String, discussion: Discussion) {
    sendNotification(
        receiverId,
        discussion.uid,
        NotificationType.JoinSession,
        "You've been invited to join ${discussion.name}'s session!")
  }

  /**
   * Marks a notification as read.
   *
   * Updates the read status of a notification in the user's notifications subcollection.
   *
   * @param accountId The ID of the account that owns the notification
   * @param notificationId The ID of the notification to mark as read
   */
  suspend fun readNotification(accountId: String, notificationId: String) {
    notifications(accountId)
        .document(notificationId)
        .update(NotificationNoUid::read.name, true)
        .await()
  }

  /**
   * Deletes a notification from a user's account.
   *
   * Removes a notification document from the user's notifications subcollection.
   *
   * @param accountId The ID of the account that owns the notification
   * @param notificationId The ID of the notification to delete
   */
  suspend fun deleteNotification(accountId: String, notificationId: String) {
    notifications(accountId).document(notificationId).delete().await()
  }

  /**
   * Internal helper method to create and store a notification in Firestore.
   *
   * Generates a unique notification ID and creates a notification document in the receiver's
   * notifications subcollection. The notification is stored using [NotificationNoUid] format.
   *
   * @param receiverId The ID of the user receiving the notification
   * @param senderOrDiscussionId The ID of the sender (for friend requests) or discussion/session
   *   (for invitations)
   * @param type The type of notification being sent
   * @param message The human-readable message to display to the user
   */
  private suspend fun sendNotification(
      receiverId: String,
      senderOrDiscussionId: String,
      type: NotificationType,
      message: String,
  ) {
    val uid = notifications(receiverId).document().id
    notifications(receiverId)
        .document(uid)
        .set(
            NotificationNoUid(
                senderOrDiscussionId = senderOrDiscussionId, message = message, type = type))
        .await()
  }

  /**
   * Creates a Flow that listens for real-time changes to an account, its discussion previews, its
   * relationships, and its notifications.
   *
   * This method sets up Firestore listeners that emit updated account data whenever changes occur
   * in the account document, previews subcollection, relationships subcollection, or notifications
   * subcollection. The flow emits a complete Account object including all discussion previews, the
   * relationships map, and the notifications list.
=======
   *
   * This method atomically updates the relationship documents for both users involved. It uses
   * Firestore batched writes to ensure both sides of the relationship are updated together,
   * preventing inconsistent states.
   *
   * For each user, the method either:
   * - Creates/updates a relationship document with the specified status
   * - Deletes the relationship document if the status is null
   *
   * @param accountId The ID of the first account in the relationship
   * @param friendId The ID of the second account in the relationship
   * @param accountStatus The relationship status to set for the first account's perspective. Use
   *   null to remove the relationship document.
   * @param friendStatus The relationship status to set for the second account's perspective. Use
   *   null to remove the relationship document.
   */
  private suspend fun setFriendStatus(
      accountId: String,
      friendId: String,
      accountStatus: RelationshipStatus?,
      friendStatus: RelationshipStatus?
  ) {
    val batch = db.batch()

    val accountRef = relationships(accountId).document(friendId)
    val otherRef = relationships(friendId).document(accountId)

    // Update or delete the first user's relationship document
    if (accountStatus == null) batch.delete(accountRef)
    else batch[accountRef] = mapOf(FIELD_STATUS to accountStatus)

    // Update or delete the second user's relationship document
    if (friendStatus == null) batch.delete(otherRef)
    else batch[otherRef] = mapOf(FIELD_STATUS to friendStatus)

    batch.commit().await()
  }

  /**
   * Creates a Flow that listens for real-time changes to an account, its discussion previews, and
   * its relationships.
   *
   * This method sets up Firestore listeners that emit updated account data whenever changes occur
   * in the account document, previews subcollection, or relationships subcollection. The flow emits
   * a complete Account object including all discussion previews and the relationships map.
>>>>>>> 066bb4e1
   *
   * The listeners are automatically cleaned up when the flow is cancelled.
   *
   * @param accountId The ID of the account to listen to
   * @return A Flow that emits Account objects when changes are detected in the account, its
<<<<<<< HEAD
   *   previews, its relationships, or its notifications
=======
   *   previews, or its relationships
>>>>>>> 066bb4e1
   */
  fun listenAccount(accountId: String): Flow<Account> = callbackFlow {
    val accountRef = collection.document(accountId)
    val listeners = AccountListeners()

    val accountListener =
        accountRef.addSnapshotListener { snapshot, e ->
          if (e != null) {
            close(e)
            return@addSnapshotListener
          }

          val accountNoUid = snapshot?.toObject(AccountNoUid::class.java)
          if (accountNoUid != null) {
            listeners.updateAccount(accountId, accountNoUid, accountRef, this)
          }
        }

    awaitClose { listeners.removeAll(accountListener) }
  }

  /**
   * Helper class to manage account-related Firestore listeners and coordinate data updates.
   *
<<<<<<< HEAD
   * This class encapsulates the logic for listening to previews, relationships, and notifications
   * subcollections, caching their data, and emitting complete Account objects when all data is
   * available.
=======
   * This class encapsulates the logic for listening to previews and relationships subcollections,
   * caching their data, and emitting complete Account objects when all data is available.
>>>>>>> 066bb4e1
   */
  private inner class AccountListeners {
    private var previewsListener: ListenerRegistration? = null
    private var relationshipsListener: ListenerRegistration? = null
<<<<<<< HEAD
    private var notificationsListener: ListenerRegistration? = null
    private var cachedPreviews: Map<String, DiscussionPreviewNoUid>? = null
    private var cachedRelationships: List<Relationship>? = null
    private var cachedNotifications: List<Notification>? = null
=======
    private var cachedPreviews: Map<String, DiscussionPreviewNoUid>? = null
    private var cachedRelationships: List<Relationship>? = null
>>>>>>> 066bb4e1

    /**
     * Updates the account data and sets up listeners for its subcollections.
     *
     * @param accountId The ID of the account
     * @param accountNoUid The account data without UID
     * @param accountRef Reference to the account document
     * @param flow The callback flow to emit updates to
     */
    fun updateAccount(
        accountId: String,
        accountNoUid: AccountNoUid,
        accountRef: com.google.firebase.firestore.DocumentReference,
        flow: kotlinx.coroutines.channels.ProducerScope<Account>
    ) {
      removeSubcollectionListeners()
      resetCache()

      previewsListener = listenToPreviews(accountRef, flow, accountId, accountNoUid)
      relationshipsListener = listenToRelationships(accountId, flow, accountNoUid)
<<<<<<< HEAD
      notificationsListener = listenToNotifications(accountId, flow, accountNoUid)
=======
>>>>>>> 066bb4e1
    }

    /**
     * Sets up a Firestore listener for the discussion previews subcollection.
     *
     * When previews data changes, it updates the cached previews and attempts to emit a complete
     * Account object if all required data is available.
     *
     * @param accountRef Reference to the account document
     * @param flow The callback flow to emit updates to
     * @param accountId The ID of the account
     * @param accountNoUid The account data without UID
     * @return A ListenerRegistration that can be used to remove the listener
     */
    private fun listenToPreviews(
        accountRef: com.google.firebase.firestore.DocumentReference,
        flow: kotlinx.coroutines.channels.ProducerScope<Account>,
        accountId: String,
        accountNoUid: AccountNoUid
    ): ListenerRegistration {
      return accountRef.collection(Account::previews.name).addSnapshotListener { qs, e ->
        if (e != null) {
          flow.close(e)
          return@addSnapshotListener
        }
        if (qs != null) {
          cachedPreviews = extractPreviews(qs.documents)
          tryEmitAccount(accountId, accountNoUid, flow)
        }
      }
    }

    /**
     * Sets up a Firestore listener for the relationships subcollection.
     *
     * When relationships data changes, it updates the cached relationships and attempts to emit a
     * complete Account object if all required data is available.
     *
     * @param accountId The ID of the account
     * @param flow The callback flow to emit updates to
     * @param accountNoUid The account data without UID
     * @return A ListenerRegistration that can be used to remove the listener
     */
    private fun listenToRelationships(
        accountId: String,
        flow: kotlinx.coroutines.channels.ProducerScope<Account>,
        accountNoUid: AccountNoUid
    ): ListenerRegistration {
      return relationships(accountId).addSnapshotListener { qs, e ->
        if (e != null) {
          flow.close(e)
          return@addSnapshotListener
        }
        if (qs != null) {
          cachedRelationships = extractRelationships(qs.documents)
          tryEmitAccount(accountId, accountNoUid, flow)
        }
      }
    }

    /**
<<<<<<< HEAD
     * Sets up a Firestore listener for the notifications subcollection.
     *
     * When notifications data changes, it updates the cached notifications and attempts to emit a
     * complete Account object if all required data is available.
     *
     * @param accountId The ID of the account
     * @param flow The callback flow to emit updates to
     * @param accountNoUid The account data without UID
     * @return A ListenerRegistration that can be used to remove the listener
     */
    private fun listenToNotifications(
        accountId: String,
        flow: kotlinx.coroutines.channels.ProducerScope<Account>,
        accountNoUid: AccountNoUid
    ): ListenerRegistration {
      return notifications(accountId).addSnapshotListener { qs, e ->
        if (e != null) {
          flow.close(e)
          return@addSnapshotListener
        }
        if (qs != null) {
          cachedNotifications = extractNotifications(qs.documents, accountId)
          tryEmitAccount(accountId, accountNoUid, flow)
        }
      }
    }

    /**
     * Attempts to emit a complete Account object if all required data is cached.
     *
     * This method checks if previews, relationships, and notifications data are all available. If
     * all three are present, it constructs a complete Account object and emits it to the flow. This
     * ensures that partial data is never emitted.
=======
     * Attempts to emit a complete Account object if all required data is cached.
     *
     * This method checks if both previews and relationships data are available. If both are
     * present, it constructs a complete Account object and emits it to the flow. This ensures that
     * partial data is never emitted.
>>>>>>> 066bb4e1
     *
     * @param accountId The ID of the account
     * @param accountNoUid The account data without UID
     * @param flow The callback flow to emit the complete Account to
     */
    private fun tryEmitAccount(
        accountId: String,
        accountNoUid: AccountNoUid,
        flow: kotlinx.coroutines.channels.ProducerScope<Account>
    ) {
      val previews = cachedPreviews
      val relationships = cachedRelationships
<<<<<<< HEAD
      val notifications = cachedNotifications
      if (previews != null && relationships != null && notifications != null) {
        flow.trySend(fromNoUid(accountId, accountNoUid, previews, relationships, notifications))
      }
    }

    /**
     * Removes all active subcollection listeners (previews, relationships, and notifications).
=======
      if (previews != null && relationships != null) {
        flow.trySend(fromNoUid(accountId, accountNoUid, previews, relationships))
      }
    }

    /**
     * Removes all active subcollection listeners (previews and relationships).
>>>>>>> 066bb4e1
     *
     * This method should be called before setting up new listeners to prevent memory leaks and
     * duplicate listener registrations.
     */
    private fun removeSubcollectionListeners() {
      previewsListener?.remove()
      relationshipsListener?.remove()
<<<<<<< HEAD
      notificationsListener?.remove()
    }

    /**
     * Resets the cached data for previews, relationships, and notifications to null.
=======
    }

    /**
     * Resets the cached data for previews and relationships to null.
>>>>>>> 066bb4e1
     *
     * This ensures that partial data from previous listeners is not accidentally combined with new
     * data, preventing inconsistent Account objects from being emitted.
     */
    private fun resetCache() {
      cachedPreviews = null
      cachedRelationships = null
<<<<<<< HEAD
      cachedNotifications = null
=======
>>>>>>> 066bb4e1
    }

    /**
     * Removes all listeners including the main account listener and subcollection listeners.
     *
     * This method is called when the flow is closed to ensure proper cleanup of all Firestore
     * listeners and prevent memory leaks.
     *
     * @param accountListener The main account document listener to remove
     */
    fun removeAll(accountListener: ListenerRegistration) {
      accountListener.remove()
      removeSubcollectionListeners()
    }
  }
}<|MERGE_RESOLUTION|>--- conflicted
+++ resolved
@@ -1,3 +1,4 @@
+// Docs generated with Claude Code.
 package com.github.meeplemeet.model.account
 
 // Claude Code generated the documentation
@@ -56,7 +57,6 @@
       collection.document(uid).collection(Account::relationships.name)
 
   /**
-<<<<<<< HEAD
    * Returns a reference to the notifications subcollection for a given account.
    *
    * @param uid The account ID whose notifications subcollection to access
@@ -66,8 +66,6 @@
       collection.document(uid).collection(Account::notifications.name)
 
   /**
-=======
->>>>>>> 066bb4e1
    * Extracts discussion previews from a Firestore query snapshot.
    *
    * @param documents The list of documents from the previews subcollection
@@ -105,7 +103,6 @@
     }
   }
 
-<<<<<<< HEAD
   /**
    * Extracts notifications from a Firestore query snapshot.
    *
@@ -130,8 +127,6 @@
     }
   }
 
-=======
->>>>>>> 066bb4e1
   /**
    * Creates a new account document in Firestore.
    *
@@ -156,7 +151,6 @@
   }
 
   /**
-<<<<<<< HEAD
    * Retrieves an account and its associated discussion previews, relationships, and notifications
    * by ID.
    *
@@ -170,23 +164,12 @@
    *   If false, returns account with empty subcollections. Defaults to true.
    * @return The Account object with populated discussion previews, relationships map, and
    *   notifications list
-=======
-   * Retrieves an account and its associated discussion previews and relationships by ID.
-   *
-   * This method fetches the account document, its discussion previews subcollection, and its
-   * relationships subcollection, then combines them into a single [Account] object. The
-   * relationships are converted from a list to a map for efficient lookup.
-   *
-   * @param id The account ID to retrieve
-   * @return The Account object with populated discussion previews and relationships map
->>>>>>> 066bb4e1
    * @throws AccountNotFoundException if the account does not exist
    */
   suspend fun getAccount(id: String, getAllData: Boolean = true): Account {
     val snapshot = collection.document(id).get().await()
     val account = snapshot.toObject(AccountNoUid::class.java) ?: throw AccountNotFoundException()
 
-<<<<<<< HEAD
     val previewsSnap =
         if (getAllData) collection.document(id).collection("previews").get().await() else null
     val previews = if (getAllData) extractPreviews(previewsSnap!!.documents) else emptyMap()
@@ -205,25 +188,11 @@
   /**
    * Retrieves multiple accounts and their discussion previews, relationships, and notifications
    * concurrently.
-=======
-    val previewsSnap = collection.document(id).collection("previews").get().await()
-    val previews = extractPreviews(previewsSnap.documents)
-
-    val relationshipsSnap = relationships(id).get().await()
-    val relationships = extractRelationships(relationshipsSnap.documents)
-
-    return fromNoUid(id, account, previews, relationships)
-  }
-
-  /**
-   * Retrieves multiple accounts and their discussion previews and relationships concurrently.
->>>>>>> 066bb4e1
    *
    * This method fetches all accounts in parallel using coroutines for optimal performance by
    * calling [getAccount] for each ID concurrently.
    *
    * @param ids List of account IDs to retrieve
-<<<<<<< HEAD
    * @param getAllData If true, fetches all subcollections (previews, relationships, notifications)
    *   for each account. If false, returns accounts with empty subcollections. Defaults to true.
    * @return List of Account objects corresponding to the provided IDs, each with populated
@@ -234,15 +203,6 @@
       coroutineScope {
         ids.map { id -> async { getAccount(id, getAllData) } }.awaitAll()
       }
-=======
-   * @return List of Account objects corresponding to the provided IDs, each with populated
-   *   discussion previews and relationships map
-   * @throws AccountNotFoundException if any of the accounts do not exist
-   */
-  suspend fun getAccounts(ids: List<String>): List<Account> = coroutineScope {
-    ids.map { id -> async { getAccount(id) } }.awaitAll()
-  }
->>>>>>> 066bb4e1
 
   /**
    * Updates the display name of an account.
@@ -283,20 +243,12 @@
    * Creates a bidirectional relationship where the sender has status "Sent" and the recipient has
    * status "Pending". This is executed atomically using a Firestore batch.
    *
-<<<<<<< HEAD
    * @param account The the account sending the friend request
    * @param otherId The ID of the account receiving the friend request
    */
   suspend fun sendFriendRequest(account: Account, otherId: String) {
     setFriendStatus(account.uid, otherId, RelationshipStatus.SENT, RelationshipStatus.PENDING)
     sendFriendRequestNotification(otherId, account)
-=======
-   * @param accountId The ID of the account sending the friend request
-   * @param otherId The ID of the account receiving the friend request
-   */
-  suspend fun sendFriendRequest(accountId: String, otherId: String) {
-    setFriendStatus(accountId, otherId, RelationshipStatus.SENT, RelationshipStatus.PENDING)
->>>>>>> 066bb4e1
   }
 
   /**
@@ -324,7 +276,6 @@
    */
   suspend fun blockUser(accountId: String, otherId: String) {
     db.runTransaction { tx ->
-<<<<<<< HEAD
           val aRef = relationships(accountId).document(otherId)
           val bRef = relationships(otherId).document(accountId)
 
@@ -335,18 +286,6 @@
 
           if (bStatus != RelationshipStatus.BLOCKED.name) {
             tx.delete(bRef)
-=======
-          val accountRef = relationships(accountId).document(otherId)
-          val otherRef = relationships(otherId).document(accountId)
-
-          val bSnap = tx[otherRef]
-          val bStatus = bSnap.getString("status")
-
-          tx[accountRef] = mapOf(FIELD_STATUS to RelationshipStatus.BLOCKED)
-
-          if (bStatus != RelationshipStatus.BLOCKED.name) {
-            tx.delete(otherRef)
->>>>>>> 066bb4e1
           }
         }
         .await()
@@ -386,7 +325,6 @@
 
   /**
    * Internal helper method to set relationship statuses bidirectionally in a single transaction.
-<<<<<<< HEAD
    *
    * This method atomically updates the relationship documents for both users involved. It uses
    * Firestore batched writes to ensure both sides of the relationship are updated together,
@@ -538,63 +476,12 @@
    * in the account document, previews subcollection, relationships subcollection, or notifications
    * subcollection. The flow emits a complete Account object including all discussion previews, the
    * relationships map, and the notifications list.
-=======
-   *
-   * This method atomically updates the relationship documents for both users involved. It uses
-   * Firestore batched writes to ensure both sides of the relationship are updated together,
-   * preventing inconsistent states.
-   *
-   * For each user, the method either:
-   * - Creates/updates a relationship document with the specified status
-   * - Deletes the relationship document if the status is null
-   *
-   * @param accountId The ID of the first account in the relationship
-   * @param friendId The ID of the second account in the relationship
-   * @param accountStatus The relationship status to set for the first account's perspective. Use
-   *   null to remove the relationship document.
-   * @param friendStatus The relationship status to set for the second account's perspective. Use
-   *   null to remove the relationship document.
-   */
-  private suspend fun setFriendStatus(
-      accountId: String,
-      friendId: String,
-      accountStatus: RelationshipStatus?,
-      friendStatus: RelationshipStatus?
-  ) {
-    val batch = db.batch()
-
-    val accountRef = relationships(accountId).document(friendId)
-    val otherRef = relationships(friendId).document(accountId)
-
-    // Update or delete the first user's relationship document
-    if (accountStatus == null) batch.delete(accountRef)
-    else batch[accountRef] = mapOf(FIELD_STATUS to accountStatus)
-
-    // Update or delete the second user's relationship document
-    if (friendStatus == null) batch.delete(otherRef)
-    else batch[otherRef] = mapOf(FIELD_STATUS to friendStatus)
-
-    batch.commit().await()
-  }
-
-  /**
-   * Creates a Flow that listens for real-time changes to an account, its discussion previews, and
-   * its relationships.
-   *
-   * This method sets up Firestore listeners that emit updated account data whenever changes occur
-   * in the account document, previews subcollection, or relationships subcollection. The flow emits
-   * a complete Account object including all discussion previews and the relationships map.
->>>>>>> 066bb4e1
    *
    * The listeners are automatically cleaned up when the flow is cancelled.
    *
    * @param accountId The ID of the account to listen to
    * @return A Flow that emits Account objects when changes are detected in the account, its
-<<<<<<< HEAD
    *   previews, its relationships, or its notifications
-=======
-   *   previews, or its relationships
->>>>>>> 066bb4e1
    */
   fun listenAccount(accountId: String): Flow<Account> = callbackFlow {
     val accountRef = collection.document(accountId)
@@ -619,27 +506,17 @@
   /**
    * Helper class to manage account-related Firestore listeners and coordinate data updates.
    *
-<<<<<<< HEAD
    * This class encapsulates the logic for listening to previews, relationships, and notifications
    * subcollections, caching their data, and emitting complete Account objects when all data is
    * available.
-=======
-   * This class encapsulates the logic for listening to previews and relationships subcollections,
-   * caching their data, and emitting complete Account objects when all data is available.
->>>>>>> 066bb4e1
    */
   private inner class AccountListeners {
     private var previewsListener: ListenerRegistration? = null
     private var relationshipsListener: ListenerRegistration? = null
-<<<<<<< HEAD
     private var notificationsListener: ListenerRegistration? = null
     private var cachedPreviews: Map<String, DiscussionPreviewNoUid>? = null
     private var cachedRelationships: List<Relationship>? = null
     private var cachedNotifications: List<Notification>? = null
-=======
-    private var cachedPreviews: Map<String, DiscussionPreviewNoUid>? = null
-    private var cachedRelationships: List<Relationship>? = null
->>>>>>> 066bb4e1
 
     /**
      * Updates the account data and sets up listeners for its subcollections.
@@ -660,10 +537,7 @@
 
       previewsListener = listenToPreviews(accountRef, flow, accountId, accountNoUid)
       relationshipsListener = listenToRelationships(accountId, flow, accountNoUid)
-<<<<<<< HEAD
       notificationsListener = listenToNotifications(accountId, flow, accountNoUid)
-=======
->>>>>>> 066bb4e1
     }
 
     /**
@@ -725,7 +599,6 @@
     }
 
     /**
-<<<<<<< HEAD
      * Sets up a Firestore listener for the notifications subcollection.
      *
      * When notifications data changes, it updates the cached notifications and attempts to emit a
@@ -759,13 +632,6 @@
      * This method checks if previews, relationships, and notifications data are all available. If
      * all three are present, it constructs a complete Account object and emits it to the flow. This
      * ensures that partial data is never emitted.
-=======
-     * Attempts to emit a complete Account object if all required data is cached.
-     *
-     * This method checks if both previews and relationships data are available. If both are
-     * present, it constructs a complete Account object and emits it to the flow. This ensures that
-     * partial data is never emitted.
->>>>>>> 066bb4e1
      *
      * @param accountId The ID of the account
      * @param accountNoUid The account data without UID
@@ -778,7 +644,6 @@
     ) {
       val previews = cachedPreviews
       val relationships = cachedRelationships
-<<<<<<< HEAD
       val notifications = cachedNotifications
       if (previews != null && relationships != null && notifications != null) {
         flow.trySend(fromNoUid(accountId, accountNoUid, previews, relationships, notifications))
@@ -787,15 +652,6 @@
 
     /**
      * Removes all active subcollection listeners (previews, relationships, and notifications).
-=======
-      if (previews != null && relationships != null) {
-        flow.trySend(fromNoUid(accountId, accountNoUid, previews, relationships))
-      }
-    }
-
-    /**
-     * Removes all active subcollection listeners (previews and relationships).
->>>>>>> 066bb4e1
      *
      * This method should be called before setting up new listeners to prevent memory leaks and
      * duplicate listener registrations.
@@ -803,18 +659,11 @@
     private fun removeSubcollectionListeners() {
       previewsListener?.remove()
       relationshipsListener?.remove()
-<<<<<<< HEAD
       notificationsListener?.remove()
     }
 
     /**
      * Resets the cached data for previews, relationships, and notifications to null.
-=======
-    }
-
-    /**
-     * Resets the cached data for previews and relationships to null.
->>>>>>> 066bb4e1
      *
      * This ensures that partial data from previous listeners is not accidentally combined with new
      * data, preventing inconsistent Account objects from being emitted.
@@ -822,10 +671,7 @@
     private fun resetCache() {
       cachedPreviews = null
       cachedRelationships = null
-<<<<<<< HEAD
       cachedNotifications = null
-=======
->>>>>>> 066bb4e1
     }
 
     /**
