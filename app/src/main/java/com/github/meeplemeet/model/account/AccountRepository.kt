package com.github.meeplemeet.model.account

// Claude Code generated the documentation

import com.github.meeplemeet.model.AccountNotFoundException
import com.github.meeplemeet.model.FirestoreRepository
import com.github.meeplemeet.model.discussions.Discussion
import com.github.meeplemeet.model.discussions.DiscussionPreviewNoUid
import com.google.firebase.firestore.DocumentSnapshot
import com.google.firebase.firestore.ListenerRegistration
import kotlinx.coroutines.async
import kotlinx.coroutines.awaitAll
import kotlinx.coroutines.channels.awaitClose
import kotlinx.coroutines.coroutineScope
import kotlinx.coroutines.flow.Flow
import kotlinx.coroutines.flow.callbackFlow
import kotlinx.coroutines.tasks.await

/**
 * Repository for managing user account data in Firestore.
 *
 * This repository handles CRUD operations for account documents and their associated discussion
 * previews. It extends [FirestoreRepository] to inherit common Firestore functionality.
 *
 * Each account document contains:
 * - Basic profile information (handle, name, email, photo)
 * - Role flags (shop owner, space renter)
 * - A subcollection of discussion previews
 * - A subcollection of relationships (friends, sent requests, pending requests, blocked users)
 *
 * ## Relationship Management
 *
 * Relationships between users are stored bidirectionally in Firestore as a subcollection of
 * relationship documents. When user A has a relationship with user B, both accounts store a
 * reference to each other with potentially different statuses:
 * - Friend request sent: A stores "Sent", B stores "Pending"
 * - Accepted friendship: Both A and B store "Friend"
 * - User blocked: A stores "Blocked", B has no relationship document (deleted)
 *
 * In the [Account] runtime model, these relationships are loaded into a map keyed by the other
 * user's UID for efficient lookup
 */
class AccountRepository : FirestoreRepository("accounts") {
  companion object {
    /** Firestore field name for relationship status */
    private const val FIELD_STATUS = "status"
  }

  /**
   * Returns a reference to the relationships subcollection for a given account.
   *
   * @param uid The account ID whose relationships subcollection to access
   * @return A CollectionReference to the relationships subcollection
   */
  private fun relationships(uid: String) =
      collection.document(uid).collection(Account::relationships.name)

  /**
   * Returns a reference to the notifications subcollection for a given account.
   *
   * @param uid The account ID whose notifications subcollection to access
   * @return A CollectionReference to the notifications subcollection
   */
  private fun notifications(uid: String) =
      collection.document(uid).collection(Account::notifications.name)

  /**
   * Extracts discussion previews from a Firestore query snapshot.
   *
   * @param documents The list of documents from the previews subcollection
   * @return A map of discussion IDs to their preview objects
   */
<<<<<<< HEAD
  private fun extractPreviews(documents: List<DocumentSnapshot>): Map<String, DiscussionPreviewNoUid> {
=======
  private fun extractPreviews(
      documents: List<DocumentSnapshot>
  ): Map<String, DiscussionPreviewNoUid> {
>>>>>>> a7a3b11c
    return documents.associate { doc ->
      doc.id to (doc.toObject(DiscussionPreviewNoUid::class.java) ?: DiscussionPreviewNoUid())
    }
  }

  /**
   * Extracts relationships from a Firestore query snapshot.
   *
   * Parses the relationship status from each document, falling back to Friend status if the status
   * is invalid or missing.
   *
   * @param documents The list of documents from the relationships subcollection
   * @return A list of Relationship objects
   */
  private fun extractRelationships(documents: List<DocumentSnapshot>): List<Relationship> {
    return documents.map { doc ->
      val statusString = doc.getString(FIELD_STATUS)
      val status =
          statusString?.let {
            try {
              RelationshipStatus.valueOf(it)
            } catch (_: IllegalArgumentException) {
              RelationshipStatus.Friend
            }
          } ?: RelationshipStatus.Friend
      Relationship(doc.id, status)
    }
  }

  /**
   * Extracts notifications from a Firestore query snapshot.
   *
   * Converts Firestore documents from the notifications subcollection into [Notification] objects.
   * Each document is deserialized from [NotificationNoUid] format and enriched with the document ID
   * (as the notification UID) and the receiver's account ID using [Notification.fromNoUid].
   *
   * Documents that fail to deserialize are silently skipped using [mapNotNull], ensuring that
   * malformed data doesn't break the entire notifications list.
   *
   * @param documents The list of documents from the notifications subcollection
   * @param receiverId The ID of the user receiving the notifications
   * @return A list of Notification objects with UIDs and receiverId populated
   */
  private fun extractNotifications(
      documents: List<DocumentSnapshot>,
      receiverId: String
  ): List<Notification> {
    return documents.mapNotNull { doc ->
      val notificationNoUid = doc.toObject(NotificationNoUid::class.java)
      notificationNoUid?.let { Notification().fromNoUid(doc.id, receiverId, notificationNoUid) }
    }
  }

  /**
   * Creates a new account document in Firestore.
   *
   * @param userHandle The unique handle for the user (also used as the document ID)
   * @param name The user's display name
   * @param email The user's email address
   * @param photoUrl The URL of the user's profile photo, or null if not available
   * @return The created Account object
   */
  suspend fun createAccount(
      userHandle: String,
      name: String,
      email: String,
      photoUrl: String?
  ): Account {
    val account =
        Account(
            userHandle, userHandle, name, email = email, photoUrl = photoUrl, description = null)
    val accountNoUid = AccountNoUid(userHandle, name, email, photoUrl, description = null)
    collection.document(account.uid).set(accountNoUid).await()
    return account
  }

  /**
   * Retrieves an account and its associated discussion previews, relationships, and notifications
   * by ID.
   *
   * This method fetches the account document, its discussion previews subcollection, its
   * relationships subcollection, and its notifications subcollection, then combines them into a
   * single [Account] object. The relationships are converted from a list to a map for efficient
   * lookup.
   *
   * @param id The account ID to retrieve
   * @param getAllData If true, fetches all subcollections (previews, relationships, notifications).
   *   If false, returns account with empty subcollections. Defaults to true.
   * @return The Account object with populated discussion previews, relationships map, and
   *   notifications list
   * @throws AccountNotFoundException if the account does not exist
   */
  suspend fun getAccount(id: String, getAllData: Boolean = true): Account {
    val snapshot = collection.document(id).get().await()
    val account = snapshot.toObject(AccountNoUid::class.java) ?: throw AccountNotFoundException()

    val previewsSnap =
        if (getAllData) collection.document(id).collection("previews").get().await() else null
    val previews = if (getAllData) extractPreviews(previewsSnap!!.documents) else emptyMap()

    val relationshipsSnap = if (getAllData) relationships(id).get().await() else null
    val relationships =
        if (getAllData) extractRelationships(relationshipsSnap!!.documents) else emptyList()

    val notificationsSnap = if (getAllData) notifications(id).get().await() else null
    val notifications =
        if (getAllData) extractNotifications(notificationsSnap!!.documents, id) else emptyList()

    return fromNoUid(id, account, previews, relationships, notifications)
  }

  /**
   * Retrieves multiple accounts and their discussion previews, relationships, and notifications
   * concurrently.
   *
   * This method fetches all accounts in parallel using coroutines for optimal performance by
   * calling [getAccount] for each ID concurrently.
   *
   * @param ids List of account IDs to retrieve
   * @param getAllData If true, fetches all subcollections (previews, relationships, notifications)
   *   for each account. If false, returns accounts with empty subcollections. Defaults to true.
   * @return List of Account objects corresponding to the provided IDs, each with populated
   *   discussion previews, relationships map, and notifications list
   * @throws AccountNotFoundException if any of the accounts do not exist
   */
  suspend fun getAccounts(ids: List<String>, getAllData: Boolean = true): List<Account> =
      coroutineScope {
        ids.map { id -> async { getAccount(id, getAllData) } }.awaitAll()
      }

  /**
   * Updates the display name of an account.
   *
   * @param id The account ID to update
   * @param name The new display name
   */
  suspend fun setAccountName(id: String, name: String) {
    collection.document(id).update(Account::name.name, name).await()
  }

  /**
   * Update account roles in the repository (space renter & shop owner)
   *
   * @param id Account id's to update it's roles
   * @param isShopOwner Boolean for the role Shop Owner
   * @param isSpaceRenter Boolean for the role Space Renter
   */
  suspend fun setAccountRole(id: String, isShopOwner: Boolean?, isSpaceRenter: Boolean?) {
    val updates = mutableMapOf<String, Any>()
    isShopOwner?.let { updates[AccountNoUid::shopOwner.name] = isShopOwner }
    isSpaceRenter?.let { updates[AccountNoUid::spaceRenter.name] = isSpaceRenter }
    collection.document(id).update(updates).await()
  }

  /**
   * Deletes an account document from Firestore.
   *
   * @param id The account ID to delete
   */
  suspend fun deleteAccount(id: String) {
    collection.document(id).delete().await()
  }

  /**
   * Sends a friend request from one user to another.
   *
   * Creates a bidirectional relationship where the sender has status "Sent" and the recipient has
   * status "Pending". This is executed atomically using a Firestore batch.
   *
   * @param account The the account sending the friend request
   * @param otherId The ID of the account receiving the friend request
   */
  suspend fun sendFriendRequest(account: Account, otherId: String) {
    setFriendStatus(account.uid, otherId, RelationshipStatus.Sent, RelationshipStatus.Pending)
    sendFriendRequestNotification(otherId, account)
  }

  /**
   * Accepts a pending friend request, establishing a mutual friendship.
   *
   * Updates both users' relationship status to "Friend". This should be called by the user who
   * received the original friend request. This is executed atomically using a Firestore batch.
   *
   * @param accountId The ID of the account accepting the friend request
   * @param otherId The ID of the account whose friend request is being accepted
   */
  suspend fun acceptFriendRequest(accountId: String, otherId: String) {
    setFriendStatus(accountId, otherId, RelationshipStatus.Friend, RelationshipStatus.Friend)
  }

  /**
   * Blocks a user, preventing any further interaction.
   *
   * Sets the blocking user's relationship status to "Blocked" and removes the relationship document
   * from the blocked user's account. This is a one-way operation - the blocked user will have no
   * record of the relationship. This is executed atomically using a Firestore batch.
   *
   * @param accountId The ID of the account performing the block action
   * @param otherId The ID of the account being blocked
   * @param otherBlockedAccount If the account being blocked has already blocked the account
   *   performing the blocking action
   */
  suspend fun blockUser(accountId: String, otherId: String, otherBlockedAccount: Boolean) {
    val batch = db.batch()

    val aRef = relationships(accountId).document(otherId)
    val bRef = relationships(otherId).document(accountId)

    batch[aRef] = mapOf(FIELD_STATUS to RelationshipStatus.Blocked)
    if (!otherBlockedAccount) batch.delete(bRef)

    batch.commit().await()
  }

  /**
   * Resets a relationship between two users, removing all connection data.
   *
   * This method can be used for multiple purposes:
   * - Unblocking a user (removes the "Blocked" status)
   * - Canceling a sent friend request (removes the "Sent"/"Pending" status)
   * - Denying a received friend request (removes the "Pending"/"Sent" status)
   * - Removing an existing friend (removes the "Friend" status)
   *
   * This deletes the relationship documents from both users' accounts, returning them to a neutral
   * state with no connection. This is executed atomically using a Firestore batch.
   *
   * @param accountId The ID of the first account in the relationship
   * @param friendId The ID of the second account in the relationship
   */
  suspend fun resetRelationship(accountId: String, friendId: String) {
    setFriendStatus(accountId, friendId, RelationshipStatus.Delete, RelationshipStatus.Delete)
  }

  /**
   * Internal helper method to set relationship statuses bidirectionally in a single transaction.
   *
   * This method atomically updates the relationship documents for both users involved. It uses
   * Firestore batched writes to ensure both sides of the relationship are updated together,
   * preventing inconsistent states.
   *
   * For each user, the method either:
   * - Creates/updates a relationship document with the specified status
   * - Deletes the relationship document if the status is [RelationshipStatus.Delete]
   *
   * @param accountId The ID of the first account in the relationship
   * @param friendId The ID of the second account in the relationship
   * @param accountStatus The relationship status to set for the first account's perspective. Use
   *   [RelationshipStatus.Delete] to remove the relationship document.
   * @param friendStatus The relationship status to set for the second account's perspective. Use
   *   [RelationshipStatus.Delete] to remove the relationship document.
   */
  private suspend fun setFriendStatus(
      accountId: String,
      friendId: String,
      accountStatus: RelationshipStatus,
      friendStatus: RelationshipStatus
  ) {
    val batch = db.batch()

    val aRef = relationships(accountId).document(friendId)
    val bRef = relationships(friendId).document(accountId)

    // Update or delete the first user's relationship document
    if (accountStatus == RelationshipStatus.Delete) batch.delete(aRef)
    else batch[aRef] = mapOf(FIELD_STATUS to accountStatus)

    // Update or delete the second user's relationship document
    if (friendStatus == RelationshipStatus.Delete) batch.delete(bRef)
    else batch[bRef] = mapOf(FIELD_STATUS to friendStatus)

    batch.commit().await()
  }

  /**
   * Sends a friend request notification to a user.
   *
   * Creates a notification informing the receiver that the sender has sent them a friend request.
   * The notification can be executed to accept the friend request.
   *
   * @param receiverId The ID of the user receiving the notification
   * @param sender The account that sent the friend request
   */
  suspend fun sendFriendRequestNotification(receiverId: String, sender: Account) {
    sendNotification(
        receiverId,
        sender.uid,
        NotificationType.FriendRequest,
        "@${sender.handle} sent you a friend request!")
  }

  /**
   * Sends a discussion invitation notification to a user.
   *
   * Creates a notification informing the receiver that they have been invited to join a discussion.
   * The notification can be executed to join the discussion.
   *
   * @param receiverId The ID of the user receiving the notification
   * @param discussion The discussion the user is being invited to
   */
  suspend fun sendJoinDiscussionNotification(receiverId: String, discussion: Discussion) {
    sendNotification(
        receiverId,
        discussion.uid,
        NotificationType.JoinDiscussion,
        "You've been invited to join ${discussion.name}!")
  }

  /**
   * Sends a session invitation notification to a user.
   *
   * Creates a notification informing the receiver that they have been invited to join a session
   * associated with a discussion. The notification can be executed to join the session.
   *
   * @param receiverId The ID of the user receiving the notification
   * @param discussion The discussion whose session the user is being invited to
   */
  suspend fun sendJoinSessionNotification(receiverId: String, discussion: Discussion) {
    sendNotification(
        receiverId,
        discussion.uid,
        NotificationType.JoinSession,
        "You've been invited to join ${discussion.name}'s session!")
  }

  suspend fun readNotification(accountId: String, notificationId: String) {
    notifications(accountId)
        .document(notificationId)
        .update(NotificationNoUid::read.name, true)
        .await()
  }

  suspend fun deleteNotification(accountId: String, notificationId: String) {
    notifications(accountId).document(notificationId).delete().await()
  }

  /**
   * Internal helper method to create and store a notification in Firestore.
   *
   * Generates a unique notification ID and creates a notification document in the receiver's
   * notifications subcollection. The notification is stored using [NotificationNoUid] format.
   *
   * @param receiverId The ID of the user receiving the notification
   * @param senderOrDiscussionId The ID of the sender (for friend requests) or discussion/session
   *   (for invitations)
   * @param type The type of notification being sent
   * @param message The human-readable message to display to the user
   */
  private suspend fun sendNotification(
      receiverId: String,
      senderOrDiscussionId: String,
      type: NotificationType,
      message: String,
  ) {
    val uid = notifications(receiverId).document().id
    notifications(receiverId)
        .document(uid)
        .set(
            NotificationNoUid(
                senderOrDiscussionId = senderOrDiscussionId, message = message, type = type))
        .await()
  }

  /**
   * Creates a Flow that listens for real-time changes to an account, its discussion previews, its
   * relationships, and its notifications.
   *
   * This method sets up Firestore listeners that emit updated account data whenever changes occur
   * in the account document, previews subcollection, relationships subcollection, or notifications
   * subcollection. The flow emits a complete Account object including all discussion previews, the
   * relationships map, and the notifications list.
   *
   * The listeners are automatically cleaned up when the flow is cancelled.
   *
   * @param accountId The ID of the account to listen to
   * @return A Flow that emits Account objects when changes are detected in the account, its
   *   previews, its relationships, or its notifications
   */
  fun listenAccount(accountId: String): Flow<Account> = callbackFlow {
    val accountRef = collection.document(accountId)
<<<<<<< HEAD
    val listeners = AccountListeners()
=======

    var previewsListener: ListenerRegistration? = null
    var relationshipsListener: ListenerRegistration? = null
    var notificationsListener: ListenerRegistration? = null
>>>>>>> a7a3b11c

    val accountListener =
        accountRef.addSnapshotListener { snapshot, e ->
          if (e != null) {
            close(e)
            return@addSnapshotListener
          }

          val accountNoUid = snapshot?.toObject(AccountNoUid::class.java)
          if (accountNoUid != null) {
            listeners.updateAccount(accountId, accountNoUid, accountRef, this)
          }
        }

<<<<<<< HEAD
    awaitClose { listeners.removeAll(accountListener) }
  }

  /**
   * Helper class to manage account-related Firestore listeners and coordinate data updates.
   *
   * This class encapsulates the logic for listening to previews and relationships subcollections,
   * caching their data, and emitting complete Account objects when all data is available.
   */
  private inner class AccountListeners {
    private var previewsListener: ListenerRegistration? = null
    private var relationshipsListener: ListenerRegistration? = null
    private var cachedPreviews: Map<String, DiscussionPreviewNoUid>? = null
    private var cachedRelationships: List<Relationship>? = null

    /**
     * Updates the account data and sets up listeners for its subcollections.
     *
     * @param accountId The ID of the account
     * @param accountNoUid The account data without UID
     * @param accountRef Reference to the account document
     * @param flow The callback flow to emit updates to
     */
    fun updateAccount(
        accountId: String,
        accountNoUid: AccountNoUid,
        accountRef: com.google.firebase.firestore.DocumentReference,
        flow: kotlinx.coroutines.channels.ProducerScope<Account>
    ) {
      removeSubcollectionListeners()
      resetCache()

      previewsListener = listenToPreviews(accountRef, flow, accountId, accountNoUid)
      relationshipsListener = listenToRelationships(accountId, flow, accountNoUid)
    }

    /**
     * Sets up a Firestore listener for the discussion previews subcollection.
     *
     * When previews data changes, it updates the cached previews and attempts to emit a complete
     * Account object if all required data is available.
     *
     * @param accountRef Reference to the account document
     * @param flow The callback flow to emit updates to
     * @param accountId The ID of the account
     * @param accountNoUid The account data without UID
     * @return A ListenerRegistration that can be used to remove the listener
     */
    private fun listenToPreviews(
        accountRef: com.google.firebase.firestore.DocumentReference,
        flow: kotlinx.coroutines.channels.ProducerScope<Account>,
        accountId: String,
        accountNoUid: AccountNoUid
    ): ListenerRegistration {
      return accountRef.collection(Account::previews.name).addSnapshotListener { qs, e ->
        if (e != null) {
          flow.close(e)
          return@addSnapshotListener
        }
        if (qs != null) {
          cachedPreviews = extractPreviews(qs.documents)
          tryEmitAccount(accountId, accountNoUid, flow)
        }
      }
    }

    /**
     * Sets up a Firestore listener for the relationships subcollection.
     *
     * When relationships data changes, it updates the cached relationships and attempts to emit a
     * complete Account object if all required data is available.
     *
     * @param accountId The ID of the account
     * @param flow The callback flow to emit updates to
     * @param accountNoUid The account data without UID
     * @return A ListenerRegistration that can be used to remove the listener
     */
    private fun listenToRelationships(
        accountId: String,
        flow: kotlinx.coroutines.channels.ProducerScope<Account>,
        accountNoUid: AccountNoUid
    ): ListenerRegistration {
      return relationships(accountId).addSnapshotListener { qs, e ->
        if (e != null) {
          flow.close(e)
          return@addSnapshotListener
=======
          // Remove old listeners before adding new ones
          previewsListener?.remove()
          relationshipsListener?.remove()
          notificationsListener?.remove()

          var cachedPreviews: Map<String, DiscussionPreviewNoUid>? = null
          var cachedRelationships: List<Relationship>? = null
          var cachedNotifications: List<Notification>? = null

          // Helper function to emit account when all subcollections are loaded
          fun tryEmitAccount() {
            val previews = cachedPreviews
            val relationships = cachedRelationships
            val notifications = cachedNotifications
            if (previews != null && relationships != null && notifications != null) {
              trySend(fromNoUid(accountId, accountNoUid, previews, relationships, notifications))
            }
          }

          // Listen to previews subcollection
          previewsListener =
              accountRef.collection(Account::previews.name).addSnapshotListener { qs, e2 ->
                if (e2 != null) {
                  close(e2)
                  return@addSnapshotListener
                }
                if (qs != null) {
                  cachedPreviews = extractPreviews(qs.documents)
                  tryEmitAccount()
                }
              }

          // Listen to relationships subcollection
          relationshipsListener =
              relationships(accountId).addSnapshotListener { qs, e3 ->
                if (e3 != null) {
                  close(e3)
                  return@addSnapshotListener
                }
                if (qs != null) {
                  cachedRelationships = extractRelationships(qs.documents)
                  tryEmitAccount()
                }
              }

          // Listen to notifications subcollection
          notificationsListener =
              notifications(accountId).addSnapshotListener { qs, e4 ->
                if (e4 != null) {
                  close(e4)
                  return@addSnapshotListener
                }
                if (qs != null) {
                  cachedNotifications = extractNotifications(qs.documents, accountId)
                  tryEmitAccount()
                }
              }
>>>>>>> a7a3b11c
        }
        if (qs != null) {
          cachedRelationships = extractRelationships(qs.documents)
          tryEmitAccount(accountId, accountNoUid, flow)
        }
      }
    }

    /**
     * Attempts to emit a complete Account object if all required data is cached.
     *
     * This method checks if both previews and relationships data are available. If both are
     * present, it constructs a complete Account object and emits it to the flow. This ensures that
     * partial data is never emitted.
     *
     * @param accountId The ID of the account
     * @param accountNoUid The account data without UID
     * @param flow The callback flow to emit the complete Account to
     */
    private fun tryEmitAccount(
        accountId: String,
        accountNoUid: AccountNoUid,
        flow: kotlinx.coroutines.channels.ProducerScope<Account>
    ) {
      val previews = cachedPreviews
      val relationships = cachedRelationships
      if (previews != null && relationships != null) {
        flow.trySend(fromNoUid(accountId, accountNoUid, previews, relationships))
      }
    }

    /**
     * Removes all active subcollection listeners (previews and relationships).
     *
     * This method should be called before setting up new listeners to prevent memory leaks and
     * duplicate listener registrations.
     */
    private fun removeSubcollectionListeners() {
      previewsListener?.remove()
      relationshipsListener?.remove()
      notificationsListener?.remove()
    }

    /**
     * Resets the cached data for previews and relationships to null.
     *
     * This ensures that partial data from previous listeners is not accidentally combined with new
     * data, preventing inconsistent Account objects from being emitted.
     */
    private fun resetCache() {
      cachedPreviews = null
      cachedRelationships = null
    }

    /**
     * Removes all listeners including the main account listener and subcollection listeners.
     *
     * This method is called when the flow is closed to ensure proper cleanup of all Firestore
     * listeners and prevent memory leaks.
     *
     * @param accountListener The main account document listener to remove
     */
    fun removeAll(accountListener: ListenerRegistration) {
      accountListener.remove()
      removeSubcollectionListeners()
    }
  }
}<|MERGE_RESOLUTION|>--- conflicted
+++ resolved
@@ -70,13 +70,9 @@
    * @param documents The list of documents from the previews subcollection
    * @return A map of discussion IDs to their preview objects
    */
-<<<<<<< HEAD
-  private fun extractPreviews(documents: List<DocumentSnapshot>): Map<String, DiscussionPreviewNoUid> {
-=======
   private fun extractPreviews(
       documents: List<DocumentSnapshot>
   ): Map<String, DiscussionPreviewNoUid> {
->>>>>>> a7a3b11c
     return documents.associate { doc ->
       doc.id to (doc.toObject(DiscussionPreviewNoUid::class.java) ?: DiscussionPreviewNoUid())
     }
@@ -456,14 +452,7 @@
    */
   fun listenAccount(accountId: String): Flow<Account> = callbackFlow {
     val accountRef = collection.document(accountId)
-<<<<<<< HEAD
     val listeners = AccountListeners()
-=======
-
-    var previewsListener: ListenerRegistration? = null
-    var relationshipsListener: ListenerRegistration? = null
-    var notificationsListener: ListenerRegistration? = null
->>>>>>> a7a3b11c
 
     val accountListener =
         accountRef.addSnapshotListener { snapshot, e ->
@@ -478,7 +467,6 @@
           }
         }
 
-<<<<<<< HEAD
     awaitClose { listeners.removeAll(accountListener) }
   }
 
@@ -565,65 +553,6 @@
         if (e != null) {
           flow.close(e)
           return@addSnapshotListener
-=======
-          // Remove old listeners before adding new ones
-          previewsListener?.remove()
-          relationshipsListener?.remove()
-          notificationsListener?.remove()
-
-          var cachedPreviews: Map<String, DiscussionPreviewNoUid>? = null
-          var cachedRelationships: List<Relationship>? = null
-          var cachedNotifications: List<Notification>? = null
-
-          // Helper function to emit account when all subcollections are loaded
-          fun tryEmitAccount() {
-            val previews = cachedPreviews
-            val relationships = cachedRelationships
-            val notifications = cachedNotifications
-            if (previews != null && relationships != null && notifications != null) {
-              trySend(fromNoUid(accountId, accountNoUid, previews, relationships, notifications))
-            }
-          }
-
-          // Listen to previews subcollection
-          previewsListener =
-              accountRef.collection(Account::previews.name).addSnapshotListener { qs, e2 ->
-                if (e2 != null) {
-                  close(e2)
-                  return@addSnapshotListener
-                }
-                if (qs != null) {
-                  cachedPreviews = extractPreviews(qs.documents)
-                  tryEmitAccount()
-                }
-              }
-
-          // Listen to relationships subcollection
-          relationshipsListener =
-              relationships(accountId).addSnapshotListener { qs, e3 ->
-                if (e3 != null) {
-                  close(e3)
-                  return@addSnapshotListener
-                }
-                if (qs != null) {
-                  cachedRelationships = extractRelationships(qs.documents)
-                  tryEmitAccount()
-                }
-              }
-
-          // Listen to notifications subcollection
-          notificationsListener =
-              notifications(accountId).addSnapshotListener { qs, e4 ->
-                if (e4 != null) {
-                  close(e4)
-                  return@addSnapshotListener
-                }
-                if (qs != null) {
-                  cachedNotifications = extractNotifications(qs.documents, accountId)
-                  tryEmitAccount()
-                }
-              }
->>>>>>> a7a3b11c
         }
         if (qs != null) {
           cachedRelationships = extractRelationships(qs.documents)
@@ -664,7 +593,6 @@
     private fun removeSubcollectionListeners() {
       previewsListener?.remove()
       relationshipsListener?.remove()
-      notificationsListener?.remove()
     }
 
     /**
