--- conflicted
+++ resolved
@@ -8,12 +8,9 @@
 import com.github.meeplemeet.model.PermissionDeniedException
 import com.github.meeplemeet.model.account.Account
 import com.github.meeplemeet.model.account.AccountViewModel
-<<<<<<< HEAD
 import com.github.meeplemeet.model.offline.OfflineModeManager
-=======
 import com.github.meeplemeet.model.discussions.EDIT_MAX_THRESHOLD
 import com.google.firebase.Timestamp
->>>>>>> cfec092f
 import kotlinx.coroutines.CoroutineScope
 import kotlinx.coroutines.flow.StateFlow
 import kotlinx.coroutines.launch
@@ -32,9 +29,6 @@
     get() = this.viewModelScope
 
   /**
-<<<<<<< HEAD
-   * Deletes a post from Firestore or removes it from offline queue.
-=======
    * Edits an existing post in Firestore.
    *
    * Only the post's author can edit it, and edits must be made within the time threshold defined by
@@ -73,8 +67,7 @@
   }
 
   /**
-   * Deletes a post from Firestore.
->>>>>>> cfec092f
+   * Deletes a post from Firestore or removes it from offline queue.
    *
    * Only the post's author can delete it. This operation is performed asynchronously in the
    * viewModelScope.
