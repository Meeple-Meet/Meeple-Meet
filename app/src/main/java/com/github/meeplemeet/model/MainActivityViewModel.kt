--- conflicted
+++ resolved
@@ -34,9 +34,7 @@
     inTests: Boolean = false,
     private val accountRepository: AccountRepository = RepositoryProvider.accounts,
     private val discussionRepository: DiscussionRepository = RepositoryProvider.discussions,
-<<<<<<< HEAD
-) : AuthenticationViewModel() {
-
+) : AuthenticationViewModel(inTests) {
   /**
    * Signs out the current user and clears all cached flows.
    *
@@ -52,9 +50,6 @@
   private val _unreadCount = MutableStateFlow(0)
   val unreadCount: StateFlow<Int> = _unreadCount
 
-=======
-) : AuthenticationViewModel(inTests) {
->>>>>>> fb41ac5e
   /**
    * Returns a real-time flow of account data for the specified account ID.
    *
