--- conflicted
+++ resolved
@@ -42,11 +42,8 @@
 import androidx.compose.ui.Alignment
 import androidx.compose.ui.Modifier
 import androidx.compose.ui.draw.clip
-<<<<<<< HEAD
-=======
 import androidx.compose.ui.platform.testTag
 import androidx.compose.ui.tooling.preview.Preview
->>>>>>> 9017a860
 import androidx.compose.ui.unit.dp
 import androidx.lifecycle.viewmodel.compose.viewModel
 import com.github.meeplemeet.model.structures.Account
@@ -55,11 +52,8 @@
 import com.github.meeplemeet.ui.navigation.BottomNavigationMenu
 import com.github.meeplemeet.ui.navigation.MeepleMeetScreen
 import com.github.meeplemeet.ui.navigation.NavigationActions
-<<<<<<< HEAD
-=======
 import com.github.meeplemeet.ui.navigation.NavigationTestTags
 import com.github.meeplemeet.ui.theme.AppTheme
->>>>>>> 9017a860
 import com.github.meeplemeet.ui.theme.Elevation
 
 /* ================================================================
@@ -295,127 +289,6 @@
  * Previews
  * ================================================================ */
 
-<<<<<<< HEAD
-// @Preview(showBackground = true, name = "Card – yours")
-// @Composable
-// private fun DiscussionCardPreview() {
-//  AppTheme {
-//    Column(modifier = Modifier.fillMaxWidth().padding(16.dp)) {
-//      DiscussionCard(
-//          discussionName = "Tomorrow party !",
-//          lastMsg = "Be on time please",
-//          modifier = Modifier.fillMaxWidth(),
-//          unreadMsgCount = 3,
-//      )
-//    }
-//  }
-// }
-//
-// @OptIn(ExperimentalMaterial3Api::class)
-// @Preview(showBackground = true, name = "Overview – scaffold mock")
-// @Composable
-// private fun DiscussionsOverviewPreview() {
-//  AppTheme {
-//    Scaffold(
-//        topBar = {
-//          CenterAlignedTopAppBar(
-//              title = {
-//                Text(
-//                    text = MeepleMeetScreen.DiscussionsOverview.title,
-//                    style = MaterialTheme.typography.bodyMedium,
-//                    color = MaterialTheme.colorScheme.onPrimary)
-//              },
-//          )
-//        },
-//        bottomBar = {
-//          BottomNavigationMenu(
-//              currentScreen = MeepleMeetScreen.DiscussionsOverview,
-//              onTabSelected = { /* preview only */})
-//        }) { inner ->
-//          LazyColumn(
-//              modifier =
-//                  Modifier.fillMaxSize()
-//                      .background(MaterialTheme.colorScheme.background)
-//                      .padding(inner),
-//              verticalArrangement = Arrangement.spacedBy(10.dp),
-//              contentPadding = PaddingValues(horizontal = 16.dp, vertical = 12.dp)) {
-//                item {
-//                  DiscussionCard(
-//                      discussionName = "Catan Crew",
-//                      lastMsg = "You: I’ll bring wheat 🍞",
-//                      unreadMsgCount = 0,
-//                      modifier = Modifier.fillMaxWidth())
-//                }
-//                item {
-//                  DiscussionCard(
-//                      discussionName = "Gloomhaven Sunday",
-//                      lastMsg = "Alice: Scenario 12 tonight? Need traps disarmed.",
-//                      unreadMsgCount = 3,
-//                      modifier = Modifier.fillMaxWidth())
-//                }
-//                item {
-//                  DiscussionCard(
-//                      discussionName = "Arkham Horror Night",
-//                      lastMsg = "Ben: Chaos bag updated. Don’t forget new weakness cards!",
-//                      unreadMsgCount = 1,
-//                      modifier = Modifier.fillMaxWidth())
-//                }
-//                item {
-//                  DiscussionCard(
-//                      discussionName = "Ticket to Ride: Europe",
-//                      lastMsg = "(No messages yet)",
-//                      unreadMsgCount = 0,
-//                      modifier = Modifier.fillMaxWidth())
-//                }
-//                item {
-//                  DiscussionCard(
-//                      discussionName = "Root Tourney",
-//                      lastMsg = "Clara: Vagabond banned? Also maps—Winter or Lake?",
-//                      unreadMsgCount = 7,
-//                      modifier = Modifier.fillMaxWidth())
-//                }
-//                item {
-//                  DiscussionCard(
-//                      discussionName = "D&D One-shot",
-//                      lastMsg =
-//                          "You: Long recap incoming… Last session we rescued the baron’s daughter,
-// found the secret cellar, defeated the mimic, AND leveled up! 🎉",
-//                      unreadMsgCount = 0,
-//                      modifier = Modifier.fillMaxWidth())
-//                }
-//                item {
-//                  DiscussionCard(
-//                      discussionName = "Spirit Island Learners",
-//                      lastMsg = "Diego: Let’s try Lightning + River synergy; difficulty 3 OK?",
-//                      unreadMsgCount = 12,
-//                      modifier = Modifier.fillMaxWidth())
-//                }
-//                item {
-//                  DiscussionCard(
-//                      discussionName = "Azul After-work",
-//                      lastMsg = "Maya: I booked the meeting room 18:30.",
-//                      unreadMsgCount = 2,
-//                      modifier = Modifier.fillMaxWidth())
-//                }
-//                item {
-//                  DiscussionCard(
-//                      discussionName = "Brass: Birmingham",
-//                      lastMsg = "You: Anyone mind if I take first player to rush cotton?",
-//                      unreadMsgCount = 0,
-//                      modifier = Modifier.fillMaxWidth())
-//                }
-//                item {
-//                  DiscussionCard(
-//                      discussionName = "Wingspan Chill",
-//                      lastMsg = "No messages yet",
-//                      unreadMsgCount = 0,
-//                      modifier = Modifier.fillMaxWidth())
-//                }
-//              }
-//        }
-//  }
-// }
-=======
 @Preview(showBackground = true, name = "Card – yours")
 @Composable
 private fun DiscussionCardPreview() {
@@ -533,5 +406,4 @@
               }
         }
   }
-}
->>>>>>> 9017a860
+}