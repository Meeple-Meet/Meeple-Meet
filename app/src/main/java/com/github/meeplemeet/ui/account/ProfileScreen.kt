--- conflicted
+++ resolved
@@ -47,12 +47,9 @@
     onDelete: () -> Unit,
     onFriendClick: () -> Unit,
     onNotificationClick: () -> Unit,
-<<<<<<< HEAD
-    unreadCount: Int
-=======
+    unreadCount: Int,
     onSpaceRenterClick: (String) -> Unit,
     onShopClick: (String) -> Unit
->>>>>>> fb41ac5e
 ) {
   // Refresh email verification status when the profile is shown
   LaunchedEffect(account.uid) { viewModel.refreshEmailVerificationStatus() }
@@ -65,14 +62,10 @@
         if (!(shouldHide && isInputFocused)) {
           BottomBarWithVerification(
               currentScreen = MeepleMeetScreen.Profile,
-<<<<<<< HEAD
               unreadCount = unreadCount,
-              onTabSelected = { screen -> navigation.navigateTo(screen) })
-=======
               onTabSelected = { screen -> navigation.navigateTo(screen) },
               verified = verified,
               onVerifyClick = { navigation.navigateTo(MeepleMeetScreen.Profile) })
->>>>>>> fb41ac5e
         }
       }) { innerPadding ->
         // New content here
