--- conflicted
+++ resolved
@@ -183,14 +183,9 @@
 
   // Fetch participants and possibly trigger game query on discussion change
   LaunchedEffect(discussion.uid) {
-<<<<<<< HEAD
     viewModel.getAccounts(discussion.participants, context) { fetched ->
-      form = form.copy(participants = (fetched.filterNotNull() + account).distinctBy { it.uid })
-=======
-    viewModel.getAccounts(discussion.participants) { fetched ->
-      allDiscussionMembers = (fetched + account).distinctBy { it.uid }
+      allDiscussionMembers = (fetched.filterNotNull() + account).distinctBy { it.uid }
       form = form.copy(participants = allDiscussionMembers)
->>>>>>> cfec092f
     }
 
     // If a game query was already entered, trigger search
