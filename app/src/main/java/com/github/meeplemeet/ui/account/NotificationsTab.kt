package com.github.meeplemeet.ui.account

import androidx.compose.animation.core.animateFloatAsState
import androidx.compose.foundation.background
import androidx.compose.foundation.border
import androidx.compose.foundation.clickable
import androidx.compose.foundation.horizontalScroll
import androidx.compose.foundation.layout.Arrangement
import androidx.compose.foundation.layout.Box
import androidx.compose.foundation.layout.Column
import androidx.compose.foundation.layout.PaddingValues
import androidx.compose.foundation.layout.Row
import androidx.compose.foundation.layout.Spacer
import androidx.compose.foundation.layout.fillMaxHeight
import androidx.compose.foundation.layout.fillMaxSize
import androidx.compose.foundation.layout.fillMaxWidth
import androidx.compose.foundation.layout.height
import androidx.compose.foundation.layout.padding
import androidx.compose.foundation.layout.size
import androidx.compose.foundation.layout.width
import androidx.compose.foundation.lazy.LazyColumn
import androidx.compose.foundation.lazy.items
import androidx.compose.foundation.rememberScrollState
import androidx.compose.foundation.shape.CircleShape
import androidx.compose.foundation.shape.RoundedCornerShape
import androidx.compose.material.DismissDirection
import androidx.compose.material.DismissState
import androidx.compose.material.DismissValue
import androidx.compose.material.ExperimentalMaterialApi
import androidx.compose.material.FractionalThreshold
import androidx.compose.material.SwipeToDismiss
import androidx.compose.material.icons.Icons
import androidx.compose.material.icons.automirrored.filled.ArrowBack
import androidx.compose.material.icons.filled.Check
import androidx.compose.material.icons.filled.ChevronLeft
import androidx.compose.material.icons.filled.ChevronRight
import androidx.compose.material.icons.filled.Close
import androidx.compose.material.icons.filled.Delete
import androidx.compose.material.icons.filled.MarkChatRead
import androidx.compose.material.rememberDismissState
import androidx.compose.material3.Button
import androidx.compose.material3.ButtonDefaults
import androidx.compose.material3.CenterAlignedTopAppBar
import androidx.compose.material3.ExperimentalMaterial3Api
import androidx.compose.material3.Icon
import androidx.compose.material3.IconButton
import androidx.compose.material3.MaterialTheme
import androidx.compose.material3.ModalBottomSheet
import androidx.compose.material3.Scaffold
import androidx.compose.material3.Text
import androidx.compose.material3.TopAppBarDefaults
import androidx.compose.runtime.Composable
import androidx.compose.runtime.LaunchedEffect
import androidx.compose.runtime.derivedStateOf
import androidx.compose.runtime.getValue
import androidx.compose.runtime.mutableStateOf
import androidx.compose.runtime.remember
import androidx.compose.runtime.setValue
import androidx.compose.ui.Alignment
import androidx.compose.ui.Modifier
import androidx.compose.ui.draw.clip
import androidx.compose.ui.draw.scale
import androidx.compose.ui.graphics.Brush
import androidx.compose.ui.graphics.Color
import androidx.compose.ui.layout.ContentScale
import androidx.compose.ui.platform.LocalContext
import androidx.compose.ui.platform.testTag
import androidx.compose.ui.semantics.semantics
import androidx.compose.ui.text.SpanStyle
import androidx.compose.ui.text.buildAnnotatedString
import androidx.compose.ui.text.font.FontWeight
import androidx.compose.ui.text.withStyle
import androidx.compose.ui.unit.Dp
import androidx.compose.ui.unit.dp
import androidx.compose.ui.unit.sp
import androidx.lifecycle.viewmodel.compose.viewModel
import coil.compose.AsyncImage
import com.github.meeplemeet.model.account.Account
import com.github.meeplemeet.model.account.Notification
import com.github.meeplemeet.model.account.NotificationType
import com.github.meeplemeet.model.account.NotificationsViewModel
import com.github.meeplemeet.ui.navigation.NavigationTestTags
import com.github.meeplemeet.ui.theme.AppColors
import com.github.meeplemeet.ui.theme.Dimensions
import java.time.LocalDate
import java.time.LocalDateTime
import java.time.ZoneId
import java.time.format.DateTimeFormatter

object NotificationsTabTestTags {
  const val HEADER_TITLE = "header_title"
  const val FILTER_CHIP_PREFIX = "filter_chip_"
  const val EMPTY_STATE_TEXT = "empty_state_text"
  const val NOTIFICATION_LIST = "notification_list"
  const val NOTIFICATION_ITEM_PREFIX = "notification_item_"
  const val SHEET_TITLE = "sheet_title"
  const val SHEET_DESCRIPTION = "sheet_description"
  const val SHEET_ACCEPT_BUTTON = "sheet_accept_button"
  const val SHEET_DECLINE_BUTTON = "sheet_decline_button"
  const val UNREAD_DOT_PREFIX = "unread_dot_"
}

object NotificationsTabUi {
  object Header {
    const val TITLE = "Notifications"
    const val BACK_ICON_DESCRIPTION = "Back"
  }

  object NotificationLabels {
    const val FRIEND_REQUEST = "Incoming friend request"
    const val JOIN_DISCUSSION = "Discussion invite"
    const val JOIN_SESSION = "Session invite"
  }

  object DateSections {
    const val TODAY = "Today"
    const val YESTERDAY = "Yesterday"
    const val EARLIER = "Earlier"
    const val DAYS_BEFORE_YESTERDAY = 1L
  }

  object Filters {
    const val PADDING_LIMIT = 24
    const val GRADIENT_ALPHA = 0.7f
  }

  object NotificationCard {
    const val UNREAD_DOT_CORNER_RADIUS = 50
    val AVATAR_CORNER_RADIUS: Dp = 22.dp
    val UNREAD_DOT_SIZE: Dp = 18.dp
    val AVATAR_SIZE: Dp = 44.dp

    object TimeFormats {
      const val TIME_PATTERN = "h:mm a"
      const val DATE_PATTERN = "dd/MM/yyyy"
    }

    object Subtitles {
      const val FRIEND_REQUEST_PREFIX = "User "
      const val FRIEND_REQUEST_SUFFIX = "wants to add you as a friend."
      const val DISCUSSION_PREFIX = "Invited to join discussion "
      const val SESSION_PREFIX = "Invited to join session "
    }

    object Swipe {
      const val MARK_READ_THRESHOLD = 0.10f
      const val DELETE_THRESHOLD = 0.40f
      const val TRIGGERED_SCALE = 1.3f
      const val DEFAULT_SCALE = 1f
    }

    object Fallbacks {
      const val DEFAULT_USER = "User"
      const val DEFAULT_DISCUSSION = "Discussion"
      const val DEFAULT_SESSION = "Session"
      const val FALLBACK_LETTER = '•'
    }
  }

  object NotificationSheet {
    val AVATAR_SIZE: Dp = 52.dp

    object Content {
      const val CLOSE_ICON_DESCRIPTION = "Close"
      const val DISCUSSION_KEYWORD = "discussion"
      const val ABOUT_DISCUSSION = "About this discussion"
      const val ABOUT_SESSION = "About this session"
      const val ABOUT_FRIEND = "About"
      const val NO_DESCRIPTION = "No description provided"
      const val NO_DESCRIPTION_DISCUSSION = "No description provided."
      const val HANDLE_PREFIX = "@"

      const val DATE_PATTERN = "dd/MM/yyyy"
      const val SESSION_DATE_PATTERN = "MMM d"
      const val SESSION_TIME_PATTERN = "h:mm a"

      const val DISCUSSION_PREVIEW_CHAR_LIMIT = 160
      const val SESSION_PREVIEW_CHAR_LIMIT = 160
      const val FRIEND_PREVIEW_CHAR_LIMIT = 150

      fun sessionDescription(gameName: String, time: String, locationName: String) =
          "Play $gameName at $time at $locationName."

      fun participantsMeta(participants: Int, dateLabel: String) =
          "$participants participants • $dateLabel"
    }

    object Buttons {
      const val DECLINE_TEXT = "Decline"
      const val ACCEPT_TEXT = "Accept"
    }
  }

  object ExpandableText {
    const val DEFAULT_PREVIEW_CHAR_LIMIT = 160
    const val MORE_INDICATOR = "…"
    const val SHOW_MORE = "Show more"
    const val SHOW_LESS = "Show less"
  }

  object LetterAvatar {
    const val SIZE_MULTIPLIER = 0.45f
  }

  object EmptyState {
    object Messages {
      const val ALL = "You have no notifications yet."
      const val UNREAD = "You're all caught up! No unread notifications."
      const val FRIEND_REQUESTS = "No incoming friend requests."
      const val DISCUSSIONS = "No discussion invitations."
      const val SESSIONS = "No session invitations."
    }
  }
}

/* ---------------------------------------------------------
   EXTENSIONS + HELPERS
--------------------------------------------------------- */

/** Helper to manage dates and time */
fun Notification.sentAtLocalDateTime(): LocalDateTime =
    sentAt.toDate().toInstant().atZone(ZoneId.systemDefault()).toLocalDateTime()

/** Helper for modular composable */
fun NotificationType.label(): String =
    when (this) {
      NotificationType.FRIEND_REQUEST -> NotificationsTabUi.NotificationLabels.FRIEND_REQUEST
      NotificationType.JOIN_DISCUSSION -> NotificationsTabUi.NotificationLabels.JOIN_DISCUSSION
      NotificationType.JOIN_SESSION -> NotificationsTabUi.NotificationLabels.JOIN_SESSION
    }

/** Helper for organisation of the notifications by date */
data class NotificationSection(val header: String, val items: List<Notification>)

/** Groups notifications together with respect to the time they were sent at */
fun groupNotifications(list: List<Notification>): List<NotificationSection> {
  val today = LocalDate.now()
  val yesterday = today.minusDays(NotificationsTabUi.DateSections.DAYS_BEFORE_YESTERDAY)

  val todayItems = list.filter { it.sentAtLocalDateTime().toLocalDate() == today }
  val yesterdayItems = list.filter { it.sentAtLocalDateTime().toLocalDate() == yesterday }
  val earlierItems =
      list.filter {
        val d = it.sentAtLocalDateTime().toLocalDate()
        d != today && d != yesterday
      }

  val sections = mutableListOf<NotificationSection>()
  if (todayItems.isNotEmpty()) {
    sections.add(NotificationSection(NotificationsTabUi.DateSections.TODAY, todayItems))
  }
  if (yesterdayItems.isNotEmpty()) {
    sections.add(NotificationSection(NotificationsTabUi.DateSections.YESTERDAY, yesterdayItems))
  }
  if (earlierItems.isNotEmpty()) {
    sections.add(NotificationSection(NotificationsTabUi.DateSections.EARLIER, earlierItems))
  }

  return sections
}

/** Data classes for modular popup composables */
sealed class NotificationPopupData {
  data class Discussion(
      val title: String,
      val participants: Int,
      val dateLabel: String,
      val description: String,
      val icon: ByteArray?
  ) : NotificationPopupData()

  data class Session(
      val title: String,
      val participants: Int,
      val dateLabel: String,
      val description: String,
      val icon: ByteArray?
  ) : NotificationPopupData()

  data class FriendRequest(
      val username: String,
      val handle: String,
      val bio: String,
      val avatar: ByteArray?
  ) : NotificationPopupData()
}

/** Helper for modular composables */
data class NotificationSheetState(
    val notification: Notification,
    val popupData: NotificationPopupData
)

/* ---------------------------------------------------------
   MAIN SCREEN
--------------------------------------------------------- */

/**
 * Main screen/tab of this file. It shows the user his sorted notifications, filters and the
 * notifications are interactible
 *
 * @param account The current user
 * @param viewModel VM used by this screen
 * @param onBack callback upon click of the back button
 */
@OptIn(ExperimentalMaterial3Api::class)
@Composable
fun NotificationsTab(
    account: Account,
    viewModel: NotificationsViewModel = viewModel(),
    onBack: () -> Unit
) {
  val filters = NotificationFilter.entries
  var selectedFilter by remember { mutableStateOf(NotificationFilter.ALL) }

  val notifications: List<Notification> = account.notifications

  val filtered =
      when (selectedFilter) {
        NotificationFilter.ALL -> notifications
        NotificationFilter.UNREAD -> notifications.filter { !it.read }
        NotificationFilter.FRIEND_REQUESTS ->
            notifications.filter { it.type == NotificationType.FRIEND_REQUEST }
        NotificationFilter.DISCUSSIONS ->
            notifications.filter { it.type == NotificationType.JOIN_DISCUSSION }
        NotificationFilter.SESSIONS ->
            notifications.filter { it.type == NotificationType.JOIN_SESSION }
      }.sortedByDescending { n -> n.sentAt }

  val grouped = groupNotifications(filtered)

  var sheetState by remember { mutableStateOf<NotificationSheetState?>(null) }

  if (sheetState != null) {
    val current = sheetState!!
    NotificationSheet(
        notification = current.notification,
        data = current.popupData,
        viewModel = viewModel,
        onDismiss = { sheetState = null },
        onAccept = {
          viewModel.executeNotification(account, current.notification)
          viewModel.readNotification(account, current.notification)
          viewModel.deleteNotification(account, current.notification)
          sheetState = null
        },
        onDecline = {
          viewModel.deleteNotification(account, current.notification)
          sheetState = null
        })
  }

  Scaffold(
      topBar = {
        CenterAlignedTopAppBar(
            colors =
                TopAppBarDefaults.centerAlignedTopAppBarColors(
                    containerColor = AppColors.primary,
                    titleContentColor = AppColors.textIcons,
                    navigationIconContentColor = AppColors.textIcons),
            title = {
              Text(
                  text = NotificationsTabUi.Header.TITLE,
                  modifier = Modifier.testTag(NotificationsTabTestTags.HEADER_TITLE))
            },
            navigationIcon = {
              IconButton(onClick = onBack) {
                Icon(
                    Icons.AutoMirrored.Filled.ArrowBack,
                    modifier = Modifier.testTag(NavigationTestTags.GO_BACK_BUTTON),
                    contentDescription = NotificationsTabUi.Header.BACK_ICON_DESCRIPTION)
              }
            })
      }) { padding ->
        Column(modifier = Modifier.padding(padding).fillMaxSize()) {
          FilterRow(
              filters = filters, selected = selectedFilter, onSelected = { selectedFilter = it })

          if (filtered.isEmpty()) {
            EmptyNotificationState(filter = selectedFilter)
          } else {
            LazyColumn(
                modifier =
                    Modifier.fillMaxSize()
                        .padding(top = Dimensions.Padding.extraLarge)
                        .testTag(NotificationsTabTestTags.NOTIFICATION_LIST)) {
                  grouped.forEachIndexed { index, section ->
                    if (index > 0) {
                      item { Spacer(Modifier.height(Dimensions.Padding.xLarge)) }
                    }

                    item {
                      Text(
                          text = section.header,
                          style =
                              MaterialTheme.typography.titleLarge.copy(
                                  fontSize = Dimensions.TextSize.largeHeading),
                          color = AppColors.textIcons,
                          modifier =
                              Modifier.padding(
                                  horizontal = Dimensions.Padding.extraLarge,
                                  vertical = Dimensions.Padding.medium))
                    }

                    items(section.items, key = { it.uid }) { notif ->
                      val context = LocalContext.current
                      NotificationCard(
                          notif = notif,
                          account = account,
                          viewModel = viewModel,
                          onClick = {
                            viewModel.preparePopupData(
                                notif, account = account, context = context) { popupData ->
                                  sheetState = NotificationSheetState(notif, popupData)
                                }
                            viewModel.readNotification(account, notif)
                          },
                          onMarkRead = { viewModel.readNotification(account, notif) },
                          onDelete = { viewModel.deleteNotification(account, notif) })
                    }
                  }
                }
          }
        }
      }
}

/* ---------------------------------------------------------
   FILTERS
--------------------------------------------------------- */

/** Enum for all filters */
enum class NotificationFilter(val label: String) {
  ALL("All"),
  UNREAD("Unread"),
  FRIEND_REQUESTS("Friend requests"),
  DISCUSSIONS("Discussions"),
  SESSIONS("Sessions")
}

/**
 * Composable used to display the row of filters
 *
 * @param filters All available filters
 * @param selected The selected filter
 * @param onSelected Callback upon selection of a filter
 */
@Composable
fun FilterRow(
    filters: List<NotificationFilter>,
    selected: NotificationFilter,
    onSelected: (NotificationFilter) -> Unit,
) {
  val scroll = rememberScrollState()

  val showLeft by remember { derivedStateOf { scroll.value > 0 } }
  val showRight by remember { derivedStateOf { scroll.value < scroll.maxValue } }

  Column(modifier = Modifier.fillMaxWidth()) {
    val padLimit = NotificationsTabUi.Filters.PADDING_LIMIT
    val padStart = minOf(scroll.value, padLimit)
    val padEnd = minOf(scroll.maxValue - scroll.value, padLimit)

    Box(
        modifier =
            Modifier.fillMaxWidth()
                .height(Dimensions.ContainerSize.iconButtonTouch)
                .padding(start = padStart.dp, end = padEnd.dp)) {
          Row(
              modifier =
                  Modifier.horizontalScroll(scroll)
                      .padding(horizontal = Dimensions.Padding.large)) {
                filters.forEach { filter ->
                  FilterChip(
                      text = filter.label,
                      selected = filter == selected,
                      modifier =
                          Modifier.testTag(
                              NotificationsTabTestTags.FILTER_CHIP_PREFIX + filter.name),
                      onClick = { onSelected(filter) })

                  Spacer(Modifier.width(Dimensions.Padding.extraLarge))
                }
              }

          if (showLeft) {
            Box(
                Modifier.align(Alignment.CenterStart)
                    .width(Dimensions.Padding.xxxLarge)
                    .fillMaxHeight()
                    .background(
                        Brush.horizontalGradient(
                            listOf(
                                AppColors.primary,
                                AppColors.primary.copy(
                                    alpha = NotificationsTabUi.Filters.GRADIENT_ALPHA),
                                Color.Transparent))))
          }

          if (showRight) {
            Box(
                Modifier.align(Alignment.CenterEnd)
                    .width(Dimensions.Padding.xxxLarge)
                    .fillMaxHeight()
                    .background(
                        Brush.horizontalGradient(listOf(Color.Transparent, AppColors.primary))))
          }
        }

    Row(
        modifier =
            Modifier.fillMaxWidth()
                .padding(
                    top = Dimensions.Padding.small,
                    start = Dimensions.Padding.large,
                    end = Dimensions.Padding.large),
        horizontalArrangement = Arrangement.SpaceBetween) {
          if (showLeft) {
            Icon(Icons.Default.ChevronLeft, null, tint = AppColors.textIconsFade)
          } else {
            Spacer(Modifier.size(Dimensions.IconSize.large))
          }

          if (showRight) {
            Icon(Icons.Default.ChevronRight, null, tint = AppColors.textIconsFade)
          } else {
            Spacer(Modifier.size(Dimensions.IconSize.large))
          }
        }
  }
}

/**
 * Filter chips used for filtering
 *
 * @param text Text to display in the chip
 * @param selected Whether the chip is selected or not
 * @param modifier Modifiers to pass to the chip
 * @param onClick Callback upon click on the chip
 */
@Composable
fun FilterChip(
    text: String,
    selected: Boolean,
    modifier: Modifier = Modifier,
    onClick: () -> Unit
) {
  val border = if (selected) AppColors.neutral else AppColors.textIconsFade

  Box(
      modifier =
          modifier
              .clip(RoundedCornerShape(Dimensions.CornerRadius.small))
              .border(
                  if (selected) Dimensions.DividerThickness.medium
                  else Dimensions.DividerThickness.standard,
                  border,
                  RoundedCornerShape(Dimensions.CornerRadius.extraLarge))
              .clickable { onClick() }
              .padding(
                  horizontal = Dimensions.Padding.extraLarge,
                  vertical = Dimensions.Padding.medium)) {
        Text(text, color = AppColors.textIcons)
      }
}

/* ---------------------------------------------------------
   NOTIFICATION CARD
--------------------------------------------------------- */

/**
 * Notification card, handles everything in relation to the card
 *
 * @param notif Actual notification data
 * @param viewModel VM used by this screen
 * @param onClick Callback upon click on the notification
 * @param onMarkRead Callback upon swiping right
 * @param onDelete Callback upon swiping left
 */
@OptIn(ExperimentalMaterial3Api::class, ExperimentalMaterialApi::class)
@Composable
fun NotificationCard(
    notif: Notification,
    account: Account,
    viewModel: NotificationsViewModel,
    onClick: () -> Unit,
    onMarkRead: () -> Unit,
    onDelete: () -> Unit
) {
  val dismissState =
      rememberDismissState(
          confirmStateChange = { state ->
            when (state) {
              DismissValue.DismissedToStart -> {
                onDelete()
                false
              }
              DismissValue.DismissedToEnd -> {
                onMarkRead()
                false
              }
              else -> false
            }
          })

  SwipeToDismiss(
      state = dismissState,
      background = { SwipeBackground(dismissState) },
      dismissContent = { NotificationRowContent(notif, account, viewModel, onClick) },
      directions = setOf(DismissDirection.StartToEnd, DismissDirection.EndToStart),
      dismissThresholds = {
        when (it) {
          DismissDirection.StartToEnd ->
              FractionalThreshold(NotificationsTabUi.NotificationCard.Swipe.MARK_READ_THRESHOLD)
          DismissDirection.EndToStart ->
              FractionalThreshold(NotificationsTabUi.NotificationCard.Swipe.DELETE_THRESHOLD)
        }
      })
}

/**
 * Function used to manage the swiping left/right
 *
 * @param state whether the card is currently swiped or not
 */
@OptIn(ExperimentalMaterialApi::class)
@Composable
private fun SwipeBackground(state: DismissState) {
  val dir = state.dismissDirection ?: return
  val isTriggered = state.targetValue != DismissValue.Default
  val scale by
      animateFloatAsState(
          if (isTriggered) NotificationsTabUi.NotificationCard.Swipe.TRIGGERED_SCALE
          else NotificationsTabUi.NotificationCard.Swipe.DEFAULT_SCALE)

  val color =
      when (dir) {
        DismissDirection.StartToEnd -> AppColors.neutral
        DismissDirection.EndToStart -> AppColors.negative
      }

  Box(
      modifier =
          Modifier.fillMaxSize().background(color).padding(horizontal = Dimensions.Padding.xLarge),
      contentAlignment =
          when (dir) {
            DismissDirection.StartToEnd -> Alignment.CenterStart
            DismissDirection.EndToStart -> Alignment.CenterEnd
          }) {
        val icon =
            when (dir) {
              DismissDirection.StartToEnd -> Icons.Default.MarkChatRead
              DismissDirection.EndToStart -> Icons.Default.Delete
            }

        Icon(icon, null, tint = Color.White, modifier = Modifier.scale(scale))
      }
}

/**
 * Actual content of the notification
 *
 * @param notif Notification data
 * @param account The current user account
 * @param viewModel VM used by this screen
 * @param onClick Callback upon click
 */
@Composable
private fun NotificationRowContent(
    notif: Notification,
    account: Account,
    viewModel: NotificationsViewModel,
    onClick: () -> Unit
) {
  val context = LocalContext.current

  var avatarBytes by remember(notif.uid) { mutableStateOf<ByteArray?>(null) }
  var friend by remember { mutableStateOf<Account?>(null) }
  var discussionName by remember { mutableStateOf<String?>(null) }
  var sessionName by remember { mutableStateOf<String?>(null) }

  LaunchedEffect(notif.uid) {
    when (notif.type) {
      NotificationType.FRIEND_REQUEST -> {
<<<<<<< HEAD
        viewModel.getAccount(notif.senderOrDiscussionId, context) { acc ->
          friend = acc
          viewModel.loadAccountImage(notif.senderOrDiscussionId, context) { avatarBytes = it }
        }
=======
        viewModel.getOtherAccountData(
            notif.senderOrDiscussionId,
            onResult = { acc ->
              friend = acc
              viewModel.loadAccountImage(notif.senderOrDiscussionId, context) { avatarBytes = it }
            },
            onDeleted = { viewModel.deleteNotification(account, notif) })
>>>>>>> cfec092f
      }
      NotificationType.JOIN_DISCUSSION -> {
        viewModel.getDiscussion(
            notif.senderOrDiscussionId,
            onResult = { disc ->
              discussionName = disc.name
              viewModel.loadDiscussionImage(disc.uid, context) { bytes -> avatarBytes = bytes }
            },
            onDeleted = { viewModel.deleteNotification(account, notif) })
      }
      NotificationType.JOIN_SESSION -> {
        viewModel.getDiscussion(
            notif.senderOrDiscussionId,
            onResult = { disc ->
              val session = disc.session
              if (session != null) {
                sessionName = session.name
                viewModel.loadDiscussionImage(disc.uid, context) { bytes -> avatarBytes = bytes }
              } else {
                viewModel.deleteNotification(account, notif)
              }
            },
            onDeleted = { viewModel.deleteNotification(account, notif) })
      }
    }
  }

  val dateTime = notif.sentAtLocalDateTime()
  val date = dateTime.toLocalDate()
  val today = LocalDate.now()
  val timeText =
      if (date == today ||
          date == today.minusDays(NotificationsTabUi.DateSections.DAYS_BEFORE_YESTERDAY))
          dateTime.format(
              DateTimeFormatter.ofPattern(
                  NotificationsTabUi.NotificationCard.TimeFormats.TIME_PATTERN))
      else
          dateTime.format(
              DateTimeFormatter.ofPattern(
                  NotificationsTabUi.NotificationCard.TimeFormats.DATE_PATTERN))

  val displayName =
      when (notif.type) {
        NotificationType.FRIEND_REQUEST ->
            friend?.name ?: NotificationsTabUi.NotificationCard.Fallbacks.DEFAULT_USER
        NotificationType.JOIN_DISCUSSION ->
            discussionName ?: NotificationsTabUi.NotificationCard.Fallbacks.DEFAULT_DISCUSSION
        NotificationType.JOIN_SESSION ->
            sessionName ?: NotificationsTabUi.NotificationCard.Fallbacks.DEFAULT_SESSION
      }

  val fallbackLetter =
      displayName.firstOrNull() ?: NotificationsTabUi.NotificationCard.Fallbacks.FALLBACK_LETTER

  Row(
      modifier =
          Modifier.fillMaxWidth()
              .testTag(NotificationsTabTestTags.NOTIFICATION_ITEM_PREFIX + notif.uid)
              .background(AppColors.primary)
              .clickable { onClick() }
              .padding(
                  horizontal = Dimensions.Padding.large,
                  vertical = Dimensions.Padding.extraMedium)) {
        if (!notif.read) {
          Box(
              modifier =
                  Modifier.padding(top = Dimensions.Padding.large)
                      .size(NotificationsTabUi.NotificationCard.UNREAD_DOT_SIZE)
                      .clip(
                          RoundedCornerShape(
                              NotificationsTabUi.NotificationCard.UNREAD_DOT_CORNER_RADIUS))
                      .background(AppColors.negative)
                      .testTag(NotificationsTabTestTags.UNREAD_DOT_PREFIX + notif.uid))
        }

        Spacer(Modifier.width(Dimensions.Spacing.large))

        LetterAvatar(
            letter = fallbackLetter,
            size = NotificationsTabUi.NotificationCard.AVATAR_SIZE,
            modifier =
                Modifier.clip(
                    RoundedCornerShape(NotificationsTabUi.NotificationCard.AVATAR_CORNER_RADIUS)),
            imageBytes = avatarBytes)

        Spacer(Modifier.width(Dimensions.Spacing.large))

        Column(modifier = Modifier.weight(Dimensions.Weight.full)) {
          Text(
              text = notif.type.label(),
              style = MaterialTheme.typography.bodySmall,
              fontSize = Dimensions.TextSize.title,
              color = AppColors.textIcons)

          val subtitle =
              when (notif.type) {
                NotificationType.FRIEND_REQUEST ->
                    buildAnnotatedString {
                      append(NotificationsTabUi.NotificationCard.Subtitles.FRIEND_REQUEST_PREFIX)
                      withStyle(SpanStyle(fontWeight = FontWeight.Bold)) { append("$displayName ") }
                      append(NotificationsTabUi.NotificationCard.Subtitles.FRIEND_REQUEST_SUFFIX)
                    }
                NotificationType.JOIN_DISCUSSION ->
                    buildAnnotatedString {
                      append(NotificationsTabUi.NotificationCard.Subtitles.DISCUSSION_PREFIX)
                      withStyle(SpanStyle(fontWeight = FontWeight.Bold)) { append(displayName) }
                    }
                NotificationType.JOIN_SESSION ->
                    buildAnnotatedString {
                      append(NotificationsTabUi.NotificationCard.Subtitles.SESSION_PREFIX)
                      withStyle(SpanStyle(fontWeight = FontWeight.Bold)) { append(displayName) }
                    }
              }

          Text(
              text = subtitle,
              style = MaterialTheme.typography.bodySmall,
              color = AppColors.textIconsFade,
              modifier = Modifier.padding(top = Dimensions.Padding.mediumSmall))
        }

        Spacer(Modifier.width(Dimensions.Spacing.small))

        Column(horizontalAlignment = Alignment.End) {
          Text(
              text = timeText,
              color = AppColors.textIconsFade,
              style = MaterialTheme.typography.bodySmall)
        }
      }
}

/* ---------------------------------------------------------
   BOTTOM SHEET
--------------------------------------------------------- */

/**
 * Handles the notification popup
 *
 * @param notification Notification data
 * @param data Popup data
 * @param viewModel VM used by this screen
 * @param onDismiss Callback upon clicking away from the popup
 * @param onAccept Callback upon executing the notification
 * @param onDecline Callback upon declining the notification
 */
@OptIn(ExperimentalMaterial3Api::class)
@Composable
fun NotificationSheet(
    notification: Notification,
    data: NotificationPopupData,
    viewModel: NotificationsViewModel,
    onDismiss: () -> Unit,
    onAccept: () -> Unit,
    onDecline: () -> Unit
) {
  val context = LocalContext.current

  var avatar by remember { mutableStateOf<ByteArray?>(null) }
  var icon by remember { mutableStateOf<ByteArray?>(null) }
  var loadedData by remember { mutableStateOf(data) }

  LaunchedEffect(notification.uid) {
    when (notification.type) {
      NotificationType.FRIEND_REQUEST -> {
        viewModel.getOtherAccountData(
            notification.senderOrDiscussionId,
            onResult = { acc ->
              viewModel.loadAccountImage(notification.senderOrDiscussionId, context) { bytes ->
                avatar = bytes
              }

              loadedData =
                  NotificationPopupData.FriendRequest(
                      username = acc.name,
                      handle = acc.handle,
                      bio =
                          if (!acc.description.isNullOrBlank()) acc.description!!
                          else NotificationsTabUi.NotificationSheet.Content.NO_DESCRIPTION,
                      avatar = avatar)
            })
      }
      NotificationType.JOIN_DISCUSSION -> {
        viewModel.getDiscussion(
            notification.senderOrDiscussionId,
            onResult = { disc ->
              viewModel.loadDiscussionImage(disc.uid, context) { bytes -> icon = bytes }

              loadedData =
                  NotificationPopupData.Discussion(
                      title = disc.name,
                      participants = disc.participants.size,
                      dateLabel =
                          disc.createdAt
                              .toDate()
                              .toInstant()
                              .atZone(ZoneId.systemDefault())
                              .toLocalDate()
                              .format(
                                  DateTimeFormatter.ofPattern(
                                      NotificationsTabUi.NotificationSheet.Content.DATE_PATTERN)),
                      description =
                          disc.description.ifBlank {
                            NotificationsTabUi.NotificationSheet.Content.NO_DESCRIPTION_DISCUSSION
                          },
                      icon = icon)
            })
      }
      NotificationType.JOIN_SESSION -> {
        viewModel.getDiscussion(
            notification.senderOrDiscussionId,
            onResult = { disc ->
              viewModel.loadDiscussionImage(disc.uid, context) { bytes -> avatar = bytes }

              val session = disc.session
              if (session != null) {
                viewModel.getGame(session.gameId) { game ->
                  val dateTime =
                      session.date
                          .toDate()
                          .toInstant()
                          .atZone(ZoneId.systemDefault())
                          .toLocalDateTime()

                  val dateLabel =
                      dateTime.format(
                          DateTimeFormatter.ofPattern(
                              NotificationsTabUi.NotificationSheet.Content.SESSION_DATE_PATTERN))
                  val timeLabel =
                      dateTime.format(
                          DateTimeFormatter.ofPattern(
                              NotificationsTabUi.NotificationSheet.Content.SESSION_TIME_PATTERN))

                  loadedData =
                      NotificationPopupData.Session(
                          title = session.name,
                          participants = session.participants.size,
                          dateLabel = dateLabel,
                          description =
                              NotificationsTabUi.NotificationSheet.Content.sessionDescription(
                                  game.name, timeLabel, session.location.name),
                          icon = avatar)
                }
              }
            })
      }
    }
  }

  ModalBottomSheet(
      onDismissRequest = onDismiss,
      containerColor = AppColors.primary,
      contentColor = AppColors.textIcons,
      dragHandle = null) {
        when (val d = loadedData) {
          is NotificationPopupData.Discussion -> {
            NotificationSheetContent(
                avatarBytes = d.icon,
                title = d.title,
                subtitle = null,
                meta =
                    NotificationsTabUi.NotificationSheet.Content.participantsMeta(
                        d.participants, d.dateLabel),
                aboutLabel = NotificationsTabUi.NotificationSheet.Content.ABOUT_DISCUSSION,
                description = d.description,
                previewCharLimit =
                    NotificationsTabUi.NotificationSheet.Content.DISCUSSION_PREVIEW_CHAR_LIMIT,
                onAccept = onAccept,
                onDecline = onDecline,
                onClose = onDismiss)
          }
          is NotificationPopupData.Session -> {
            NotificationSheetContent(
                avatarBytes = d.icon,
                title = d.title,
                subtitle = null,
                meta =
                    NotificationsTabUi.NotificationSheet.Content.participantsMeta(
                        d.participants, d.dateLabel),
                aboutLabel = NotificationsTabUi.NotificationSheet.Content.ABOUT_SESSION,
                description = d.description,
                previewCharLimit =
                    NotificationsTabUi.NotificationSheet.Content.SESSION_PREVIEW_CHAR_LIMIT,
                onAccept = onAccept,
                onDecline = onDecline,
                onClose = onDismiss)
          }
          is NotificationPopupData.FriendRequest -> {
            NotificationSheetContent(
                avatarBytes = d.avatar,
                title = d.username,
                subtitle = NotificationsTabUi.NotificationSheet.Content.HANDLE_PREFIX + d.handle,
                meta = null,
                aboutLabel = NotificationsTabUi.NotificationSheet.Content.ABOUT_FRIEND,
                description = d.bio,
                previewCharLimit =
                    NotificationsTabUi.NotificationSheet.Content.FRIEND_PREVIEW_CHAR_LIMIT,
                onAccept = onAccept,
                onDecline = onDecline,
                onClose = onDismiss)
          }
        }
      }
}

/**
 * Buttons at the bottom of the popup sheet. Only reason they're inside their own composable is to
 * make the above composable easier to read
 *
 * @param onDecline Callback upon declining the notification
 * @param onAccept Callback upon executing the notification
 */
@Composable
fun BottomSheetButtons(onDecline: () -> Unit, onAccept: () -> Unit) {
  Row(
      modifier =
          Modifier.fillMaxWidth()
              .padding(
                  horizontal = Dimensions.Padding.extraLarge, vertical = Dimensions.Padding.xLarge),
      horizontalArrangement = Arrangement.SpaceBetween) {
        Button(
            onClick = onDecline,
            colors =
                ButtonDefaults.buttonColors(
                    containerColor = AppColors.negative, contentColor = AppColors.textIcons),
            shape = RoundedCornerShape(Dimensions.CornerRadius.medium),
            elevation = ButtonDefaults.buttonElevation(Dimensions.Elevation.medium),
            modifier = Modifier.testTag(NotificationsTabTestTags.SHEET_DECLINE_BUTTON),
            contentPadding =
                PaddingValues(
                    horizontal = Dimensions.Padding.xLarge,
                    vertical = Dimensions.Padding.extraMedium)) {
              Row(verticalAlignment = Alignment.CenterVertically) {
                Icon(Icons.Default.Close, null)
                Text(
                    NotificationsTabUi.NotificationSheet.Buttons.DECLINE_TEXT,
                    modifier = Modifier.padding(Dimensions.Padding.small))
              }
            }

        Button(
            onClick = onAccept,
            colors =
                ButtonDefaults.buttonColors(
                    containerColor = AppColors.affirmative, contentColor = AppColors.textIcons),
            shape = RoundedCornerShape(Dimensions.CornerRadius.large),
            elevation = ButtonDefaults.buttonElevation(Dimensions.Elevation.medium),
            modifier = Modifier.testTag(NotificationsTabTestTags.SHEET_ACCEPT_BUTTON),
            contentPadding =
                PaddingValues(
                    horizontal = Dimensions.Padding.xLarge,
                    vertical = Dimensions.Padding.extraMedium)) {
              Row(verticalAlignment = Alignment.CenterVertically) {
                Icon(Icons.Default.Check, null)
                Text(
                    NotificationsTabUi.NotificationSheet.Buttons.ACCEPT_TEXT,
                    modifier = Modifier.padding(Dimensions.Padding.small))
              }
            }
      }
}

/**
 * Creates the sheet's content and formats everything.
 *
 * @param avatarBytes Used to display profile pictures
 * @param title Title of the sheet
 * @param subtitle Smaller text under the title
 * @param meta Used for dates/handles
 * @param description User/discussion/session description
 * @param previewCharLimit Limit of how many chars to show
 * @param onAccept Callback upon accepting the request
 * @param onDecline Callback upon declining the request
 * @param onClose Callback upon closing the popup
 */
@Composable
fun NotificationSheetContent(
    avatarBytes: ByteArray?,
    title: String,
    subtitle: String?,
    meta: String?,
    aboutLabel: String,
    description: String,
    previewCharLimit: Int,
    onAccept: () -> Unit,
    onDecline: () -> Unit,
    onClose: () -> Unit
) {
  Column(modifier = Modifier.padding(Dimensions.Padding.xLarge)) {
    Row(modifier = Modifier.fillMaxWidth(), horizontalArrangement = Arrangement.End) {
      Icon(
          Icons.Default.Close,
          NotificationsTabUi.NotificationSheet.Content.CLOSE_ICON_DESCRIPTION,
          tint = AppColors.textIcons,
          modifier = Modifier.clickable { onClose() })
    }

    Spacer(Modifier.height(Dimensions.Spacing.small))

    Row(verticalAlignment = Alignment.CenterVertically) {
      LetterAvatar(
          letter =
              title.firstOrNull() ?: NotificationsTabUi.NotificationCard.Fallbacks.FALLBACK_LETTER,
          size = NotificationsTabUi.NotificationSheet.AVATAR_SIZE,
          imageBytes = avatarBytes)

      Spacer(Modifier.width(Dimensions.Spacing.large))

      Column {
        Text(
            title,
            style = MaterialTheme.typography.titleLarge,
            color = AppColors.textIcons,
            modifier = Modifier.testTag(NotificationsTabTestTags.SHEET_TITLE))
        if (subtitle != null) {
          Text(subtitle, style = MaterialTheme.typography.bodyMedium, color = AppColors.textIcons)
        }
      }
    }

    if (meta != null) {
      Spacer(Modifier.height(Dimensions.Spacing.medium))
      Text(meta, style = MaterialTheme.typography.bodyMedium, color = AppColors.textIconsFade)
    }

    Spacer(Modifier.height(Dimensions.Spacing.extraLarge))

    Text(
        text = aboutLabel,
        style = MaterialTheme.typography.titleMedium,
        color = AppColors.textIcons,
        fontWeight = FontWeight.SemiBold,
        modifier = Modifier.padding(bottom = Dimensions.Padding.mediumSmall))

    ExpandableText(
        text = description,
        previewCharLimit = previewCharLimit,
        modifier = Modifier.testTag(NotificationsTabTestTags.SHEET_DESCRIPTION))

    Spacer(Modifier.height(Dimensions.Spacing.xLarge))

    BottomSheetButtons(onDecline, onAccept)
  }
}

/**
 * Composable to manage expandable text
 *
 * @param text Text that can be too long
 * @param previewCharLimit Limit to how many characters to display
 * @param modifier Modifier applied to this composable
 */
@Composable
fun ExpandableText(
    text: String,
    modifier: Modifier = Modifier,
    previewCharLimit: Int = NotificationsTabUi.ExpandableText.DEFAULT_PREVIEW_CHAR_LIMIT
) {
  var expanded by remember { mutableStateOf(false) }

  Column(modifier = modifier.semantics(mergeDescendants = true) {}) {
    Text(
        if (expanded || text.length <= previewCharLimit) text
        else text.take(previewCharLimit) + NotificationsTabUi.ExpandableText.MORE_INDICATOR,
        color = AppColors.textIcons)

    if (text.length > previewCharLimit) {
      Text(
          text =
              if (expanded) NotificationsTabUi.ExpandableText.SHOW_LESS
              else NotificationsTabUi.ExpandableText.SHOW_MORE,
          color = AppColors.textIcons,
          fontWeight = FontWeight.Bold,
          modifier =
              Modifier.padding(top = Dimensions.Padding.small).clickable { expanded = !expanded })
    }
  }
}

/**
 * Fallback when user/discussion do not have a picture
 *
 * @param letter Letter to use for the fake avatar
 * @param size Size of the avatar bubble
 * @param modifier Modifiers to apply to this screen
 * @param imageBytes Image to display if available
 */
@Composable
fun LetterAvatar(
    letter: Char,
    size: Dp,
    modifier: Modifier = Modifier,
    imageBytes: ByteArray? = null
) {
  if (imageBytes != null) {
    AsyncImage(
        model = imageBytes,
        contentDescription = null,
        contentScale = ContentScale.Crop,
        modifier = modifier.size(size).clip(CircleShape))
  } else {
    Box(
        modifier = modifier.size(size).clip(CircleShape).background(AppColors.neutral),
        contentAlignment = Alignment.Center) {
          Text(
              text = letter.uppercase(),
              color = AppColors.primary,
              fontSize = (size.value * NotificationsTabUi.LetterAvatar.SIZE_MULTIPLIER).sp,
              fontWeight = FontWeight.Bold)
        }
  }
}

/**
 * Handles no notification being available for a filter
 *
 * @param filter Selected filter
 * @param modifier Modifiers to apply to this composable
 */
@Composable
fun EmptyNotificationState(filter: NotificationFilter, modifier: Modifier = Modifier) {
  val message =
      when (filter) {
        NotificationFilter.ALL -> NotificationsTabUi.EmptyState.Messages.ALL
        NotificationFilter.UNREAD -> NotificationsTabUi.EmptyState.Messages.UNREAD
        NotificationFilter.FRIEND_REQUESTS -> NotificationsTabUi.EmptyState.Messages.FRIEND_REQUESTS
        NotificationFilter.DISCUSSIONS -> NotificationsTabUi.EmptyState.Messages.DISCUSSIONS
        NotificationFilter.SESSIONS -> NotificationsTabUi.EmptyState.Messages.SESSIONS
      }

  Column(
      modifier = modifier.fillMaxSize().padding(Dimensions.Padding.xxxLarge),
      verticalArrangement = Arrangement.Center,
      horizontalAlignment = Alignment.CenterHorizontally) {
        Text(
            text = message,
            color = AppColors.textIconsFade,
            style = MaterialTheme.typography.bodyLarge,
            modifier = Modifier.testTag(NotificationsTabTestTags.EMPTY_STATE_TEXT))
      }
}<|MERGE_RESOLUTION|>--- conflicted
+++ resolved
@@ -179,10 +179,10 @@
       const val FRIEND_PREVIEW_CHAR_LIMIT = 150
 
       fun sessionDescription(gameName: String, time: String, locationName: String) =
-          "Play $gameName at $time at $locationName."
+        "Play $gameName at $time at $locationName."
 
       fun participantsMeta(participants: Int, dateLabel: String) =
-          "$participants participants • $dateLabel"
+        "$participants participants • $dateLabel"
     }
 
     object Buttons {
@@ -219,15 +219,15 @@
 
 /** Helper to manage dates and time */
 fun Notification.sentAtLocalDateTime(): LocalDateTime =
-    sentAt.toDate().toInstant().atZone(ZoneId.systemDefault()).toLocalDateTime()
+  sentAt.toDate().toInstant().atZone(ZoneId.systemDefault()).toLocalDateTime()
 
 /** Helper for modular composable */
 fun NotificationType.label(): String =
-    when (this) {
-      NotificationType.FRIEND_REQUEST -> NotificationsTabUi.NotificationLabels.FRIEND_REQUEST
-      NotificationType.JOIN_DISCUSSION -> NotificationsTabUi.NotificationLabels.JOIN_DISCUSSION
-      NotificationType.JOIN_SESSION -> NotificationsTabUi.NotificationLabels.JOIN_SESSION
-    }
+  when (this) {
+    NotificationType.FRIEND_REQUEST -> NotificationsTabUi.NotificationLabels.FRIEND_REQUEST
+    NotificationType.JOIN_DISCUSSION -> NotificationsTabUi.NotificationLabels.JOIN_DISCUSSION
+    NotificationType.JOIN_SESSION -> NotificationsTabUi.NotificationLabels.JOIN_SESSION
+  }
 
 /** Helper for organisation of the notifications by date */
 data class NotificationSection(val header: String, val items: List<Notification>)
@@ -240,10 +240,10 @@
   val todayItems = list.filter { it.sentAtLocalDateTime().toLocalDate() == today }
   val yesterdayItems = list.filter { it.sentAtLocalDateTime().toLocalDate() == yesterday }
   val earlierItems =
-      list.filter {
-        val d = it.sentAtLocalDateTime().toLocalDate()
-        d != today && d != yesterday
-      }
+    list.filter {
+      val d = it.sentAtLocalDateTime().toLocalDate()
+      d != today && d != yesterday
+    }
 
   val sections = mutableListOf<NotificationSection>()
   if (todayItems.isNotEmpty()) {
@@ -262,33 +262,33 @@
 /** Data classes for modular popup composables */
 sealed class NotificationPopupData {
   data class Discussion(
-      val title: String,
-      val participants: Int,
-      val dateLabel: String,
-      val description: String,
-      val icon: ByteArray?
+    val title: String,
+    val participants: Int,
+    val dateLabel: String,
+    val description: String,
+    val icon: ByteArray?
   ) : NotificationPopupData()
 
   data class Session(
-      val title: String,
-      val participants: Int,
-      val dateLabel: String,
-      val description: String,
-      val icon: ByteArray?
+    val title: String,
+    val participants: Int,
+    val dateLabel: String,
+    val description: String,
+    val icon: ByteArray?
   ) : NotificationPopupData()
 
   data class FriendRequest(
-      val username: String,
-      val handle: String,
-      val bio: String,
-      val avatar: ByteArray?
+    val username: String,
+    val handle: String,
+    val bio: String,
+    val avatar: ByteArray?
   ) : NotificationPopupData()
 }
 
 /** Helper for modular composables */
 data class NotificationSheetState(
-    val notification: Notification,
-    val popupData: NotificationPopupData
+  val notification: Notification,
+  val popupData: NotificationPopupData
 )
 
 /* ---------------------------------------------------------
@@ -306,9 +306,9 @@
 @OptIn(ExperimentalMaterial3Api::class)
 @Composable
 fun NotificationsTab(
-    account: Account,
-    viewModel: NotificationsViewModel = viewModel(),
-    onBack: () -> Unit
+  account: Account,
+  viewModel: NotificationsViewModel = viewModel(),
+  onBack: () -> Unit
 ) {
   val filters = NotificationFilter.entries
   var selectedFilter by remember { mutableStateOf(NotificationFilter.ALL) }
@@ -316,16 +316,18 @@
   val notifications: List<Notification> = account.notifications
 
   val filtered =
-      when (selectedFilter) {
-        NotificationFilter.ALL -> notifications
-        NotificationFilter.UNREAD -> notifications.filter { !it.read }
-        NotificationFilter.FRIEND_REQUESTS ->
-            notifications.filter { it.type == NotificationType.FRIEND_REQUEST }
-        NotificationFilter.DISCUSSIONS ->
-            notifications.filter { it.type == NotificationType.JOIN_DISCUSSION }
-        NotificationFilter.SESSIONS ->
-            notifications.filter { it.type == NotificationType.JOIN_SESSION }
-      }.sortedByDescending { n -> n.sentAt }
+    when (selectedFilter) {
+      NotificationFilter.ALL -> notifications
+      NotificationFilter.UNREAD -> notifications.filter { !it.read }
+      NotificationFilter.FRIEND_REQUESTS ->
+        notifications.filter { it.type == NotificationType.FRIEND_REQUEST }
+
+      NotificationFilter.DISCUSSIONS ->
+        notifications.filter { it.type == NotificationType.JOIN_DISCUSSION }
+
+      NotificationFilter.SESSIONS ->
+        notifications.filter { it.type == NotificationType.JOIN_SESSION }
+    }.sortedByDescending { n -> n.sentAt }
 
   val grouped = groupNotifications(filtered)
 
@@ -334,95 +336,106 @@
   if (sheetState != null) {
     val current = sheetState!!
     NotificationSheet(
-        notification = current.notification,
-        data = current.popupData,
-        viewModel = viewModel,
-        onDismiss = { sheetState = null },
-        onAccept = {
-          viewModel.executeNotification(account, current.notification)
-          viewModel.readNotification(account, current.notification)
-          viewModel.deleteNotification(account, current.notification)
-          sheetState = null
+      notification = current.notification,
+      data = current.popupData,
+      viewModel = viewModel,
+      onDismiss = { sheetState = null },
+      onAccept = {
+        viewModel.executeNotification(account, current.notification)
+        viewModel.readNotification(account, current.notification)
+        viewModel.deleteNotification(account, current.notification)
+        sheetState = null
+      },
+      onDecline = {
+        viewModel.deleteNotification(account, current.notification)
+        sheetState = null
+      })
+  }
+
+  Scaffold(
+    topBar = {
+      CenterAlignedTopAppBar(
+        colors =
+          TopAppBarDefaults.centerAlignedTopAppBarColors(
+            containerColor = AppColors.primary,
+            titleContentColor = AppColors.textIcons,
+            navigationIconContentColor = AppColors.textIcons
+          ),
+        title = {
+          Text(
+            text = NotificationsTabUi.Header.TITLE,
+            modifier = Modifier.testTag(NotificationsTabTestTags.HEADER_TITLE)
+          )
         },
-        onDecline = {
-          viewModel.deleteNotification(account, current.notification)
-          sheetState = null
+        navigationIcon = {
+          IconButton(onClick = onBack) {
+            Icon(
+              Icons.AutoMirrored.Filled.ArrowBack,
+              modifier = Modifier.testTag(NavigationTestTags.GO_BACK_BUTTON),
+              contentDescription = NotificationsTabUi.Header.BACK_ICON_DESCRIPTION
+            )
+          }
         })
-  }
-
-  Scaffold(
-      topBar = {
-        CenterAlignedTopAppBar(
-            colors =
-                TopAppBarDefaults.centerAlignedTopAppBarColors(
-                    containerColor = AppColors.primary,
-                    titleContentColor = AppColors.textIcons,
-                    navigationIconContentColor = AppColors.textIcons),
-            title = {
+    }) { padding ->
+    Column(modifier = Modifier
+      .padding(padding)
+      .fillMaxSize()) {
+      FilterRow(
+        filters = filters, selected = selectedFilter, onSelected = { selectedFilter = it })
+
+      if (filtered.isEmpty()) {
+        EmptyNotificationState(filter = selectedFilter)
+      } else {
+        LazyColumn(
+          modifier =
+            Modifier
+              .fillMaxSize()
+              .padding(top = Dimensions.Padding.extraLarge)
+              .testTag(NotificationsTabTestTags.NOTIFICATION_LIST)
+        ) {
+          grouped.forEachIndexed { index, section ->
+            if (index > 0) {
+              item { Spacer(Modifier.height(Dimensions.Padding.xLarge)) }
+            }
+
+            item {
               Text(
-                  text = NotificationsTabUi.Header.TITLE,
-                  modifier = Modifier.testTag(NotificationsTabTestTags.HEADER_TITLE))
-            },
-            navigationIcon = {
-              IconButton(onClick = onBack) {
-                Icon(
-                    Icons.AutoMirrored.Filled.ArrowBack,
-                    modifier = Modifier.testTag(NavigationTestTags.GO_BACK_BUTTON),
-                    contentDescription = NotificationsTabUi.Header.BACK_ICON_DESCRIPTION)
-              }
-            })
-      }) { padding ->
-        Column(modifier = Modifier.padding(padding).fillMaxSize()) {
-          FilterRow(
-              filters = filters, selected = selectedFilter, onSelected = { selectedFilter = it })
-
-          if (filtered.isEmpty()) {
-            EmptyNotificationState(filter = selectedFilter)
-          } else {
-            LazyColumn(
+                text = section.header,
+                style =
+                  MaterialTheme.typography.titleLarge.copy(
+                    fontSize = Dimensions.TextSize.largeHeading
+                  ),
+                color = AppColors.textIcons,
                 modifier =
-                    Modifier.fillMaxSize()
-                        .padding(top = Dimensions.Padding.extraLarge)
-                        .testTag(NotificationsTabTestTags.NOTIFICATION_LIST)) {
-                  grouped.forEachIndexed { index, section ->
-                    if (index > 0) {
-                      item { Spacer(Modifier.height(Dimensions.Padding.xLarge)) }
-                    }
-
-                    item {
-                      Text(
-                          text = section.header,
-                          style =
-                              MaterialTheme.typography.titleLarge.copy(
-                                  fontSize = Dimensions.TextSize.largeHeading),
-                          color = AppColors.textIcons,
-                          modifier =
-                              Modifier.padding(
-                                  horizontal = Dimensions.Padding.extraLarge,
-                                  vertical = Dimensions.Padding.medium))
-                    }
-
-                    items(section.items, key = { it.uid }) { notif ->
-                      val context = LocalContext.current
-                      NotificationCard(
-                          notif = notif,
-                          account = account,
-                          viewModel = viewModel,
-                          onClick = {
-                            viewModel.preparePopupData(
-                                notif, account = account, context = context) { popupData ->
-                                  sheetState = NotificationSheetState(notif, popupData)
-                                }
-                            viewModel.readNotification(account, notif)
-                          },
-                          onMarkRead = { viewModel.readNotification(account, notif) },
-                          onDelete = { viewModel.deleteNotification(account, notif) })
-                    }
+                  Modifier.padding(
+                    horizontal = Dimensions.Padding.extraLarge,
+                    vertical = Dimensions.Padding.medium
+                  )
+              )
+            }
+
+            items(section.items, key = { it.uid }) { notif ->
+              val context = LocalContext.current
+              NotificationCard(
+                notif = notif,
+                account = account,
+                viewModel = viewModel,
+                onClick = {
+                  viewModel.preparePopupData(
+                    notif, account = account, context = context
+                  ) { popupData ->
+                    sheetState = NotificationSheetState(notif, popupData)
                   }
-                }
+                  viewModel.readNotification(account, notif)
+                },
+                onMarkRead = { viewModel.readNotification(account, notif) },
+                onDelete = { viewModel.deleteNotification(account, notif) })
+            }
           }
         }
       }
+    }
+  }
 }
 
 /* ---------------------------------------------------------
@@ -447,9 +460,9 @@
  */
 @Composable
 fun FilterRow(
-    filters: List<NotificationFilter>,
-    selected: NotificationFilter,
-    onSelected: (NotificationFilter) -> Unit,
+  filters: List<NotificationFilter>,
+  selected: NotificationFilter,
+  onSelected: (NotificationFilter) -> Unit,
 ) {
   val scroll = rememberScrollState()
 
@@ -462,71 +475,88 @@
     val padEnd = minOf(scroll.maxValue - scroll.value, padLimit)
 
     Box(
+      modifier =
+        Modifier
+          .fillMaxWidth()
+          .height(Dimensions.ContainerSize.iconButtonTouch)
+          .padding(start = padStart.dp, end = padEnd.dp)
+    ) {
+      Row(
         modifier =
-            Modifier.fillMaxWidth()
-                .height(Dimensions.ContainerSize.iconButtonTouch)
-                .padding(start = padStart.dp, end = padEnd.dp)) {
-          Row(
-              modifier =
-                  Modifier.horizontalScroll(scroll)
-                      .padding(horizontal = Dimensions.Padding.large)) {
-                filters.forEach { filter ->
-                  FilterChip(
-                      text = filter.label,
-                      selected = filter == selected,
-                      modifier =
-                          Modifier.testTag(
-                              NotificationsTabTestTags.FILTER_CHIP_PREFIX + filter.name),
-                      onClick = { onSelected(filter) })
-
-                  Spacer(Modifier.width(Dimensions.Padding.extraLarge))
-                }
-              }
-
-          if (showLeft) {
-            Box(
-                Modifier.align(Alignment.CenterStart)
-                    .width(Dimensions.Padding.xxxLarge)
-                    .fillMaxHeight()
-                    .background(
-                        Brush.horizontalGradient(
-                            listOf(
-                                AppColors.primary,
-                                AppColors.primary.copy(
-                                    alpha = NotificationsTabUi.Filters.GRADIENT_ALPHA),
-                                Color.Transparent))))
-          }
-
-          if (showRight) {
-            Box(
-                Modifier.align(Alignment.CenterEnd)
-                    .width(Dimensions.Padding.xxxLarge)
-                    .fillMaxHeight()
-                    .background(
-                        Brush.horizontalGradient(listOf(Color.Transparent, AppColors.primary))))
-          }
+          Modifier
+            .horizontalScroll(scroll)
+            .padding(horizontal = Dimensions.Padding.large)
+      ) {
+        filters.forEach { filter ->
+          FilterChip(
+            text = filter.label,
+            selected = filter == selected,
+            modifier =
+              Modifier.testTag(
+                NotificationsTabTestTags.FILTER_CHIP_PREFIX + filter.name
+              ),
+            onClick = { onSelected(filter) })
+
+          Spacer(Modifier.width(Dimensions.Padding.extraLarge))
         }
+      }
+
+      if (showLeft) {
+        Box(
+          Modifier
+            .align(Alignment.CenterStart)
+            .width(Dimensions.Padding.xxxLarge)
+            .fillMaxHeight()
+            .background(
+              Brush.horizontalGradient(
+                listOf(
+                  AppColors.primary,
+                  AppColors.primary.copy(
+                    alpha = NotificationsTabUi.Filters.GRADIENT_ALPHA
+                  ),
+                  Color.Transparent
+                )
+              )
+            )
+        )
+      }
+
+      if (showRight) {
+        Box(
+          Modifier
+            .align(Alignment.CenterEnd)
+            .width(Dimensions.Padding.xxxLarge)
+            .fillMaxHeight()
+            .background(
+              Brush.horizontalGradient(listOf(Color.Transparent, AppColors.primary))
+            )
+        )
+      }
+    }
 
     Row(
-        modifier =
-            Modifier.fillMaxWidth()
-                .padding(
-                    top = Dimensions.Padding.small,
-                    start = Dimensions.Padding.large,
-                    end = Dimensions.Padding.large),
-        horizontalArrangement = Arrangement.SpaceBetween) {
-          if (showLeft) {
-            Icon(Icons.Default.ChevronLeft, null, tint = AppColors.textIconsFade)
-          } else {
-            Spacer(Modifier.size(Dimensions.IconSize.large))
-          }
-
-          if (showRight) {
-            Icon(Icons.Default.ChevronRight, null, tint = AppColors.textIconsFade)
-          } else {
-            Spacer(Modifier.size(Dimensions.IconSize.large))
-          }
-        }
+      modifier =
+        Modifier
+          .fillMaxWidth()
+          .padding(
+            top = Dimensions.Padding.small,
+            start = Dimensions.Padding.large,
+            end = Dimensions.Padding.large
+          ),
+      horizontalArrangement = Arrangement.SpaceBetween
+    ) {
+      if (showLeft) {
+        Icon(Icons.Default.ChevronLeft, null, tint = AppColors.textIconsFade)
+      } else {
+        Spacer(Modifier.size(Dimensions.IconSize.large))
+      }
+
+      if (showRight) {
+        Icon(Icons.Default.ChevronRight, null, tint = AppColors.textIconsFade)
+      } else {
+        Spacer(Modifier.size(Dimensions.IconSize.large))
+      }
+    }
   }
 }
 
@@ -540,28 +570,30 @@
  */
 @Composable
 fun FilterChip(
-    text: String,
-    selected: Boolean,
-    modifier: Modifier = Modifier,
-    onClick: () -> Unit
+  text: String,
+  selected: Boolean,
+  modifier: Modifier = Modifier,
+  onClick: () -> Unit
 ) {
   val border = if (selected) AppColors.neutral else AppColors.textIconsFade
 
   Box(
-      modifier =
-          modifier
-              .clip(RoundedCornerShape(Dimensions.CornerRadius.small))
-              .border(
-                  if (selected) Dimensions.DividerThickness.medium
-                  else Dimensions.DividerThickness.standard,
-                  border,
-                  RoundedCornerShape(Dimensions.CornerRadius.extraLarge))
-              .clickable { onClick() }
-              .padding(
-                  horizontal = Dimensions.Padding.extraLarge,
-                  vertical = Dimensions.Padding.medium)) {
-        Text(text, color = AppColors.textIcons)
-      }
+    modifier =
+      modifier
+        .clip(RoundedCornerShape(Dimensions.CornerRadius.small))
+        .border(
+          if (selected) Dimensions.DividerThickness.medium
+          else Dimensions.DividerThickness.standard,
+          border,
+          RoundedCornerShape(Dimensions.CornerRadius.extraLarge)
+        )
+        .clickable { onClick() }
+        .padding(
+          horizontal = Dimensions.Padding.extraLarge,
+          vertical = Dimensions.Padding.medium
+        )) {
+    Text(text, color = AppColors.textIcons)
+  }
 }
 
 /* ---------------------------------------------------------
@@ -580,42 +612,45 @@
 @OptIn(ExperimentalMaterial3Api::class, ExperimentalMaterialApi::class)
 @Composable
 fun NotificationCard(
-    notif: Notification,
-    account: Account,
-    viewModel: NotificationsViewModel,
-    onClick: () -> Unit,
-    onMarkRead: () -> Unit,
-    onDelete: () -> Unit
+  notif: Notification,
+  account: Account,
+  viewModel: NotificationsViewModel,
+  onClick: () -> Unit,
+  onMarkRead: () -> Unit,
+  onDelete: () -> Unit
 ) {
   val dismissState =
-      rememberDismissState(
-          confirmStateChange = { state ->
-            when (state) {
-              DismissValue.DismissedToStart -> {
-                onDelete()
-                false
-              }
-              DismissValue.DismissedToEnd -> {
-                onMarkRead()
-                false
-              }
-              else -> false
-            }
-          })
-
-  SwipeToDismiss(
-      state = dismissState,
-      background = { SwipeBackground(dismissState) },
-      dismissContent = { NotificationRowContent(notif, account, viewModel, onClick) },
-      directions = setOf(DismissDirection.StartToEnd, DismissDirection.EndToStart),
-      dismissThresholds = {
-        when (it) {
-          DismissDirection.StartToEnd ->
-              FractionalThreshold(NotificationsTabUi.NotificationCard.Swipe.MARK_READ_THRESHOLD)
-          DismissDirection.EndToStart ->
-              FractionalThreshold(NotificationsTabUi.NotificationCard.Swipe.DELETE_THRESHOLD)
+    rememberDismissState(
+      confirmStateChange = { state ->
+        when (state) {
+          DismissValue.DismissedToStart -> {
+            onDelete()
+            false
+          }
+
+          DismissValue.DismissedToEnd -> {
+            onMarkRead()
+            false
+          }
+
+          else -> false
         }
       })
+
+  SwipeToDismiss(
+    state = dismissState,
+    background = { SwipeBackground(dismissState) },
+    dismissContent = { NotificationRowContent(notif, account, viewModel, onClick) },
+    directions = setOf(DismissDirection.StartToEnd, DismissDirection.EndToStart),
+    dismissThresholds = {
+      when (it) {
+        DismissDirection.StartToEnd ->
+          FractionalThreshold(NotificationsTabUi.NotificationCard.Swipe.MARK_READ_THRESHOLD)
+
+        DismissDirection.EndToStart ->
+          FractionalThreshold(NotificationsTabUi.NotificationCard.Swipe.DELETE_THRESHOLD)
+      }
+    })
 }
 
 /**
@@ -629,32 +664,37 @@
   val dir = state.dismissDirection ?: return
   val isTriggered = state.targetValue != DismissValue.Default
   val scale by
-      animateFloatAsState(
-          if (isTriggered) NotificationsTabUi.NotificationCard.Swipe.TRIGGERED_SCALE
-          else NotificationsTabUi.NotificationCard.Swipe.DEFAULT_SCALE)
+  animateFloatAsState(
+    if (isTriggered) NotificationsTabUi.NotificationCard.Swipe.TRIGGERED_SCALE
+    else NotificationsTabUi.NotificationCard.Swipe.DEFAULT_SCALE
+  )
 
   val color =
+    when (dir) {
+      DismissDirection.StartToEnd -> AppColors.neutral
+      DismissDirection.EndToStart -> AppColors.negative
+    }
+
+  Box(
+    modifier =
+      Modifier
+        .fillMaxSize()
+        .background(color)
+        .padding(horizontal = Dimensions.Padding.xLarge),
+    contentAlignment =
       when (dir) {
-        DismissDirection.StartToEnd -> AppColors.neutral
-        DismissDirection.EndToStart -> AppColors.negative
-      }
-
-  Box(
-      modifier =
-          Modifier.fillMaxSize().background(color).padding(horizontal = Dimensions.Padding.xLarge),
-      contentAlignment =
-          when (dir) {
-            DismissDirection.StartToEnd -> Alignment.CenterStart
-            DismissDirection.EndToStart -> Alignment.CenterEnd
-          }) {
-        val icon =
-            when (dir) {
-              DismissDirection.StartToEnd -> Icons.Default.MarkChatRead
-              DismissDirection.EndToStart -> Icons.Default.Delete
-            }
-
-        Icon(icon, null, tint = Color.White, modifier = Modifier.scale(scale))
-      }
+        DismissDirection.StartToEnd -> Alignment.CenterStart
+        DismissDirection.EndToStart -> Alignment.CenterEnd
+      }
+  ) {
+    val icon =
+      when (dir) {
+        DismissDirection.StartToEnd -> Icons.Default.MarkChatRead
+        DismissDirection.EndToStart -> Icons.Default.Delete
+      }
+
+    Icon(icon, null, tint = Color.White, modifier = Modifier.scale(scale))
+  }
 }
 
 /**
@@ -667,10 +707,10 @@
  */
 @Composable
 private fun NotificationRowContent(
-    notif: Notification,
-    account: Account,
-    viewModel: NotificationsViewModel,
-    onClick: () -> Unit
+  notif: Notification,
+  account: Account,
+  viewModel: NotificationsViewModel,
+  onClick: () -> Unit
 ) {
   val context = LocalContext.current
 
@@ -682,43 +722,46 @@
   LaunchedEffect(notif.uid) {
     when (notif.type) {
       NotificationType.FRIEND_REQUEST -> {
-<<<<<<< HEAD
+        viewModel.getOtherAccountData(
+          notif.senderOrDiscussionId,
+          onResult = { acc ->
+            friend = acc
+            viewModel.loadAccountImage(notif.senderOrDiscussionId, context) { avatarBytes = it }
+          },
+          onDeleted = { viewModel.deleteNotification(account, notif) })
         viewModel.getAccount(notif.senderOrDiscussionId, context) { acc ->
-          friend = acc
-          viewModel.loadAccountImage(notif.senderOrDiscussionId, context) { avatarBytes = it }
+          if (acc == null) {
+            viewModel.deleteNotification(account, notif)
+          } else {
+            friend = acc
+            viewModel.loadAccountImage(notif.senderOrDiscussionId, context) { avatarBytes = it }
+          }
         }
-=======
-        viewModel.getOtherAccountData(
-            notif.senderOrDiscussionId,
-            onResult = { acc ->
-              friend = acc
-              viewModel.loadAccountImage(notif.senderOrDiscussionId, context) { avatarBytes = it }
+      }
+
+      NotificationType.JOIN_DISCUSSION -> {
+        viewModel.getDiscussion(
+          notif.senderOrDiscussionId,
+          onResult = { disc ->
+            discussionName = disc.name
+            viewModel.loadDiscussionImage(disc.uid, context) { bytes -> avatarBytes = bytes }
             },
             onDeleted = { viewModel.deleteNotification(account, notif) })
->>>>>>> cfec092f
-      }
-      NotificationType.JOIN_DISCUSSION -> {
-        viewModel.getDiscussion(
-            notif.senderOrDiscussionId,
-            onResult = { disc ->
-              discussionName = disc.name
-              viewModel.loadDiscussionImage(disc.uid, context) { bytes -> avatarBytes = bytes }
-            },
-            onDeleted = { viewModel.deleteNotification(account, notif) })
-      }
+      }
+
       NotificationType.JOIN_SESSION -> {
         viewModel.getDiscussion(
-            notif.senderOrDiscussionId,
-            onResult = { disc ->
-              val session = disc.session
+          notif.senderOrDiscussionId,
+          onResult = { disc ->
+            val session = disc.session
               if (session != null) {
                 sessionName = session.name
                 viewModel.loadDiscussionImage(disc.uid, context) { bytes -> avatarBytes = bytes }
               } else {
                 viewModel.deleteNotification(account, notif)
               }
-            },
-            onDeleted = { viewModel.deleteNotification(account, notif) })
+          },
+          onDeleted = { viewModel.deleteNotification(account, notif) })
       }
     }
   }
@@ -727,105 +770,125 @@
   val date = dateTime.toLocalDate()
   val today = LocalDate.now()
   val timeText =
-      if (date == today ||
-          date == today.minusDays(NotificationsTabUi.DateSections.DAYS_BEFORE_YESTERDAY))
-          dateTime.format(
-              DateTimeFormatter.ofPattern(
-                  NotificationsTabUi.NotificationCard.TimeFormats.TIME_PATTERN))
-      else
-          dateTime.format(
-              DateTimeFormatter.ofPattern(
-                  NotificationsTabUi.NotificationCard.TimeFormats.DATE_PATTERN))
+    if (date == today ||
+      date == today.minusDays(NotificationsTabUi.DateSections.DAYS_BEFORE_YESTERDAY)
+    )
+      dateTime.format(
+        DateTimeFormatter.ofPattern(
+          NotificationsTabUi.NotificationCard.TimeFormats.TIME_PATTERN
+        )
+      )
+    else
+      dateTime.format(
+        DateTimeFormatter.ofPattern(
+          NotificationsTabUi.NotificationCard.TimeFormats.DATE_PATTERN
+        )
+      )
 
   val displayName =
-      when (notif.type) {
-        NotificationType.FRIEND_REQUEST ->
-            friend?.name ?: NotificationsTabUi.NotificationCard.Fallbacks.DEFAULT_USER
-        NotificationType.JOIN_DISCUSSION ->
-            discussionName ?: NotificationsTabUi.NotificationCard.Fallbacks.DEFAULT_DISCUSSION
-        NotificationType.JOIN_SESSION ->
-            sessionName ?: NotificationsTabUi.NotificationCard.Fallbacks.DEFAULT_SESSION
-      }
+    when (notif.type) {
+      NotificationType.FRIEND_REQUEST ->
+        friend?.name ?: NotificationsTabUi.NotificationCard.Fallbacks.DEFAULT_USER
+
+      NotificationType.JOIN_DISCUSSION ->
+        discussionName ?: NotificationsTabUi.NotificationCard.Fallbacks.DEFAULT_DISCUSSION
+
+      NotificationType.JOIN_SESSION ->
+        sessionName ?: NotificationsTabUi.NotificationCard.Fallbacks.DEFAULT_SESSION
+    }
 
   val fallbackLetter =
-      displayName.firstOrNull() ?: NotificationsTabUi.NotificationCard.Fallbacks.FALLBACK_LETTER
+    displayName.firstOrNull() ?: NotificationsTabUi.NotificationCard.Fallbacks.FALLBACK_LETTER
 
   Row(
+    modifier =
+      Modifier
+        .fillMaxWidth()
+        .testTag(NotificationsTabTestTags.NOTIFICATION_ITEM_PREFIX + notif.uid)
+        .background(AppColors.primary)
+        .clickable { onClick() }
+        .padding(
+          horizontal = Dimensions.Padding.large,
+          vertical = Dimensions.Padding.extraMedium
+        )) {
+    if (!notif.read) {
+      Box(
+        modifier =
+          Modifier
+            .padding(top = Dimensions.Padding.large)
+            .size(NotificationsTabUi.NotificationCard.UNREAD_DOT_SIZE)
+            .clip(
+              RoundedCornerShape(
+                NotificationsTabUi.NotificationCard.UNREAD_DOT_CORNER_RADIUS
+              )
+            )
+            .background(AppColors.negative)
+            .testTag(NotificationsTabTestTags.UNREAD_DOT_PREFIX + notif.uid)
+      )
+    }
+
+    Spacer(Modifier.width(Dimensions.Spacing.large))
+
+    LetterAvatar(
+      letter = fallbackLetter,
+      size = NotificationsTabUi.NotificationCard.AVATAR_SIZE,
       modifier =
-          Modifier.fillMaxWidth()
-              .testTag(NotificationsTabTestTags.NOTIFICATION_ITEM_PREFIX + notif.uid)
-              .background(AppColors.primary)
-              .clickable { onClick() }
-              .padding(
-                  horizontal = Dimensions.Padding.large,
-                  vertical = Dimensions.Padding.extraMedium)) {
-        if (!notif.read) {
-          Box(
-              modifier =
-                  Modifier.padding(top = Dimensions.Padding.large)
-                      .size(NotificationsTabUi.NotificationCard.UNREAD_DOT_SIZE)
-                      .clip(
-                          RoundedCornerShape(
-                              NotificationsTabUi.NotificationCard.UNREAD_DOT_CORNER_RADIUS))
-                      .background(AppColors.negative)
-                      .testTag(NotificationsTabTestTags.UNREAD_DOT_PREFIX + notif.uid))
+        Modifier.clip(
+          RoundedCornerShape(NotificationsTabUi.NotificationCard.AVATAR_CORNER_RADIUS)
+        ),
+      imageBytes = avatarBytes
+    )
+
+    Spacer(Modifier.width(Dimensions.Spacing.large))
+
+    Column(modifier = Modifier.weight(Dimensions.Weight.full)) {
+      Text(
+        text = notif.type.label(),
+        style = MaterialTheme.typography.bodySmall,
+        fontSize = Dimensions.TextSize.title,
+        color = AppColors.textIcons
+      )
+
+      val subtitle =
+        when (notif.type) {
+          NotificationType.FRIEND_REQUEST ->
+            buildAnnotatedString {
+              append(NotificationsTabUi.NotificationCard.Subtitles.FRIEND_REQUEST_PREFIX)
+              withStyle(SpanStyle(fontWeight = FontWeight.Bold)) { append("$displayName ") }
+              append(NotificationsTabUi.NotificationCard.Subtitles.FRIEND_REQUEST_SUFFIX)
+            }
+
+          NotificationType.JOIN_DISCUSSION ->
+            buildAnnotatedString {
+              append(NotificationsTabUi.NotificationCard.Subtitles.DISCUSSION_PREFIX)
+              withStyle(SpanStyle(fontWeight = FontWeight.Bold)) { append(displayName) }
+            }
+
+          NotificationType.JOIN_SESSION ->
+            buildAnnotatedString {
+              append(NotificationsTabUi.NotificationCard.Subtitles.SESSION_PREFIX)
+              withStyle(SpanStyle(fontWeight = FontWeight.Bold)) { append(displayName) }
+            }
         }
 
-        Spacer(Modifier.width(Dimensions.Spacing.large))
-
-        LetterAvatar(
-            letter = fallbackLetter,
-            size = NotificationsTabUi.NotificationCard.AVATAR_SIZE,
-            modifier =
-                Modifier.clip(
-                    RoundedCornerShape(NotificationsTabUi.NotificationCard.AVATAR_CORNER_RADIUS)),
-            imageBytes = avatarBytes)
-
-        Spacer(Modifier.width(Dimensions.Spacing.large))
-
-        Column(modifier = Modifier.weight(Dimensions.Weight.full)) {
-          Text(
-              text = notif.type.label(),
-              style = MaterialTheme.typography.bodySmall,
-              fontSize = Dimensions.TextSize.title,
-              color = AppColors.textIcons)
-
-          val subtitle =
-              when (notif.type) {
-                NotificationType.FRIEND_REQUEST ->
-                    buildAnnotatedString {
-                      append(NotificationsTabUi.NotificationCard.Subtitles.FRIEND_REQUEST_PREFIX)
-                      withStyle(SpanStyle(fontWeight = FontWeight.Bold)) { append("$displayName ") }
-                      append(NotificationsTabUi.NotificationCard.Subtitles.FRIEND_REQUEST_SUFFIX)
-                    }
-                NotificationType.JOIN_DISCUSSION ->
-                    buildAnnotatedString {
-                      append(NotificationsTabUi.NotificationCard.Subtitles.DISCUSSION_PREFIX)
-                      withStyle(SpanStyle(fontWeight = FontWeight.Bold)) { append(displayName) }
-                    }
-                NotificationType.JOIN_SESSION ->
-                    buildAnnotatedString {
-                      append(NotificationsTabUi.NotificationCard.Subtitles.SESSION_PREFIX)
-                      withStyle(SpanStyle(fontWeight = FontWeight.Bold)) { append(displayName) }
-                    }
-              }
-
-          Text(
-              text = subtitle,
-              style = MaterialTheme.typography.bodySmall,
-              color = AppColors.textIconsFade,
-              modifier = Modifier.padding(top = Dimensions.Padding.mediumSmall))
-        }
-
-        Spacer(Modifier.width(Dimensions.Spacing.small))
-
-        Column(horizontalAlignment = Alignment.End) {
-          Text(
-              text = timeText,
-              color = AppColors.textIconsFade,
-              style = MaterialTheme.typography.bodySmall)
-        }
-      }
+      Text(
+        text = subtitle,
+        style = MaterialTheme.typography.bodySmall,
+        color = AppColors.textIconsFade,
+        modifier = Modifier.padding(top = Dimensions.Padding.mediumSmall)
+      )
+    }
+
+    Spacer(Modifier.width(Dimensions.Spacing.small))
+
+    Column(horizontalAlignment = Alignment.End) {
+      Text(
+        text = timeText,
+        color = AppColors.textIconsFade,
+        style = MaterialTheme.typography.bodySmall
+      )
+    }
+  }
 }
 
 /* ---------------------------------------------------------
@@ -845,12 +908,12 @@
 @OptIn(ExperimentalMaterial3Api::class)
 @Composable
 fun NotificationSheet(
-    notification: Notification,
-    data: NotificationPopupData,
-    viewModel: NotificationsViewModel,
-    onDismiss: () -> Unit,
-    onAccept: () -> Unit,
-    onDecline: () -> Unit
+  notification: Notification,
+  data: NotificationPopupData,
+  viewModel: NotificationsViewModel,
+  onDismiss: () -> Unit,
+  onAccept: () -> Unit,
+  onDecline: () -> Unit
 ) {
   val context = LocalContext.current
 
@@ -862,143 +925,163 @@
     when (notification.type) {
       NotificationType.FRIEND_REQUEST -> {
         viewModel.getOtherAccountData(
-            notification.senderOrDiscussionId,
-            onResult = { acc ->
-              viewModel.loadAccountImage(notification.senderOrDiscussionId, context) { bytes ->
-                avatar = bytes
-              }
-
-              loadedData =
-                  NotificationPopupData.FriendRequest(
-                      username = acc.name,
-                      handle = acc.handle,
-                      bio =
-                          if (!acc.description.isNullOrBlank()) acc.description!!
-                          else NotificationsTabUi.NotificationSheet.Content.NO_DESCRIPTION,
-                      avatar = avatar)
-            })
-      }
+          notification.senderOrDiscussionId,
+          onResult = { acc ->
+            viewModel.loadAccountImage(notification.senderOrDiscussionId, context) { bytes ->
+              avatar = bytes
+            }
+
+            loadedData =
+              NotificationPopupData.FriendRequest(
+                username = acc.name,
+                handle = acc.handle,
+                bio =
+                  if (!acc.description.isNullOrBlank()) acc.description!!
+                  else NotificationsTabUi.NotificationSheet.Content.NO_DESCRIPTION,
+                avatar = avatar
+              )
+          })
+      }
+
       NotificationType.JOIN_DISCUSSION -> {
         viewModel.getDiscussion(
-            notification.senderOrDiscussionId,
-            onResult = { disc ->
-              viewModel.loadDiscussionImage(disc.uid, context) { bytes -> icon = bytes }
-
-              loadedData =
-                  NotificationPopupData.Discussion(
-                      title = disc.name,
-                      participants = disc.participants.size,
-                      dateLabel =
-                          disc.createdAt
-                              .toDate()
-                              .toInstant()
-                              .atZone(ZoneId.systemDefault())
-                              .toLocalDate()
-                              .format(
-                                  DateTimeFormatter.ofPattern(
-                                      NotificationsTabUi.NotificationSheet.Content.DATE_PATTERN)),
-                      description =
-                          disc.description.ifBlank {
-                            NotificationsTabUi.NotificationSheet.Content.NO_DESCRIPTION_DISCUSSION
-                          },
-                      icon = icon)
-            })
-      }
+          notification.senderOrDiscussionId,
+          onResult = { disc ->
+            viewModel.loadDiscussionImage(disc.uid, context) { bytes -> icon = bytes }
+
+            loadedData =
+              NotificationPopupData.Discussion(
+                title = disc.name,
+                participants = disc.participants.size,
+                dateLabel =
+                  disc.createdAt
+                    .toDate()
+                    .toInstant()
+                    .atZone(ZoneId.systemDefault())
+                    .toLocalDate()
+                    .format(
+                      DateTimeFormatter.ofPattern(
+                        NotificationsTabUi.NotificationSheet.Content.DATE_PATTERN
+                      )
+                    ),
+                description =
+                  disc.description.ifBlank {
+                    NotificationsTabUi.NotificationSheet.Content.NO_DESCRIPTION_DISCUSSION
+                  },
+                icon = icon
+              )
+          })
+      }
+
       NotificationType.JOIN_SESSION -> {
         viewModel.getDiscussion(
-            notification.senderOrDiscussionId,
-            onResult = { disc ->
-              viewModel.loadDiscussionImage(disc.uid, context) { bytes -> avatar = bytes }
-
-              val session = disc.session
-              if (session != null) {
-                viewModel.getGame(session.gameId) { game ->
-                  val dateTime =
-                      session.date
-                          .toDate()
-                          .toInstant()
-                          .atZone(ZoneId.systemDefault())
-                          .toLocalDateTime()
-
-                  val dateLabel =
-                      dateTime.format(
-                          DateTimeFormatter.ofPattern(
-                              NotificationsTabUi.NotificationSheet.Content.SESSION_DATE_PATTERN))
-                  val timeLabel =
-                      dateTime.format(
-                          DateTimeFormatter.ofPattern(
-                              NotificationsTabUi.NotificationSheet.Content.SESSION_TIME_PATTERN))
-
-                  loadedData =
-                      NotificationPopupData.Session(
-                          title = session.name,
-                          participants = session.participants.size,
-                          dateLabel = dateLabel,
-                          description =
-                              NotificationsTabUi.NotificationSheet.Content.sessionDescription(
-                                  game.name, timeLabel, session.location.name),
-                          icon = avatar)
-                }
+          notification.senderOrDiscussionId,
+          onResult = { disc ->
+            viewModel.loadDiscussionImage(disc.uid, context) { bytes -> avatar = bytes }
+
+            val session = disc.session
+            if (session != null) {
+              viewModel.getGame(session.gameId) { game ->
+                val dateTime =
+                  session.date
+                    .toDate()
+                    .toInstant()
+                    .atZone(ZoneId.systemDefault())
+                    .toLocalDateTime()
+
+                val dateLabel =
+                  dateTime.format(
+                    DateTimeFormatter.ofPattern(
+                      NotificationsTabUi.NotificationSheet.Content.SESSION_DATE_PATTERN
+                    )
+                  )
+                val timeLabel =
+                  dateTime.format(
+                    DateTimeFormatter.ofPattern(
+                      NotificationsTabUi.NotificationSheet.Content.SESSION_TIME_PATTERN
+                    )
+                  )
+
+                loadedData =
+                  NotificationPopupData.Session(
+                    title = session.name,
+                    participants = session.participants.size,
+                    dateLabel = dateLabel,
+                    description =
+                      NotificationsTabUi.NotificationSheet.Content.sessionDescription(
+                        game.name, timeLabel, session.location.name
+                      ),
+                    icon = avatar
+                  )
               }
-            })
+            }
+          })
       }
     }
   }
 
   ModalBottomSheet(
-      onDismissRequest = onDismiss,
-      containerColor = AppColors.primary,
-      contentColor = AppColors.textIcons,
-      dragHandle = null) {
-        when (val d = loadedData) {
-          is NotificationPopupData.Discussion -> {
-            NotificationSheetContent(
-                avatarBytes = d.icon,
-                title = d.title,
-                subtitle = null,
-                meta =
-                    NotificationsTabUi.NotificationSheet.Content.participantsMeta(
-                        d.participants, d.dateLabel),
-                aboutLabel = NotificationsTabUi.NotificationSheet.Content.ABOUT_DISCUSSION,
-                description = d.description,
-                previewCharLimit =
-                    NotificationsTabUi.NotificationSheet.Content.DISCUSSION_PREVIEW_CHAR_LIMIT,
-                onAccept = onAccept,
-                onDecline = onDecline,
-                onClose = onDismiss)
-          }
-          is NotificationPopupData.Session -> {
-            NotificationSheetContent(
-                avatarBytes = d.icon,
-                title = d.title,
-                subtitle = null,
-                meta =
-                    NotificationsTabUi.NotificationSheet.Content.participantsMeta(
-                        d.participants, d.dateLabel),
-                aboutLabel = NotificationsTabUi.NotificationSheet.Content.ABOUT_SESSION,
-                description = d.description,
-                previewCharLimit =
-                    NotificationsTabUi.NotificationSheet.Content.SESSION_PREVIEW_CHAR_LIMIT,
-                onAccept = onAccept,
-                onDecline = onDecline,
-                onClose = onDismiss)
-          }
-          is NotificationPopupData.FriendRequest -> {
-            NotificationSheetContent(
-                avatarBytes = d.avatar,
-                title = d.username,
-                subtitle = NotificationsTabUi.NotificationSheet.Content.HANDLE_PREFIX + d.handle,
-                meta = null,
-                aboutLabel = NotificationsTabUi.NotificationSheet.Content.ABOUT_FRIEND,
-                description = d.bio,
-                previewCharLimit =
-                    NotificationsTabUi.NotificationSheet.Content.FRIEND_PREVIEW_CHAR_LIMIT,
-                onAccept = onAccept,
-                onDecline = onDecline,
-                onClose = onDismiss)
-          }
-        }
-      }
+    onDismissRequest = onDismiss,
+    containerColor = AppColors.primary,
+    contentColor = AppColors.textIcons,
+    dragHandle = null
+  ) {
+    when (val d = loadedData) {
+      is NotificationPopupData.Discussion -> {
+        NotificationSheetContent(
+          avatarBytes = d.icon,
+          title = d.title,
+          subtitle = null,
+          meta =
+            NotificationsTabUi.NotificationSheet.Content.participantsMeta(
+              d.participants, d.dateLabel
+            ),
+          aboutLabel = NotificationsTabUi.NotificationSheet.Content.ABOUT_DISCUSSION,
+          description = d.description,
+          previewCharLimit =
+            NotificationsTabUi.NotificationSheet.Content.DISCUSSION_PREVIEW_CHAR_LIMIT,
+          onAccept = onAccept,
+          onDecline = onDecline,
+          onClose = onDismiss
+        )
+      }
+
+      is NotificationPopupData.Session -> {
+        NotificationSheetContent(
+          avatarBytes = d.icon,
+          title = d.title,
+          subtitle = null,
+          meta =
+            NotificationsTabUi.NotificationSheet.Content.participantsMeta(
+              d.participants, d.dateLabel
+            ),
+          aboutLabel = NotificationsTabUi.NotificationSheet.Content.ABOUT_SESSION,
+          description = d.description,
+          previewCharLimit =
+            NotificationsTabUi.NotificationSheet.Content.SESSION_PREVIEW_CHAR_LIMIT,
+          onAccept = onAccept,
+          onDecline = onDecline,
+          onClose = onDismiss
+        )
+      }
+
+      is NotificationPopupData.FriendRequest -> {
+        NotificationSheetContent(
+          avatarBytes = d.avatar,
+          title = d.username,
+          subtitle = NotificationsTabUi.NotificationSheet.Content.HANDLE_PREFIX + d.handle,
+          meta = null,
+          aboutLabel = NotificationsTabUi.NotificationSheet.Content.ABOUT_FRIEND,
+          description = d.bio,
+          previewCharLimit =
+            NotificationsTabUi.NotificationSheet.Content.FRIEND_PREVIEW_CHAR_LIMIT,
+          onAccept = onAccept,
+          onDecline = onDecline,
+          onClose = onDismiss
+        )
+      }
+    }
+  }
 }
 
 /**
@@ -1011,51 +1094,62 @@
 @Composable
 fun BottomSheetButtons(onDecline: () -> Unit, onAccept: () -> Unit) {
   Row(
-      modifier =
-          Modifier.fillMaxWidth()
-              .padding(
-                  horizontal = Dimensions.Padding.extraLarge, vertical = Dimensions.Padding.xLarge),
-      horizontalArrangement = Arrangement.SpaceBetween) {
-        Button(
-            onClick = onDecline,
-            colors =
-                ButtonDefaults.buttonColors(
-                    containerColor = AppColors.negative, contentColor = AppColors.textIcons),
-            shape = RoundedCornerShape(Dimensions.CornerRadius.medium),
-            elevation = ButtonDefaults.buttonElevation(Dimensions.Elevation.medium),
-            modifier = Modifier.testTag(NotificationsTabTestTags.SHEET_DECLINE_BUTTON),
-            contentPadding =
-                PaddingValues(
-                    horizontal = Dimensions.Padding.xLarge,
-                    vertical = Dimensions.Padding.extraMedium)) {
-              Row(verticalAlignment = Alignment.CenterVertically) {
-                Icon(Icons.Default.Close, null)
-                Text(
-                    NotificationsTabUi.NotificationSheet.Buttons.DECLINE_TEXT,
-                    modifier = Modifier.padding(Dimensions.Padding.small))
-              }
-            }
-
-        Button(
-            onClick = onAccept,
-            colors =
-                ButtonDefaults.buttonColors(
-                    containerColor = AppColors.affirmative, contentColor = AppColors.textIcons),
-            shape = RoundedCornerShape(Dimensions.CornerRadius.large),
-            elevation = ButtonDefaults.buttonElevation(Dimensions.Elevation.medium),
-            modifier = Modifier.testTag(NotificationsTabTestTags.SHEET_ACCEPT_BUTTON),
-            contentPadding =
-                PaddingValues(
-                    horizontal = Dimensions.Padding.xLarge,
-                    vertical = Dimensions.Padding.extraMedium)) {
-              Row(verticalAlignment = Alignment.CenterVertically) {
-                Icon(Icons.Default.Check, null)
-                Text(
-                    NotificationsTabUi.NotificationSheet.Buttons.ACCEPT_TEXT,
-                    modifier = Modifier.padding(Dimensions.Padding.small))
-              }
-            }
-      }
+    modifier =
+      Modifier
+        .fillMaxWidth()
+        .padding(
+          horizontal = Dimensions.Padding.extraLarge, vertical = Dimensions.Padding.xLarge
+        ),
+    horizontalArrangement = Arrangement.SpaceBetween
+  ) {
+    Button(
+      onClick = onDecline,
+      colors =
+        ButtonDefaults.buttonColors(
+          containerColor = AppColors.negative, contentColor = AppColors.textIcons
+        ),
+      shape = RoundedCornerShape(Dimensions.CornerRadius.medium),
+      elevation = ButtonDefaults.buttonElevation(Dimensions.Elevation.medium),
+      modifier = Modifier.testTag(NotificationsTabTestTags.SHEET_DECLINE_BUTTON),
+      contentPadding =
+        PaddingValues(
+          horizontal = Dimensions.Padding.xLarge,
+          vertical = Dimensions.Padding.extraMedium
+        )
+    ) {
+      Row(verticalAlignment = Alignment.CenterVertically) {
+        Icon(Icons.Default.Close, null)
+        Text(
+          NotificationsTabUi.NotificationSheet.Buttons.DECLINE_TEXT,
+          modifier = Modifier.padding(Dimensions.Padding.small)
+        )
+      }
+    }
+
+    Button(
+      onClick = onAccept,
+      colors =
+        ButtonDefaults.buttonColors(
+          containerColor = AppColors.affirmative, contentColor = AppColors.textIcons
+        ),
+      shape = RoundedCornerShape(Dimensions.CornerRadius.large),
+      elevation = ButtonDefaults.buttonElevation(Dimensions.Elevation.medium),
+      modifier = Modifier.testTag(NotificationsTabTestTags.SHEET_ACCEPT_BUTTON),
+      contentPadding =
+        PaddingValues(
+          horizontal = Dimensions.Padding.xLarge,
+          vertical = Dimensions.Padding.extraMedium
+        )
+    ) {
+      Row(verticalAlignment = Alignment.CenterVertically) {
+        Icon(Icons.Default.Check, null)
+        Text(
+          NotificationsTabUi.NotificationSheet.Buttons.ACCEPT_TEXT,
+          modifier = Modifier.padding(Dimensions.Padding.small)
+        )
+      }
+    }
+  }
 }
 
 /**
@@ -1073,43 +1167,45 @@
  */
 @Composable
 fun NotificationSheetContent(
-    avatarBytes: ByteArray?,
-    title: String,
-    subtitle: String?,
-    meta: String?,
-    aboutLabel: String,
-    description: String,
-    previewCharLimit: Int,
-    onAccept: () -> Unit,
-    onDecline: () -> Unit,
-    onClose: () -> Unit
+  avatarBytes: ByteArray?,
+  title: String,
+  subtitle: String?,
+  meta: String?,
+  aboutLabel: String,
+  description: String,
+  previewCharLimit: Int,
+  onAccept: () -> Unit,
+  onDecline: () -> Unit,
+  onClose: () -> Unit
 ) {
   Column(modifier = Modifier.padding(Dimensions.Padding.xLarge)) {
     Row(modifier = Modifier.fillMaxWidth(), horizontalArrangement = Arrangement.End) {
       Icon(
-          Icons.Default.Close,
-          NotificationsTabUi.NotificationSheet.Content.CLOSE_ICON_DESCRIPTION,
-          tint = AppColors.textIcons,
-          modifier = Modifier.clickable { onClose() })
+        Icons.Default.Close,
+        NotificationsTabUi.NotificationSheet.Content.CLOSE_ICON_DESCRIPTION,
+        tint = AppColors.textIcons,
+        modifier = Modifier.clickable { onClose() })
     }
 
     Spacer(Modifier.height(Dimensions.Spacing.small))
 
     Row(verticalAlignment = Alignment.CenterVertically) {
       LetterAvatar(
-          letter =
-              title.firstOrNull() ?: NotificationsTabUi.NotificationCard.Fallbacks.FALLBACK_LETTER,
-          size = NotificationsTabUi.NotificationSheet.AVATAR_SIZE,
-          imageBytes = avatarBytes)
+        letter =
+          title.firstOrNull() ?: NotificationsTabUi.NotificationCard.Fallbacks.FALLBACK_LETTER,
+        size = NotificationsTabUi.NotificationSheet.AVATAR_SIZE,
+        imageBytes = avatarBytes
+      )
 
       Spacer(Modifier.width(Dimensions.Spacing.large))
 
       Column {
         Text(
-            title,
-            style = MaterialTheme.typography.titleLarge,
-            color = AppColors.textIcons,
-            modifier = Modifier.testTag(NotificationsTabTestTags.SHEET_TITLE))
+          title,
+          style = MaterialTheme.typography.titleLarge,
+          color = AppColors.textIcons,
+          modifier = Modifier.testTag(NotificationsTabTestTags.SHEET_TITLE)
+        )
         if (subtitle != null) {
           Text(subtitle, style = MaterialTheme.typography.bodyMedium, color = AppColors.textIcons)
         }
@@ -1124,16 +1220,18 @@
     Spacer(Modifier.height(Dimensions.Spacing.extraLarge))
 
     Text(
-        text = aboutLabel,
-        style = MaterialTheme.typography.titleMedium,
-        color = AppColors.textIcons,
-        fontWeight = FontWeight.SemiBold,
-        modifier = Modifier.padding(bottom = Dimensions.Padding.mediumSmall))
+      text = aboutLabel,
+      style = MaterialTheme.typography.titleMedium,
+      color = AppColors.textIcons,
+      fontWeight = FontWeight.SemiBold,
+      modifier = Modifier.padding(bottom = Dimensions.Padding.mediumSmall)
+    )
 
     ExpandableText(
-        text = description,
-        previewCharLimit = previewCharLimit,
-        modifier = Modifier.testTag(NotificationsTabTestTags.SHEET_DESCRIPTION))
+      text = description,
+      previewCharLimit = previewCharLimit,
+      modifier = Modifier.testTag(NotificationsTabTestTags.SHEET_DESCRIPTION)
+    )
 
     Spacer(Modifier.height(Dimensions.Spacing.xLarge))
 
@@ -1150,27 +1248,30 @@
  */
 @Composable
 fun ExpandableText(
-    text: String,
-    modifier: Modifier = Modifier,
-    previewCharLimit: Int = NotificationsTabUi.ExpandableText.DEFAULT_PREVIEW_CHAR_LIMIT
+  text: String,
+  modifier: Modifier = Modifier,
+  previewCharLimit: Int = NotificationsTabUi.ExpandableText.DEFAULT_PREVIEW_CHAR_LIMIT
 ) {
   var expanded by remember { mutableStateOf(false) }
 
   Column(modifier = modifier.semantics(mergeDescendants = true) {}) {
     Text(
-        if (expanded || text.length <= previewCharLimit) text
-        else text.take(previewCharLimit) + NotificationsTabUi.ExpandableText.MORE_INDICATOR,
-        color = AppColors.textIcons)
+      if (expanded || text.length <= previewCharLimit) text
+      else text.take(previewCharLimit) + NotificationsTabUi.ExpandableText.MORE_INDICATOR,
+      color = AppColors.textIcons
+    )
 
     if (text.length > previewCharLimit) {
       Text(
-          text =
-              if (expanded) NotificationsTabUi.ExpandableText.SHOW_LESS
-              else NotificationsTabUi.ExpandableText.SHOW_MORE,
-          color = AppColors.textIcons,
-          fontWeight = FontWeight.Bold,
-          modifier =
-              Modifier.padding(top = Dimensions.Padding.small).clickable { expanded = !expanded })
+        text =
+          if (expanded) NotificationsTabUi.ExpandableText.SHOW_LESS
+          else NotificationsTabUi.ExpandableText.SHOW_MORE,
+        color = AppColors.textIcons,
+        fontWeight = FontWeight.Bold,
+        modifier =
+          Modifier
+            .padding(top = Dimensions.Padding.small)
+            .clickable { expanded = !expanded })
     }
   }
 }
@@ -1185,27 +1286,35 @@
  */
 @Composable
 fun LetterAvatar(
-    letter: Char,
-    size: Dp,
-    modifier: Modifier = Modifier,
-    imageBytes: ByteArray? = null
+  letter: Char,
+  size: Dp,
+  modifier: Modifier = Modifier,
+  imageBytes: ByteArray? = null
 ) {
   if (imageBytes != null) {
     AsyncImage(
-        model = imageBytes,
-        contentDescription = null,
-        contentScale = ContentScale.Crop,
-        modifier = modifier.size(size).clip(CircleShape))
+      model = imageBytes,
+      contentDescription = null,
+      contentScale = ContentScale.Crop,
+      modifier = modifier
+        .size(size)
+        .clip(CircleShape)
+    )
   } else {
     Box(
-        modifier = modifier.size(size).clip(CircleShape).background(AppColors.neutral),
-        contentAlignment = Alignment.Center) {
-          Text(
-              text = letter.uppercase(),
-              color = AppColors.primary,
-              fontSize = (size.value * NotificationsTabUi.LetterAvatar.SIZE_MULTIPLIER).sp,
-              fontWeight = FontWeight.Bold)
-        }
+      modifier = modifier
+        .size(size)
+        .clip(CircleShape)
+        .background(AppColors.neutral),
+      contentAlignment = Alignment.Center
+    ) {
+      Text(
+        text = letter.uppercase(),
+        color = AppColors.primary,
+        fontSize = (size.value * NotificationsTabUi.LetterAvatar.SIZE_MULTIPLIER).sp,
+        fontWeight = FontWeight.Bold
+      )
+    }
   }
 }
 
@@ -1218,22 +1327,26 @@
 @Composable
 fun EmptyNotificationState(filter: NotificationFilter, modifier: Modifier = Modifier) {
   val message =
-      when (filter) {
-        NotificationFilter.ALL -> NotificationsTabUi.EmptyState.Messages.ALL
-        NotificationFilter.UNREAD -> NotificationsTabUi.EmptyState.Messages.UNREAD
-        NotificationFilter.FRIEND_REQUESTS -> NotificationsTabUi.EmptyState.Messages.FRIEND_REQUESTS
-        NotificationFilter.DISCUSSIONS -> NotificationsTabUi.EmptyState.Messages.DISCUSSIONS
-        NotificationFilter.SESSIONS -> NotificationsTabUi.EmptyState.Messages.SESSIONS
-      }
+    when (filter) {
+      NotificationFilter.ALL -> NotificationsTabUi.EmptyState.Messages.ALL
+      NotificationFilter.UNREAD -> NotificationsTabUi.EmptyState.Messages.UNREAD
+      NotificationFilter.FRIEND_REQUESTS -> NotificationsTabUi.EmptyState.Messages.FRIEND_REQUESTS
+      NotificationFilter.DISCUSSIONS -> NotificationsTabUi.EmptyState.Messages.DISCUSSIONS
+      NotificationFilter.SESSIONS -> NotificationsTabUi.EmptyState.Messages.SESSIONS
+    }
 
   Column(
-      modifier = modifier.fillMaxSize().padding(Dimensions.Padding.xxxLarge),
-      verticalArrangement = Arrangement.Center,
-      horizontalAlignment = Alignment.CenterHorizontally) {
-        Text(
-            text = message,
-            color = AppColors.textIconsFade,
-            style = MaterialTheme.typography.bodyLarge,
-            modifier = Modifier.testTag(NotificationsTabTestTags.EMPTY_STATE_TEXT))
-      }
+    modifier = modifier
+      .fillMaxSize()
+      .padding(Dimensions.Padding.xxxLarge),
+    verticalArrangement = Arrangement.Center,
+    horizontalAlignment = Alignment.CenterHorizontally
+  ) {
+    Text(
+      text = message,
+      color = AppColors.textIconsFade,
+      style = MaterialTheme.typography.bodyLarge,
+      modifier = Modifier.testTag(NotificationsTabTestTags.EMPTY_STATE_TEXT)
+    )
+  }
 }