--- conflicted
+++ resolved
@@ -313,12 +313,9 @@
     verified: Boolean,
     navigationActions: NavigationActions,
     onBack: () -> Unit,
-<<<<<<< HEAD
     onNavigate: (MeepleMeetScreen) -> Unit = {},
-    unreadCount: Int
-=======
+    unreadCount: Int,
     viewModel: NotificationsViewModel = viewModel(),
->>>>>>> fb41ac5e
 ) {
   val filters = NotificationFilter.entries
   var selectedFilter by remember { mutableStateOf(NotificationFilter.ALL) }
@@ -383,18 +380,12 @@
             })
       },
       bottomBar = {
-<<<<<<< HEAD
-        BottomNavigationMenu(
+        BottomBarWithVerification(
             unreadCount = unreadCount,
-            currentScreen = MeepleMeetScreen.Profile,
-            onTabSelected = { onNavigate(it) })
-=======
-        BottomBarWithVerification(
             currentScreen = MeepleMeetScreen.Profile,
             onTabSelected = { navigationActions.navigateTo(it) },
             verified = verified,
             onVerifyClick = { navigationActions.navigateTo(MeepleMeetScreen.Profile) })
->>>>>>> fb41ac5e
       }) { padding ->
         Column(modifier = Modifier.padding(padding).fillMaxSize()) {
           FilterRow(
