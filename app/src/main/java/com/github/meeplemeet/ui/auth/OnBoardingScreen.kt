--- conflicted
+++ resolved
@@ -57,11 +57,8 @@
 import androidx.compose.ui.graphics.vector.ImageVector
 import androidx.compose.ui.input.pointer.pointerInput
 import androidx.compose.ui.layout.ContentScale
-<<<<<<< HEAD
 import androidx.compose.ui.platform.LocalDensity
-=======
 import androidx.compose.ui.platform.LocalContext
->>>>>>> a4c06e9b
 import androidx.compose.ui.platform.testTag
 import androidx.compose.ui.res.painterResource
 import androidx.compose.ui.text.font.FontWeight
@@ -137,7 +134,8 @@
   const val PAGE_SESSIONS: Int = 2
   const val PAGE_POSTS: Int = 3
   const val PAGE_MAP: Int = 4
-  const val PAGE_LETS_GO: Int = 5
+  const val PAGE_LETS_GO: Int = 6
+    const val PAGE_NOTIFICATION: Int = 5
 
   val DATE_AND_TIME_PREVIEW_HEIGHT: Dp = 10.dp
   const val DATE_PREVIEW_WIDTH_FACTOR = 0.55f
@@ -309,7 +307,6 @@
           pagerState.currentPage != OnBoardingNumbers.PAGE_SESSION_CREATION ||
               hasInteractedWithDiscussion.value) { page ->
         when (page) {
-<<<<<<< HEAD
           OnBoardingNumbers.PAGE_INTRO -> MeepleMeetIntroPage()
           OnBoardingNumbers.PAGE_SESSION_CREATION ->
               SessionCreationPreviewPage(hasInteractedWithDiscussion = hasInteractedWithDiscussion)
@@ -317,18 +314,9 @@
           OnBoardingNumbers.PAGE_POSTS -> PostsPage()
           OnBoardingNumbers.PAGE_MAP -> MapExplorationPage()
           OnBoardingNumbers.PAGE_LETS_GO -> LetsGoPage()
-=======
-          0 -> MeepleMeetIntroPage()
-          1 -> SessionCreationPreviewPage(hasInteractedWithDiscussion = hasInteractedWithDiscussion)
-          2 -> SessionsPage()
-          3 -> PostsPage()
-          4 -> MapExplorationPage()
-          5 ->
-              NotificationPermissionPage(
-                  permissionGranted = notificationGranted,
-                  onRequestPermission = requestNotificationPermission)
-          6 -> LetsGoPage()
->>>>>>> a4c06e9b
+            OnBoardingNumbers.PAGE_NOTIFICATION -> NotificationPermissionPage(
+                permissionGranted = notificationGranted,
+                onRequestPermission = requestNotificationPermission)
           else -> StandardOnBoardingPage(pageData = pages[page], pageIndex = page)
         }
       }
@@ -366,6 +354,12 @@
       }
 }
 
+/**
+ * Composable for the notification permission onboarding page.
+ *
+ * @param permissionGranted Whether notification permission is granted
+ * @param onRequestPermission Callback to request notification permission
+ */
 @Composable
 private fun NotificationPermissionPage(
     permissionGranted: Boolean,
@@ -1193,11 +1187,7 @@
 
         PageImage(imageRes = logoRes)
 
-<<<<<<< HEAD
         PageTitle(title = "Let's Go!", pageIndex = OnBoardingNumbers.PAGE_LETS_GO)
-=======
-        PageTitle(title = "Let's Go!", pageIndex = 6)
->>>>>>> a4c06e9b
 
         Text(
             text =
