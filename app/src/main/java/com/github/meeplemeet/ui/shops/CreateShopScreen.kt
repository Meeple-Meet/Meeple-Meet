--- conflicted
+++ resolved
@@ -23,7 +23,6 @@
 import com.github.meeplemeet.ui.components.AvailabilitySection
 import com.github.meeplemeet.ui.components.CollapsibleSection
 import com.github.meeplemeet.ui.components.GameListSection
-<<<<<<< HEAD
 import com.github.meeplemeet.ui.components.GameStockPicker
 import com.github.meeplemeet.ui.components.OpeningHoursEditor
 import com.github.meeplemeet.ui.components.RequiredInfoSection
@@ -31,13 +30,7 @@
 import com.github.meeplemeet.ui.components.ShopFormUi
 import com.github.meeplemeet.ui.components.emptyWeek
 import com.github.meeplemeet.ui.components.isValidEmail
-=======
-import com.github.meeplemeet.ui.components.GameStockDialog
-import com.github.meeplemeet.ui.components.LabeledField
-import com.github.meeplemeet.ui.components.OpeningHoursDialog
 import com.github.meeplemeet.ui.navigation.MeepleMeetScreen
-import com.github.meeplemeet.ui.sessions.LocationSearchBar
->>>>>>> 7111a809
 import com.github.meeplemeet.ui.shops.AddShopUi.Strings
 import kotlinx.coroutines.launch
 
@@ -448,113 +441,6 @@
  * ================================================================================================ */
 
 /**
-<<<<<<< HEAD
-=======
- * Composable function representing the required information section of the Add Shop screen.
- *
- * @param shopName The current value of the shop name field.
- * @param onShopName Callback function to update the shop name.
- * @param email The current value of the email field.
- * @param onEmail Callback function to update the email.
- * @param phone The current value of the phone field.
- * @param onPhone Callback function to update the phone.
- * @param link The current value of the link field.
- * @param onLink Callback function to update the link.
- * @param addressText The current value of the address text field.
- * @param onAddressText Callback function to update the address text.
- * @param onPickLocation Callback function to handle location selection.
- */
-@Composable
-private fun RequiredInfoSection(
-    shopName: String,
-    onShopName: (String) -> Unit,
-    email: String,
-    onEmail: (String) -> Unit,
-    phone: String,
-    onPhone: (String) -> Unit,
-    link: String,
-    onLink: (String) -> Unit,
-    addressText: String,
-    onAddressText: (String) -> Unit,
-    onPickLocation: (Location) -> Unit,
-    locationUi: LocationUIState,
-    showError: (String) -> Unit = {},
-    viewModel: CreateShopViewModel,
-    owner: Account
-) {
-  Box(Modifier.testTag(CreateShopScreenTestTags.FIELD_SHOP)) {
-    LabeledField(
-        label = Strings.LABEL_SHOP,
-        placeholder = Strings.PLACEHOLDER_SHOP,
-        value = shopName,
-        onValueChange = onShopName)
-  }
-  Box(Modifier.testTag(CreateShopScreenTestTags.FIELD_EMAIL)) {
-    LabeledField(
-        label = Strings.LabelEmail,
-        placeholder = Strings.PlaceholderEmail,
-        value = email,
-        onValueChange = onEmail,
-        keyboardType = KeyboardType.Email)
-  }
-  val showEmailError = email.isNotEmpty() && !isValidEmail(email)
-  if (showEmailError) {
-    Text(
-        "Enter a valid email address.",
-        color = MaterialTheme.colorScheme.error,
-        style = MaterialTheme.typography.bodySmall)
-  }
-  Box(Modifier.testTag(CreateShopScreenTestTags.FIELD_PHONE)) {
-    LabeledField(
-        label = Strings.LabelPhone,
-        placeholder = Strings.PlaceholderPhone,
-        value = phone,
-        onValueChange = onPhone,
-        keyboardType = KeyboardType.Phone)
-  }
-
-  Box(Modifier.testTag(CreateShopScreenTestTags.FIELD_LINK)) {
-    LabeledField(
-        label = Strings.LabelLink,
-        placeholder = Strings.PlaceholderLink,
-        value = link,
-        onValueChange = onLink,
-        keyboardType = KeyboardType.Uri)
-  }
-
-  Box(Modifier.testTag(CreateShopScreenTestTags.FIELD_ADDRESS)) {
-    LocationSearchBar(
-        viewModel = viewModel,
-        locationUi = locationUi,
-        currentUser = owner,
-        shop = null,
-        onError = showError,
-        onPick = onPickLocation)
-  }
-}
-
-/**
- * Composable function representing the availability section of the Add Shop screen.
- *
- * @param week List of opening hours for each day of the week.
- * @param onEdit Callback function to handle editing of opening hours for a specific day.
- */
-@Composable
-private fun AvailabilitySection(week: List<OpeningHours>, onEdit: (Int) -> Unit) {
-  Column(Modifier.testTag(CreateShopScreenTestTags.AVAILABILITY_LIST)) {
-    week.forEach { oh ->
-      val day = oh.day
-      DayRow(
-          dayName = AddShopUi.dayNames[day], value = humanize(oh.hours), onEdit = { onEdit(day) })
-      HorizontalDivider(
-          modifier = Modifier.testTag(CreateShopScreenTestTags.AVAILABILITY_DIVIDER_PREFIX + day))
-    }
-  }
-  Spacer(Modifier.height(4.dp))
-}
-
-/**
->>>>>>> 7111a809
  * Composable function representing the games section of the Add Shop screen.
  *
  * @param stock List of pairs containing games and their quantities in stock.
