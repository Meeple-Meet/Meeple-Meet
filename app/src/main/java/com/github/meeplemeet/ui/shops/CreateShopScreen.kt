--- conflicted
+++ resolved
@@ -19,30 +19,18 @@
 import com.github.meeplemeet.model.shared.location.Location
 import com.github.meeplemeet.model.shops.CreateShopViewModel
 import com.github.meeplemeet.model.shops.OpeningHours
-import com.github.meeplemeet.ui.AvailabilitySection
-import com.github.meeplemeet.ui.CollapsibleSection
-import com.github.meeplemeet.ui.GameStockPicker
-import com.github.meeplemeet.ui.OpeningHoursEditor
-import com.github.meeplemeet.ui.RequiredInfoSection
-import com.github.meeplemeet.ui.ShopFormTestTags
-import com.github.meeplemeet.ui.ShopFormUi
 import com.github.meeplemeet.ui.components.ActionBar
+import com.github.meeplemeet.ui.components.AvailabilitySection
+import com.github.meeplemeet.ui.components.CollapsibleSection
 import com.github.meeplemeet.ui.components.GameListSection
-<<<<<<< HEAD
-import com.github.meeplemeet.ui.components.GameStockDialog
-import com.github.meeplemeet.ui.components.LabeledField
-import com.github.meeplemeet.ui.components.OpeningHoursDialog
-import com.github.meeplemeet.ui.sessions.LocationSearchBar
+import com.github.meeplemeet.ui.components.GameStockPicker
+import com.github.meeplemeet.ui.components.OpeningHoursEditor
+import com.github.meeplemeet.ui.components.RequiredInfoSection
+import com.github.meeplemeet.ui.components.ShopFormTestTags
+import com.github.meeplemeet.ui.components.ShopFormUi
+import com.github.meeplemeet.ui.components.emptyWeek
+import com.github.meeplemeet.ui.components.isValidEmail
 import com.github.meeplemeet.ui.shops.AddShopUi.Strings
-import java.text.DateFormatSymbols
-import java.time.LocalTime
-import java.time.format.DateTimeFormatter
-import java.util.Locale
-=======
-import com.github.meeplemeet.ui.emptyWeek
-import com.github.meeplemeet.ui.isValidEmail
-import com.github.meeplemeet.ui.shops.AddShopUi.Strings
->>>>>>> fdca9c2b
 import kotlinx.coroutines.launch
 
 /* ================================================================================================
@@ -121,6 +109,8 @@
     const val LabelLink = "Link"
     const val PlaceholderLink = "Website/Instagram link"
 
+    const val PlaceholderLocation = "Search locations…"
+
     const val BtnAddGame = "Add game"
     const val EmptyGames = "No games selected yet."
     const val ErrorValidation = "Validation error"
@@ -128,82 +118,6 @@
   }
 }
 
-<<<<<<< HEAD
-/**
- * Formats a LocalTime object into "HH:mm" string format.
- *
- * @return A string representation of the time in "HH:mm" format.
- * @receiver The LocalTime object to format.
- */
-private fun LocalTime.hhmm(): String = "%02d:%02d".format(hour, minute)
-
-/**
- * Tries to parse a time string into a LocalTime object.
- *
- * Supports both 12-hour (with AM/PM) and 24-hour formats.
- *
- * @return A LocalTime object if parsing is successful, null otherwise.
- * @receiver The time string to parse.
- */
-private fun String.tryParseTime(): LocalTime? =
-    runCatching {
-          val lower = lowercase(Locale.getDefault())
-          if (lower.contains("am") || lower.contains("pm")) {
-            LocalTime.parse(
-                replace("am", " AM", ignoreCase = true)
-                    .replace("pm", " PM", ignoreCase = true)
-                    .replace(Regex("\\s+"), " ")
-                    .trim()
-                    .uppercase(Locale.getDefault()),
-                TimeUi.fmt12)
-          } else {
-            val (h, mRest) = split(":")
-            LocalTime.of(h.toInt(), mRest.take(2).toInt())
-          }
-        }
-        .getOrNull()
-
-/**
- * Converts a list of TimeSlot objects into a human-readable string format.
- *
- * @param hours List of TimeSlot objects representing opening hours.
- * @return A string representation of the opening hours.
- */
-private fun humanize(hours: List<TimeSlot>): String =
-    when {
-      hours.isEmpty() -> Strings.ClosedMsg
-      hours.size == 1 &&
-          hours[0].open == TimeUi.OPEN24_START &&
-          hours[0].close == TimeUi.OPEN24_END -> Strings.Open24Msg
-      else -> {
-        // Sort by opening time
-        val sorted = hours.sortedBy { ts -> ts.open?.tryParseTime() ?: LocalTime.MAX }
-        sorted.joinToString("\n") { slot ->
-          val s = slot.open?.let { it.tryParseTime()?.format(TimeUi.fmt12) ?: it } ?: "-"
-          val e = slot.close?.let { it.tryParseTime()?.format(TimeUi.fmt12) ?: it } ?: "-"
-          "$s - $e"
-        }
-      }
-    }
-
-/* ================================================================================================
- * Helpers
- * ================================================================================================ */
-
-/** Returns an empty list of opening hours for each day of the week. */
-private fun emptyWeek(): List<OpeningHours> =
-    List(7) { day -> OpeningHours(day = day, hours = emptyList()) }
-
-/**
- * Validates if the provided email string is in a valid email format.
- *
- * @param email The email string to validate.
- * @return True if the email is valid, false otherwise.
- */
-private fun isValidEmail(email: String): Boolean = Patterns.EMAIL_ADDRESS.matcher(email).matches()
-
-=======
->>>>>>> fdca9c2b
 /* ================================================================================================
  * Screen
  * ================================================================================================ */
@@ -289,12 +203,8 @@
             email: String,
             address: Location,
             week: List<OpeningHours>,
-<<<<<<< HEAD
-            stock: List<Pair<Game, Int>>) -> String?,
+            stock: List<Pair<Game, Int>>) -> String,
     locationUi: LocationUIState,
-=======
-            stock: List<Pair<Game, Int>>) -> String,
->>>>>>> fdca9c2b
     gameQuery: String,
     gameSuggestions: List<Game>,
     isSearching: Boolean,
@@ -529,113 +439,6 @@
  * ================================================================================================ */
 
 /**
-<<<<<<< HEAD
- * Composable function representing the required information section of the Add Shop screen.
- *
- * @param shopName The current value of the shop name field.
- * @param onShopName Callback function to update the shop name.
- * @param email The current value of the email field.
- * @param onEmail Callback function to update the email.
- * @param phone The current value of the phone field.
- * @param onPhone Callback function to update the phone.
- * @param link The current value of the link field.
- * @param onLink Callback function to update the link.
- * @param addressText The current value of the address text field.
- * @param onAddressText Callback function to update the address text.
- * @param onPickLocation Callback function to handle location selection.
- */
-@Composable
-private fun RequiredInfoSection(
-    shopName: String,
-    onShopName: (String) -> Unit,
-    email: String,
-    onEmail: (String) -> Unit,
-    phone: String,
-    onPhone: (String) -> Unit,
-    link: String,
-    onLink: (String) -> Unit,
-    addressText: String,
-    onAddressText: (String) -> Unit,
-    onPickLocation: (Location) -> Unit,
-    locationUi: LocationUIState,
-    showError: (String) -> Unit = {},
-    viewModel: CreateShopViewModel,
-    owner: Account
-) {
-  Box(Modifier.testTag(CreateShopScreenTestTags.FIELD_SHOP)) {
-    LabeledField(
-        label = Strings.LabelShop,
-        placeholder = Strings.PlaceholderShop,
-        value = shopName,
-        onValueChange = onShopName)
-  }
-  Box(Modifier.testTag(CreateShopScreenTestTags.FIELD_EMAIL)) {
-    LabeledField(
-        label = Strings.LabelEmail,
-        placeholder = Strings.PlaceholderEmail,
-        value = email,
-        onValueChange = onEmail,
-        keyboardType = KeyboardType.Email)
-  }
-  val showEmailError = email.isNotEmpty() && !isValidEmail(email)
-  if (showEmailError) {
-    Text(
-        "Enter a valid email address.",
-        color = MaterialTheme.colorScheme.error,
-        style = MaterialTheme.typography.bodySmall)
-  }
-  Box(Modifier.testTag(CreateShopScreenTestTags.FIELD_PHONE)) {
-    LabeledField(
-        label = Strings.LabelPhone,
-        placeholder = Strings.PlaceholderPhone,
-        value = phone,
-        onValueChange = onPhone,
-        keyboardType = KeyboardType.Phone)
-  }
-
-  Box(Modifier.testTag(CreateShopScreenTestTags.FIELD_LINK)) {
-    LabeledField(
-        label = Strings.LabelLink,
-        placeholder = Strings.PlaceholderLink,
-        value = link,
-        onValueChange = onLink,
-        keyboardType = KeyboardType.Uri)
-  }
-
-  Box(Modifier.testTag(CreateShopScreenTestTags.FIELD_ADDRESS)) {
-    LocationSearchBar(
-        viewModel = viewModel,
-        locationUi = locationUi,
-        currentUser = owner,
-        shop = null,
-        onError = showError,
-        onPick = onPickLocation)
-  }
-}
-
-/**
- * Composable function representing the availability section of the Add Shop screen.
- *
- * @param week List of opening hours for each day of the week.
- * @param onEdit Callback function to handle editing of opening hours for a specific day.
- */
-@Composable
-private fun AvailabilitySection(week: List<OpeningHours>, onEdit: (Int) -> Unit) {
-  Column(Modifier.testTag(CreateShopScreenTestTags.AVAILABILITY_LIST)) {
-    week.forEach { oh ->
-      val day = oh.day
-      DayRow(
-          dayName = AddShopUi.dayNames[day], value = humanize(oh.hours), onEdit = { onEdit(day) })
-      HorizontalDivider(
-          modifier = Modifier.testTag(CreateShopScreenTestTags.AVAILABILITY_DIVIDER_PREFIX + day))
-    }
-  }
-  Spacer(Modifier.height(4.dp))
-}
-
-/**
-=======
->>>>>>> fdca9c2b
  * Composable function representing the games section of the Add Shop screen.
  *
  * @param stock List of pairs containing games and their quantities in stock.
