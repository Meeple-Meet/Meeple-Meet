--- conflicted
+++ resolved
@@ -56,10 +56,7 @@
 import androidx.compose.ui.draw.clip
 import androidx.compose.ui.layout.ContentScale
 import androidx.compose.ui.platform.LocalContext
-<<<<<<< HEAD
-=======
 import androidx.compose.ui.platform.LocalDensity
->>>>>>> cfec092f
 import androidx.compose.ui.platform.testTag
 import androidx.compose.ui.text.font.FontWeight
 import androidx.compose.ui.text.style.TextOverflow
@@ -403,33 +400,6 @@
     onClick: () -> Unit = {}
 ) {
   val context = LocalContext.current
-<<<<<<< HEAD
-  val date =
-      remember(session.date) {
-        SimpleDateFormat("dd/MM/yyyy", Locale.getDefault()).format(session.date.toDate())
-      }
-
-  /* ---------  resolve names via the callback  --------- */
-  val names = remember { mutableStateListOf<String>() }
-
-  LaunchedEffect(session.participants) {
-    names.clear()
-    viewModel.getAccounts(session.participants.toSet().toList(), context) {
-      it.forEach { account -> names += account?.name ?: "Unknown" }
-    }
-  }
-  /* ----------------------------------------------------- */
-
-  val participantText =
-      when {
-        names.size < session.participants.size -> "Loading…"
-        names.isEmpty() -> "No participants"
-        names.size == 1 -> names.first()
-        names.size == 2 -> names.joinToString(", ")
-        else -> {
-          val firstTwo = names.take(2).joinToString(", ")
-          "$firstTwo and ${names.size - 2} more"
-=======
   val density = LocalDensity.current
   val scope = rememberCoroutineScope()
 
@@ -438,7 +408,6 @@
       produceState(initialValue = false, key1 = id, key2 = currentUserId) {
         if (currentUserId.isNotBlank()) {
           value = viewModel.isAdmin(id, currentUserId)
->>>>>>> cfec092f
         }
       }
 
@@ -512,19 +481,13 @@
           /* ---------  resolve names via the callback  --------- */
           val names = remember { mutableStateListOf<String>() }
 
-          LaunchedEffect(session.participants) {
-            names.clear()
-            session.participants.forEach { id ->
-              if (id.isBlank()) {
-                names += "Unknown"
-              } else {
-                viewModel.getOtherAccount(id) { acc ->
-                  names += acc.name // re-composition happens on each addition
-                }
-              }
-            }
-          }
-          /* ----------------------------------------------------- */
+  LaunchedEffect(session.participants) {
+    names.clear()
+    viewModel.getAccounts(session.participants.toSet().toList(), context) {
+      it.forEach { account -> names += account?.name ?: "Unknown" }
+    }
+  }
+  /* ----------------------------------------------------- */
 
           val participantText =
               when {
