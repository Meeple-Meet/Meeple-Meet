--- conflicted
+++ resolved
@@ -323,12 +323,9 @@
     verified: Boolean,
     navigationActions: NavigationActions,
     onBack: () -> Unit,
-<<<<<<< HEAD
     onNavigate: (MeepleMeetScreen) -> Unit = {},
-    unreadCount: Int
-=======
+    unreadCount: Int,
     viewModel: FriendsScreenViewModel = viewModel(),
->>>>>>> fb41ac5e
 ) {
   val context = LocalContext.current
 
@@ -382,18 +379,12 @@
       bottomBar = {
         val shouldHide = UiBehaviorConfig.hideBottomBarWhenInputFocused
         if (!(shouldHide && isInputFocused)) {
-<<<<<<< HEAD
-          BottomNavigationMenu(
+          BottomBarWithVerification(
               unreadCount = unreadCount,
-              currentScreen = MeepleMeetScreen.Profile,
-              onTabSelected = { onNavigate(it) })
-=======
-          BottomBarWithVerification(
               currentScreen = MeepleMeetScreen.Profile,
               onTabSelected = { navigationActions.navigateTo(it) },
               verified = verified,
               onVerifyClick = { navigationActions.navigateTo(MeepleMeetScreen.Profile) })
->>>>>>> fb41ac5e
         }
       }) { innerPadding ->
         Column(
