package com.github.meeplemeet.ui.navigation

import androidx.compose.foundation.layout.Arrangement
import androidx.compose.foundation.layout.Column
import androidx.compose.foundation.layout.Row
import androidx.compose.foundation.layout.fillMaxWidth
import androidx.compose.foundation.layout.height
import androidx.compose.foundation.layout.offset
import androidx.compose.foundation.layout.padding
import androidx.compose.material.icons.Icons
import androidx.compose.material.icons.filled.AccountCircle
import androidx.compose.material.icons.filled.ArrowForward
import androidx.compose.material.icons.filled.ChatBubbleOutline
import androidx.compose.material.icons.filled.Groups
import androidx.compose.material.icons.filled.Language
import androidx.compose.material.icons.filled.Map
import androidx.compose.material.icons.outlined.AccountCircle
import androidx.compose.material.icons.outlined.ChatBubbleOutline
import androidx.compose.material.icons.outlined.Groups
import androidx.compose.material.icons.outlined.Language
import androidx.compose.material.icons.outlined.Map
import androidx.compose.material3.Badge
import androidx.compose.material3.BadgedBox
import androidx.compose.material3.Icon
import androidx.compose.material3.IconButton
import androidx.compose.material3.NavigationBar
import androidx.compose.material3.NavigationBarItem
import androidx.compose.material3.NavigationBarItemColors
import androidx.compose.material3.Surface
import androidx.compose.material3.Text
import androidx.compose.runtime.Composable
<<<<<<< HEAD
=======
import androidx.compose.runtime.collectAsState
import androidx.compose.runtime.getValue
import androidx.compose.ui.Alignment
>>>>>>> fb41ac5e
import androidx.compose.ui.Modifier
import androidx.compose.ui.graphics.Color
import androidx.compose.ui.graphics.vector.ImageVector
import androidx.compose.ui.platform.testTag
import androidx.navigation.NavHostController
import com.github.meeplemeet.ui.theme.AppColors
import com.github.meeplemeet.ui.theme.Dimensions
import kotlinx.coroutines.Dispatchers
import kotlinx.coroutines.MainScope
import kotlinx.coroutines.launch

/** Centralizes test tags used in navigation-related UI elements. */
object NavigationTestTags {
  const val BOTTOM_NAVIGATION_MENU = "BottomNavigationMenu"
  const val SCREEN_TITLE = "ScreenTitle"
  const val GO_BACK_BUTTON = "GoBackButton"
  const val SESSIONS_TAB = "SessionsTab"
  const val DISCUSSIONS_TAB = "DiscussionsTab"
  const val DISCOVER_TAB = "DiscoverTab"
  const val PROFILE_TAB = "ProfileTab"
  const val MAP_TAB = "MapTab"
  const val EMAIL_VERIFICATION_BANNER = "EmailVerificationBanner"
  const val EMAIL_VERIFICATION_BUTTON = "EmailVerificationButton"
}

private const val UNSELECTED_ALPHA = 0.5f

/**
 * Defines all navigation destinations (screens) in the Meeple Meet app.
 *
 * This sealed class replaces the previous enum approach, supporting both:
 * 1. Fixed screens (object): top-level destinations or screens without parameters.
 * 2. Parameterized screens (data class): screens that require dynamic arguments (e.g., IDs).
 *
 * ## Properties
 * - `route`: The unique route string used by the [NavHostController] to identify the screen.
 * - `name`: The human-readable name of the screen, used for display in UI components.
 * - `isInBottomBar`: Whether this screen appears in the bottom navigation bar.
 * - `icon`: The [ImageVector] shown in the bottom navigation bar (if applicable).
 * - `testTag`: The Compose testing tag associated with this screen (if applicable).
 *
 * ## Top-level destinations
 * Screens that appear in the bottom navigation bar are marked with `isInBottomBar = true`. For
 * bottom navigation, you can filter:
 * ```kotlin
 * val topLevelScreens = listOf(
 *     MeepleMeetScreen.DiscoverSessions,
 *     MeepleMeetScreen.SessionsOverview,
 *     MeepleMeetScreen.DiscussionsOverview,
 *     MeepleMeetScreen.ProfileScreen
 * )
 * ```
 *
 * ## Parameterized screens
 * Use `data class` when the screen depends on a dynamic parameter, e.g.:
 * ```kotlin
 * val screen = MeepleMeetScreen.DiscussionScreen(discussionId = "abc123")
 * navigationActions.navigateTo(screen)
 * ```
 *
 * The route will be resolved as `"discussion/abc123"` in the NavController.
 *
 * ## How to Add a New Screen
 * 1. Determine if the screen needs parameters:
 *     - **No parameters** → create an `object` inside the sealed class.
 *     - **With parameters** → create a `data class` with the required arguments.
 * 2. Define the screen inside the sealed class: ```kotlin object SignInScreen :
 *    MeepleMeetScreen("sign_in", "Sign In") data class DiscussionScreen(val discussionId: String) :
 *    MeepleMeetScreen("discussion/$discussionId", "Discussion") ```
 * 3. Add the corresponding composable in your NavHost using the screen's `route`: ```kotlin
 *    composable(MeepleMeetScreen.SignInScreen.route) { SignInScreen() }
 *    composable("discussion/{discussionId}") { backStackEntry -> val id =
 *    backStackEntry.arguments?.getString("discussionId")!! DiscussionScreen(discussionId = id)
 *    } ```
 * 4. If the screen is a top-level destination (should appear in the bottom navigation bar):
 *     - Add the **object** (not data class) manually in your BottomNavigationMenu: ```kotlin val
 *       bottomBarScreens = listOf( MeepleMeetScreen.DiscoverSessions,
 *       MeepleMeetScreen.SessionsOverview, MeepleMeetScreen.DiscussionsOverview,
 *       MeepleMeetScreen.ProfileScreen ) ```
 *
 * ## Notes
 * - The sealed class allows for safer type-checking and easier management of dynamic routes.
 * - `route` and `name` should stay aligned for clarity.
 */
enum class MeepleMeetScreen(
    val title: String,
    val inBottomBar: Boolean = false,
    val icon: ImageVector? = null,
    val iconSelected: ImageVector? = null,
    val testTag: String? = null
) {
  SignIn("Sign In"),
  SignUp("Sign Up"),
  CreateAccount("Create your Account"),
  DiscussionsOverview(
      "Discussions",
      true,
      Icons.Outlined.ChatBubbleOutline,
      Icons.Default.ChatBubbleOutline,
      NavigationTestTags.DISCUSSIONS_TAB),
  SessionsOverview(
      "Sessions",
      true,
      Icons.Outlined.Groups,
      Icons.Default.Groups,
      NavigationTestTags.SESSIONS_TAB),
  PostsOverview(
      "Posts",
      true,
      Icons.Outlined.Language,
      Icons.Default.Language,
      NavigationTestTags.DISCOVER_TAB),
  Map("Map", true, Icons.Outlined.Map, Icons.Default.Map, NavigationTestTags.MAP_TAB),
  Profile(
      "Profile",
      true,
      Icons.Outlined.AccountCircle,
      Icons.Default.AccountCircle,
      NavigationTestTags.PROFILE_TAB),
  CreateDiscussion("Create Discussion"),
  Discussion("Discussion"),
  DiscussionDetails("Discussion Details"),
  CreateSession("Create Session"),
  Session("Session"),
  SessionDetails("Session Details"),
  CreatePost("Create post"),
  Post("Post"),
  ShopDetails("Shop Details"),
  CreateShop("Create Shop"),
  EditShop("Edit Shop"),
  CreateSpaceRenter("Create Space Renter"),
  SpaceDetails("Space Renter Details"),
  EditSpaceRenter("Edit Space Renter"),
  NotificationsTab("Notifications tab"),
  Friends("Friends"),
  OnBoarding("OnBoarding"),
  SessionViewer("Session Viewer"),
}

/**
 * Displays the bottom navigation bar for top-level destinations.
 *
 * @param currentScreen The currently active [MeepleMeetScreen].
 * @param onTabSelected Callback triggered when a tab is selected.
 * @param modifier Optional [Modifier] for layout customization.
 */
@Composable
fun BottomNavigationMenu(
    currentScreen: MeepleMeetScreen,
    onTabSelected: (MeepleMeetScreen) -> Unit,
    unreadCount: Int,
    modifier: Modifier = Modifier
) {
  NavigationBar(
      containerColor = AppColors.secondary,
      contentColor = AppColors.textIcons,
      modifier =
          modifier
              .fillMaxWidth()
              .height(Dimensions.IconSize.giant)
              .testTag(NavigationTestTags.BOTTOM_NAVIGATION_MENU)) {
        MeepleMeetScreen.entries
            .filter { it -> it.inBottomBar }
            .forEach { screen ->
              NavigationBarItem(
                  colors =
                      NavigationBarItemColors(
                          selectedIconColor = AppColors.textIcons,
                          selectedTextColor = AppColors.textIcons,
                          selectedIndicatorColor = Color.Transparent,
                          disabledTextColor = Color.Transparent,
                          disabledIconColor = Color.Transparent,
                          unselectedIconColor = AppColors.textIcons.copy(alpha = UNSELECTED_ALPHA),
                          unselectedTextColor = AppColors.textIcons.copy(alpha = UNSELECTED_ALPHA)),
                  icon = {
                    val iconToUse =
                        if (screen == currentScreen) screen.iconSelected ?: screen.icon
                        else screen.icon

                    if (screen == MeepleMeetScreen.Profile) {
                      BadgedBox(
                          badge = {
                            if (unreadCount != 0) {
                              Badge(modifier = Modifier.offset(y = (-Dimensions.Padding.small))) {
                                Text(
                                    if (unreadCount > 9) "9+" else unreadCount.toString(),
                                    color = AppColors.textIcons)
                              }
                            }
                          }) {
                            Icon(iconToUse!!, contentDescription = screen.title)
                          }
                    } else {
                      Icon(iconToUse!!, contentDescription = screen.title)
                    }
                  },
                  selected = screen == currentScreen,
                  onClick = { onTabSelected(screen) },
                  modifier = screen.testTag?.let { Modifier.testTag(it) } ?: Modifier)
            }
      }
}

/**
 * Displays the bottom navigation bar with an optional email verification banner.
 *
 * @param currentScreen The currently active [MeepleMeetScreen].
 * @param verified Whether the user's email is verified.
 * @param onTabSelected Callback triggered when a tab is selected.
 * @param onVerifyClick Callback triggered when the verification button is clicked.
 * @param modifier Optional [Modifier] for layout customization.
 */
@Composable
fun BottomBarWithVerification(
    currentScreen: MeepleMeetScreen,
    verified: Boolean,
    onTabSelected: (MeepleMeetScreen) -> Unit,
    onVerifyClick: () -> Unit,
    modifier: Modifier = Modifier
) {
  Column(modifier = modifier) {
    if (!verified) {
      EmailVerificationBanner(onVerifyClick = onVerifyClick)
    }
    BottomNavigationMenu(currentScreen = currentScreen, onTabSelected = onTabSelected)
  }
}

/**
 * Displays a banner prompting the user to verify their email address.
 *
 * @param onVerifyClick Callback triggered when the verification button is clicked.
 */
@Composable
fun EmailVerificationBanner(
    onVerifyClick: () -> Unit,
) {
  Surface(
      color = AppColors.neutral,
      modifier = Modifier.fillMaxWidth().testTag(NavigationTestTags.EMAIL_VERIFICATION_BANNER)) {
        Row(
            modifier = Modifier.fillMaxWidth().padding(Dimensions.Padding.medium),
            horizontalArrangement = Arrangement.SpaceBetween,
            verticalAlignment = Alignment.CenterVertically) {
              Text(
                  text = "Verify your email to unlock full access",
                  color = AppColors.textIcons,
                  modifier = Modifier.weight(1f))
              IconButton(
                  onClick = onVerifyClick,
                  modifier = Modifier.testTag(NavigationTestTags.EMAIL_VERIFICATION_BUTTON)) {
                    Icon(
                        imageVector = Icons.Default.ArrowForward,
                        contentDescription = "Verify email",
                        tint = AppColors.textIcons)
                  }
            }
      }
}

/**
 * Provides high-level navigation actions for the Meeple Meet app.
 *
 * This class wraps the [NavHostController] to simplify navigation logic. It should be used by
 * composable to move between screens.
 *
 * Example usage:
 * ```kotlin
 * val navigation = NavigationActions(navController)
 * navigation.navigateTo(MeepleMeetScreen.SessionsOverview)
 * ```
 *
 * @param navController The [NavHostController] used for Compose navigation.
 */
open class NavigationActions(private val navController: NavHostController) {
  private val scope = MainScope()

  /**
   * Navigates to the specified [screen].
   *
   * If the destination is already the current top-level destination (isInBottomBar), this call has
   * no effect to avoid redundant navigation.
   *
   * @param screen The target screen to navigate to.
   */
  open fun navigateTo(screen: MeepleMeetScreen, popUpTo: Boolean = screen.inBottomBar) {
    scope.launch(Dispatchers.Main) {
      if (currentRoute() == screen.name) {
        // If the user is already on this screen, do nothing to avoid consecutive duplicates
        return@launch
      }
      navController.navigate(screen.name) {
        // Screens available through the bottom navigation bar are top-level destinations.
        // When navigating to one of these, we want to clear the back stack to avoid building
        // up a large stack of destinations as the user switches between them.
        if (popUpTo) {
          launchSingleTop = true
          popUpTo(screen.name) { inclusive = true }
        }

        restoreState = true
      }
    }
  }

  /**
   * Navigates out of the authentication graph and enters the discussions overview screen.
   *
   * This function clears the entire back stack to ensure the user cannot navigate back into the
   * authentication flow (SignIn/SignUp). It should be called once authentication is successfully
   * completed.
   *
   * Typical usage: called after a successful login or account creation.
   */
  open fun navigateOutOfAuthGraph() {
    scope.launch(Dispatchers.Main) {
      navController.navigate(MeepleMeetScreen.DiscussionsOverview.name) {
        popUpTo(0) { inclusive = true } // Empty stack
        launchSingleTop = true
      }
    }
  }

  /** Navigate back to the previous screen, skipping consecutive duplicates. */
  open fun goBack() {
    scope.launch(Dispatchers.Main) { navController.popBackStack() }
  }

  /**
   * Returns the current route displayed by the [NavHostController].
   *
   * @return The route of the currently active screen, or an empty string if unknown.
   */
  open fun currentRoute(): String {
    return navController.currentDestination?.route ?: ""
  }
}<|MERGE_RESOLUTION|>--- conflicted
+++ resolved
@@ -29,12 +29,9 @@
 import androidx.compose.material3.Surface
 import androidx.compose.material3.Text
 import androidx.compose.runtime.Composable
-<<<<<<< HEAD
-=======
 import androidx.compose.runtime.collectAsState
 import androidx.compose.runtime.getValue
 import androidx.compose.ui.Alignment
->>>>>>> fb41ac5e
 import androidx.compose.ui.Modifier
 import androidx.compose.ui.graphics.Color
 import androidx.compose.ui.graphics.vector.ImageVector
@@ -251,6 +248,7 @@
 fun BottomBarWithVerification(
     currentScreen: MeepleMeetScreen,
     verified: Boolean,
+    // todo: Give unreadCount to this as well
     onTabSelected: (MeepleMeetScreen) -> Unit,
     onVerifyClick: () -> Unit,
     modifier: Modifier = Modifier
