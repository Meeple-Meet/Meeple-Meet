--- conflicted
+++ resolved
@@ -149,12 +149,9 @@
   CreateSpaceRenter("Create Space Renter"),
   SpaceDetails("Space Renter Details"),
   EditSpaceRenter("Edit Space Renter"),
-<<<<<<< HEAD
   NotificationsTab("Notifications tab"),
   Friends("Friends"),
-=======
   OnBoarding("OnBoarding")
->>>>>>> 6c957421
 }
 
 /**
