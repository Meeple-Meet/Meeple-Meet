package com.github.meeplemeet.ui

import android.annotation.SuppressLint
import androidx.compose.foundation.BorderStroke
import androidx.compose.foundation.background
import androidx.compose.foundation.border
import androidx.compose.foundation.layout.*
import androidx.compose.foundation.layout.ExperimentalLayoutApi
import androidx.compose.foundation.layout.FlowRow
import androidx.compose.foundation.rememberScrollState
import androidx.compose.foundation.shape.CircleShape
import androidx.compose.foundation.verticalScroll
import androidx.compose.material.icons.Icons
import androidx.compose.material.icons.filled.AccessTime
import androidx.compose.material.icons.filled.ArrowBack
import androidx.compose.material.icons.filled.ChatBubbleOutline
import androidx.compose.material.icons.filled.Close
import androidx.compose.material.icons.filled.Delete
import androidx.compose.material.icons.filled.LocationOn
import androidx.compose.material.icons.filled.Notifications
import androidx.compose.material3.AlertDialog
import androidx.compose.material3.Badge
import androidx.compose.material3.BadgedBox
import androidx.compose.material3.ButtonDefaults
import androidx.compose.material3.ExperimentalMaterial3Api
import androidx.compose.material3.Icon
import androidx.compose.material3.IconButton
import androidx.compose.material3.InputChip
import androidx.compose.material3.InputChipDefaults
import androidx.compose.material3.MaterialTheme
import androidx.compose.material3.OutlinedButton
import androidx.compose.material3.OutlinedTextField
import androidx.compose.material3.Scaffold
import androidx.compose.material3.SliderDefaults
import androidx.compose.material3.Text
import androidx.compose.material3.TextButton
import androidx.compose.material3.TimePicker
import androidx.compose.material3.TimePickerDefaults
import androidx.compose.material3.rememberTimePickerState
import androidx.compose.runtime.*
import androidx.compose.ui.Alignment
import androidx.compose.ui.Modifier
import androidx.compose.ui.draw.clip
import androidx.compose.ui.graphics.Color
import androidx.compose.ui.graphics.vector.ImageVector
import androidx.compose.ui.platform.testTag
import androidx.compose.ui.text.font.FontWeight
import androidx.compose.ui.unit.dp
import com.github.meeplemeet.model.structures.Account
import com.github.meeplemeet.model.structures.Discussion
import com.github.meeplemeet.model.structures.Location
import com.github.meeplemeet.model.viewmodels.FirestoreSessionViewModel
import com.github.meeplemeet.model.viewmodels.FirestoreViewModel
import com.github.meeplemeet.ui.components.CountBubble
import com.github.meeplemeet.ui.components.DatePickerDockedField
import com.github.meeplemeet.ui.components.DiscretePillSlider
import com.github.meeplemeet.ui.components.GameSearchField
import com.github.meeplemeet.ui.components.IconTextField
import com.github.meeplemeet.ui.components.LocationSearchField
import com.github.meeplemeet.ui.components.SectionCard
import com.github.meeplemeet.ui.components.UnderlinedLabel
import com.github.meeplemeet.ui.theme.AppColors
import com.github.meeplemeet.ui.theme.appShapes
import java.time.LocalTime
import java.util.Calendar
import kotlin.math.roundToInt

/* =======================================================================
 * Test tags for UI tests
 * ======================================================================= */

// Object holding test tags for UI testing purposes.
object SessionTestTags {
  const val TITLE = "session_title"
  const val PROPOSED_GAME = "proposed_game"
  const val MIN_PLAYERS = "min_players"
  const val MAX_PLAYERS = "max_players"
  const val PARTICIPANT_CHIPS = "participant_chips"
  const val DATE_FIELD = "date_field"
  const val TIME_FIELD = "time_field"
  const val LOCATION_FIELD = "location_field"
  const val QUIT_BUTTON = "quit_button"
  const val DATE_PICKER_OK_BUTTON = "date_picker_ok_button"
  const val DATE_PICK_BUTTON = "date_pick_button"
  const val TIME_PICK_BUTTON = "time_pick_button"
  const val TIME_PICKER_OK_BUTTON = "time_picker_ok_button"
  const val CHAT_BADGE = "chat_badge"
  const val NOTIFICATION_BADGE_COUNT = "notification_badge_count"
  const val EMPTY_BADGE = "empty_badge"
  const val DELETE_SESSION_BUTTON = "delete_session_button"
}

/* =======================================================================
 * Models
 * ======================================================================= */

<<<<<<< HEAD
val sliderMinRange = 2f
val sliderMaxRange = 10f
=======
// Simple data class representing a session participant (not always used, see Account).
data class Participant(val id: String, val name: String)

// Constants for the minimum and maximum values of the player count slider.
const val sliderMinRange = 2f
const val sliderMaxRange = 10f
>>>>>>> 9017a860

/* =======================================================================
 * Public entry point
 * ======================================================================= */

/**
 * Main composable for the Session View screen. Displays session details, participants, proposed
 * game, and organizational info.
 *
 * @param viewModel Global FirestoreViewModel for retrieving discussions
 * @param sessionViewModel ViewModel managing session-specific operations
 * @param currentUser Currently logged-in user
 * @param initial Initial session form state (optional)
 * @param discussionId ID of the discussion linked to the session
 * @param onBack Callback triggered when navigating back
 * @param onclickNotification Callback when clicking the notifications icon
 * @param onclickChat Callback when clicking the chat icon
 */
@SuppressLint("SuspiciousIndentation")
@OptIn(ExperimentalMaterial3Api::class)
@Composable
fun SessionViewScreen(
    viewModel: FirestoreViewModel,
    sessionViewModel: FirestoreSessionViewModel,
    currentUser: Account,
    initial: SessionForm = SessionForm(),
    discussionId: String,
    onBack: () -> Unit = {},
) {
  // Local state for the session form data.
  var form by remember { mutableStateOf(initial) }

  // Observe discussion updates from the view model.
  val discussion by viewModel.discussionFlow(discussionId).collectAsState()
  val isCurrUserAdmin =
      currentUser.uid == discussion?.creatorId ||
          discussion?.admins?.contains(currentUser.uid) == true

  // Scaffold provides the top bar and main content area.
  Scaffold(
      topBar = {
        TopBarWithDivider(
            text = "Session View",
            onReturn = onBack,
        )
      },
  ) { innerPadding ->
    Column(
        modifier =
            Modifier.fillMaxSize()
                .verticalScroll(rememberScrollState())
                .background(AppColors.primary)
                .padding(innerPadding)
                .padding(horizontal = 16.dp, vertical = 8.dp),
        verticalArrangement = Arrangement.spacedBy(16.dp)) {

          // Session title (centered, not editable for now).
          Title(
              text = form.title.ifEmpty { "New Session" },
              editable = isCurrUserAdmin,
              form,
              onValueChange = { newTitle -> form = form.copy(title = newTitle) },
              modifier =
                  Modifier.align(Alignment.CenterHorizontally)
                      .then(Modifier.testTag(SessionTestTags.TITLE)))

          // Proposed game section
          // background and border are primary for members since it blends with the screen bg
          // proposed game is a text for members, it's not in a editable box
          discussion?.let { disc ->
            ProposedGameSection(
                sessionViewModel = sessionViewModel,
                currentUser = currentUser,
                discussion = disc, // safe – non-null here
                editable = isCurrUserAdmin)
          } ?: Box(Modifier.fillMaxWidth()) {}

          // Participants section
          ParticipantsSection(
              form = form,
              editable = isCurrUserAdmin,
              onFormChange = { min, max ->
                form = form.copy(minPlayers = min.roundToInt(), maxPlayers = max.roundToInt())
              },
              onRemoveParticipant = { p ->
                form = form.copy(participants = form.participants.filterNot { it.uid == p.uid })
              })

          // Organisation section
          // editable for admins and the session creator, read-only for members
          OrganizationSection(form, onFormChange = { form = it }, editable = isCurrUserAdmin)

          Spacer(Modifier.height(4.dp))

          // Quit session button
          OutlinedButton(
              onClick = {
                onBack()
                val updatedParticipants = form.participants.filterNot { it.uid == currentUser.uid }
                discussion?.let { disc ->
                  sessionViewModel.updateSession(
                      requester = currentUser,
                      discussion = disc,
                      newParticipantList = updatedParticipants)
                }
                onBack()
              },
              shape = CircleShape,
              border = BorderStroke(1.5.dp, AppColors.negative),
              modifier = Modifier.testTag(SessionTestTags.QUIT_BUTTON).fillMaxWidth(),
              colors = ButtonDefaults.outlinedButtonColors(contentColor = AppColors.negative)) {
                Icon(Icons.Default.ArrowBack, contentDescription = null)
                Spacer(Modifier.width(8.dp))
                Text("Quit Session", style = MaterialTheme.typography.bodyMedium)
              }

          discussion?.let { disc ->
            DeleteSessionBTN(
                sessionViewModel = sessionViewModel,
                currentUser = currentUser,
                discussion = disc,
                userIsAdmin = isCurrUserAdmin,
                onback = onBack)
          }
        }
  }
}

/* =======================================================================
 * Sub-components
 * ======================================================================= */

/**
 * Displays the participants section of the session. Shows participant count, editable range slider
 * for player limits, and participant chips.
 *
 * @param form Current session form data
 * @param onFormChange Callback triggered when player limits are adjusted
 * @param editable Whether the section is editable (admin-only)
 * @param onRemoveParticipant Callback to remove a participant
 */
@Composable
fun ParticipantsSection(
    form: SessionForm,
    onFormChange: (Float, Float) -> Unit,
    editable: Boolean = false,
    onRemoveParticipant: (Account) -> Unit
) {
  SectionCard(
      modifier =
          Modifier.clip(appShapes.extraLarge)
              .background(AppColors.primary)
              .border(1.dp, AppColors.secondary, shape = appShapes.extraLarge)) {
        Row(verticalAlignment = Alignment.CenterVertically, modifier = Modifier.fillMaxWidth()) {
          UnderlinedLabel(
              text = "Participants:",
              textColor = AppColors.textIcons,
              textStyle = MaterialTheme.typography.titleLarge,
          )
          Spacer(Modifier.width(8.dp))
          CountBubble(
              count = form.participants.size,
              modifier =
                  Modifier.clip(CircleShape)
                      .background(AppColors.affirmative)
                      .border(1.dp, AppColors.affirmative, CircleShape)
                      .padding(horizontal = 10.dp, vertical = 6.dp))
        }

        Spacer(Modifier.height(12.dp))

        // Slider for selecting min and max number of players.
        PillSliderNoBackground(
            title = "Number of players",
            editable = editable,
            range = sliderMinRange..sliderMaxRange,
            values =
                form.minPlayers.toFloat().coerceIn(sliderMinRange, sliderMaxRange)..form.maxPlayers
                        .toFloat()
                        .coerceIn(sliderMinRange, sliderMaxRange),
            steps = 7,
            onValuesChange = { min, max -> onFormChange(min, max) })

        // Min/max bubbles of the slider
        Row(Modifier.fillMaxWidth(), horizontalArrangement = Arrangement.SpaceBetween) {
          CountBubble(
              count = form.minPlayers,
              modifier =
                  Modifier.clip(CircleShape)
                      .background(AppColors.secondary)
                      .border(1.dp, AppColors.secondary, CircleShape)
                      .padding(horizontal = 10.dp, vertical = 6.dp)
                      .testTag(SessionTestTags.MIN_PLAYERS))
          CountBubble(
              count = form.maxPlayers,
              modifier =
                  Modifier.clip(CircleShape)
                      .background(AppColors.secondary)
                      .border(1.dp, AppColors.secondary, CircleShape)
                      .padding(horizontal = 10.dp, vertical = 6.dp)
                      .testTag(SessionTestTags.MAX_PLAYERS))
        }
        Spacer(Modifier.height(10.dp))
        Spacer(Modifier.height(12.dp))

        // Participant chips (grid of users, removable).
        UserChipsGrid(
            participants = form.participants,
            onRemove = { p -> onRemoveParticipant(p) },
            editable = editable)
      }
}

/**
 * Displays the proposed game section for the session. Admins can search and update the game, while
 * members see it as read-only.
 *
 * @param sessionViewModel ViewModel managing session operations
 * @param currentUser Currently logged-in user
 * @param discussion The discussion the session belongs to
 * @param editable Whether the current user can modify the proposed game
 */
@Composable
private fun ProposedGameSection(
    sessionViewModel: FirestoreSessionViewModel,
    currentUser: Account,
    discussion: Discussion,
    editable: Boolean
) {
  val gameUIState by sessionViewModel.gameUIState.collectAsState()

  SectionCard(
      modifier =
          Modifier.clip(appShapes.extraLarge)
              .background(AppColors.primary)
              .border(1.dp, AppColors.primary)) {
        Column(modifier = Modifier.fillMaxWidth()) {
          UnderlinedLabel(
              text = "Proposed game:",
              textColor = AppColors.textIcons,
              textStyle = MaterialTheme.typography.titleLarge)

          Spacer(Modifier.height(8.dp))

          if (editable) {
            GameSearchField(
                query = gameUIState.gameQuery,
                onQueryChange = { sessionViewModel.setGameQuery(currentUser, discussion, it) },
                results = gameUIState.gameSuggestions,
                onPick = { sessionViewModel.setGame(currentUser, discussion, it) },
                isLoading = false,
                modifier = Modifier.fillMaxWidth().testTag(SessionTestTags.PROPOSED_GAME))
          } else {
            Text(
                text = "Current Game",
                modifier = Modifier.testTag(SessionTestTags.PROPOSED_GAME).padding(top = 4.dp),
                style = MaterialTheme.typography.bodyMedium,
                color = AppColors.textIcons)
          }
        }
      }
}

/**
 * Displays and manages the organizational details of the session. Includes date, time, and location
 * fields, with editable options for admins.
 *
 * @param form Current session form data
 * @param onFormChange Callback triggered when form data changes
 * @param editable Whether the section is editable (admin-only)
 */
@Composable
fun OrganizationSection(
    form: SessionForm,
    onFormChange: (SessionForm) -> Unit,
    editable: Boolean = false
) {
  val mockResults =
      listOf(
          Location(46.5197, 6.6323, "Student Lounge"),
          Location(46.5191, 6.5668, "Rolex Learning Center"),
          Location(46.5221, 6.5674, "Satellite Café"))

  SectionCard(
      modifier =
          Modifier.clip(appShapes.extraLarge)
              .background(AppColors.primary)
              .border(1.dp, AppColors.secondary, shape = appShapes.extraLarge)
              .fillMaxWidth()) {
        UnderlinedLabel(
            text = "Organisation:",
            textColor = AppColors.textIcons,
            textStyle = MaterialTheme.typography.titleLarge)
        Spacer(Modifier.height(12.dp))

        DatePickerDockedField(
            value = form.date,
            editable = editable,
            onValueChange = { onFormChange(form.copy(date = it!!)) },
        )

        Spacer(Modifier.height(10.dp))

        // Time field using the new TimeField composable
        TimeField(
            value = form.time.toString(),
            onValueChange = { onFormChange(form.copy(time = it)) },
            editable = editable,
            modifier = Modifier.fillMaxWidth())
        Spacer(Modifier.height(10.dp))

        if (editable) {
          // Admins and creators: interactive search field
          LocationSearchField(
              query = form.locationText,
              onQueryChange = { newQuery -> onFormChange(form.copy(locationText = newQuery)) },
              results = mockResults,
              onPick = { picked -> onFormChange(form.copy(locationText = picked.name)) },
              isLoading = false, // can hook into your VM later
              placeholder = "Search locations…")
        } else {
          // Members: plain read-only text field
          IconTextField(
              value = form.locationText,
              editable = false,
              onValueChange = { if (editable) onFormChange(form.copy(locationText = it)) },
              placeholder = "Location",
              leadingIcon = { Icon(Icons.Default.LocationOn, contentDescription = "Location") },
              modifier = Modifier.testTag(SessionTestTags.LOCATION_FIELD).fillMaxWidth(),
              textStyle = MaterialTheme.typography.bodySmall,
          )
        }
      }
}

/**
 * Displays the session title, either as editable text input for admins or plain text for members.
 *
 * @param text Title text
 * @param editable Whether the field is editable
 * @param form Current session form data
 * @param onValueChange Callback triggered when the title changes
 * @param modifier Modifier applied to the composable
 */
@Composable
fun Title(
    text: String,
    editable: Boolean = false,
    form: SessionForm,
    onValueChange: (String) -> Unit = {},
    modifier: Modifier
) {
  if (editable) {
    OutlinedTextField(
        value = text,
        onValueChange = onValueChange,
        textStyle = MaterialTheme.typography.headlineLarge,
        singleLine = true,
        modifier = modifier.fillMaxWidth())
  } else {
    Text(
        text = text,
        style = MaterialTheme.typography.headlineLarge,
        color = AppColors.textIcons,
        modifier = modifier)
  }
}

/**
 * Composable used for the individual UserChip
 *
 * @param name User's name
 * @param onRemove Callback fn used to remove the user
 * @param modifier Modifiers to apply to this component
 * @param showRemoveBTN Should only be visible to admins/owners
 */
@Composable
fun UserChip(
    name: String,
    onRemove: () -> Unit,
    modifier: Modifier = Modifier,
    showRemoveBTN: Boolean = false
) {
  InputChip(
      selected = false,
      onClick = {},
      label = { Text(text = name, style = MaterialTheme.typography.bodySmall) },
      avatar = {
        Box(
            modifier = Modifier.size(26.dp).clip(CircleShape).background(Color.LightGray),
            contentAlignment = Alignment.Center) {
              Text(
                  text = name.firstOrNull()?.toString() ?: "A",
                  color = AppColors.focus,
                  fontWeight = FontWeight.Bold)
            }
      },
      trailingIcon = {
        if (showRemoveBTN) {
          IconButton(
              onClick = onRemove, modifier = Modifier.size(18.dp).testTag("remove:${name}")) {
                Icon(
                    imageVector = Icons.Default.Close,
                    contentDescription = "Remove participant",
                    tint = AppColors.negative)
              }
        }
      },
      modifier = modifier,
      colors =
          InputChipDefaults.inputChipColors(
              labelColor = AppColors.textIcons,
          ),
      shape = appShapes.extraLarge)
}

/**
 * Component used to display the participants in a clean and flexible box Each chip shows a
 * participant name and optionally a remove button for admins.
 *
 * @param participants List of participants to display
 * @param onRemove Callback fn used when an Admin/Owner removes a participant
 * @param modifier Modifiers used for the component
 * @param editable Whether the current user can edit (remove) participants
 */
@OptIn(ExperimentalLayoutApi::class)
@Composable
fun UserChipsGrid(
    participants: List<Account>,
    onRemove: (Account) -> Unit,
    modifier: Modifier = Modifier,
    editable: Boolean = false
) {
  FlowRow(
      horizontalArrangement = Arrangement.spacedBy(8.dp),
      verticalArrangement = Arrangement.spacedBy(8.dp),
      modifier = modifier.testTag(SessionTestTags.PARTICIPANT_CHIPS).fillMaxWidth()) {
        participants.forEach { p ->
          UserChip(
              name = p.name,
              modifier = Modifier.testTag("chip${p.uid}"),
              onRemove = { if (editable) onRemove(p) },
              showRemoveBTN = editable)
        }

        // Add button chip (to add new participants)
        // might be implemented later (users might joining the session themselves)
      }
}

/**
 * Compact, discrete "pill" styled range slider with subtle rounded track & dots. This mirrors the
 * blue/red dotted pills in the mock (generic visual).
 *
 * @param title Text to display with the pill slider
 * @param range Range of values that the slider can attain
 * @param values Values that be attained by the slider
 * @param steps Number of steps to display
 * @param editable whether the current user can edit the slider (Admin/Owner only)
 * @param onValuesChange callback fn used when the slider is moved
 */
@Composable
fun PillSliderNoBackground(
    title: String,
    range: ClosedFloatingPointRange<Float>,
    values: ClosedFloatingPointRange<Float>,
    steps: Int,
    editable: Boolean = true,
    onValuesChange: (Float, Float) -> Unit
) {
  Column {
    Text(title, style = MaterialTheme.typography.labelSmall, color = AppColors.textIconsFade)
    Spacer(Modifier.height(6.dp))
    DiscretePillSlider(
        range = range,
        values = values,
        editable = editable,
        steps = steps,
        onValuesChange = onValuesChange,
        surroundModifier =
            Modifier.fillMaxWidth()
                .background(AppColors.primary, CircleShape)
                .border(1.dp, AppColors.primary, CircleShape)
                .padding(horizontal = 10.dp, vertical = 3.dp),
        sliderModifier = Modifier.testTag("discrete_pill_slider"),
        sliderColors =
            SliderDefaults.colors(
                activeTrackColor = AppColors.neutral,
                inactiveTrackColor = AppColors.divider,
                thumbColor = AppColors.neutral))
  }
}

/**
 * * Dialog popup used to edit the time field
 *
 * @param onDismiss callback fn called when focusing out of the popup
 * @param onTimeSelected callback fn used to update the time field
 */
@OptIn(ExperimentalMaterial3Api::class)
@Composable
fun TimePickerDialog(onDismiss: () -> Unit, onTimeSelected: (LocalTime) -> Unit) {
  // initialize state with current time
  val calendar = Calendar.getInstance()
  val initialHour = calendar.get(Calendar.HOUR_OF_DAY)
  val initialMinute = calendar.get(Calendar.MINUTE)

  val timePickerState =
      rememberTimePickerState(
          initialHour = initialHour, initialMinute = initialMinute, is24Hour = true)

  AlertDialog(
      onDismissRequest = onDismiss,
      containerColor = AppColors.primary,
      confirmButton = {
        TextButton(
            onClick = {
              val h = timePickerState.hour
              val m = timePickerState.minute
              val selectedTime = LocalTime.of(h, m)
              onTimeSelected(selectedTime)
              onDismiss()
            },
            modifier = Modifier.testTag(SessionTestTags.TIME_PICKER_OK_BUTTON)) {
              Text("OK")
            }
      },
      dismissButton = { TextButton(onClick = onDismiss) { Text("Cancel") } },
      text = {
        // Use the Material3 TimePicker (dial) inside the dialog
        TimePicker(
            state = timePickerState,
            colors =
                TimePickerDefaults.colors(
                    clockDialColor = AppColors.secondary,
                    clockDialSelectedContentColor = AppColors.primary,
                    clockDialUnselectedContentColor = AppColors.textIconsFade,
                    selectorColor = AppColors.neutral,
                    periodSelectorBorderColor = AppColors.textIconsFade,
                    periodSelectorSelectedContainerColor = AppColors.secondary,
                    periodSelectorSelectedContentColor = AppColors.negative,
                    timeSelectorSelectedContainerColor = AppColors.neutral,
                    timeSelectorUnselectedContainerColor = AppColors.secondary,
                ))
      })
}

/**
 * Composable used to display an interactive timefield
 *
 * @param value Time set
 * @param onValueChange callback fn when time is changed
 * @param modifier Modifiers that want to be passed to the composable
 * @param editable Whether the composable should be made editable depending on the current user's
 *   perms
 */
@Composable
fun TimeField(
    value: String,
    onValueChange: (LocalTime) -> Unit,
    modifier: Modifier = Modifier,
    editable: Boolean = false
) {
  var showDialogTime by remember { mutableStateOf(false) }

  IconTextField(
      value = value,
      onValueChange = {}, // controlled externally
      placeholder = "Time",
      leadingIcon = { Icon(Icons.Default.AccessTime, contentDescription = "Time") },
      trailingIcon = {
        if (editable) {
          TextButton(
              onClick = { showDialogTime = true },
              modifier = Modifier.testTag(SessionTestTags.TIME_PICK_BUTTON)) {
                Text("Pick")
              }
        }
      },
      modifier = modifier.testTag(SessionTestTags.TIME_FIELD))

  if (showDialogTime) {
    TimePickerDialog(
        onDismiss = { showDialogTime = false }, onTimeSelected = { sel -> onValueChange(sel) })
  }
}

/**
 * Deletes the currently viewed session - Only accessible with Admin/Owner rights
 *
 * @param sessionViewModel ViewModel used to delete the session
 * @param currentUser User performing the action
 * @param discussion Discussion the session is tied to
 * @param userIsAdmin Boolean to check whether the user can see this button
 * @param onback Callback function for navigation
 */
@Composable
fun DeleteSessionBTN(
    sessionViewModel: FirestoreSessionViewModel,
    currentUser: Account,
    discussion: Discussion,
    userIsAdmin: Boolean,
    onback: () -> Unit
) {
  if (userIsAdmin) {
    OutlinedButton(
        onClick = {
          sessionViewModel.deleteSession(currentUser, discussion)
          onback()
        },
        shape = CircleShape,
        border = BorderStroke(1.5.dp, AppColors.negative),
        modifier = Modifier.fillMaxWidth().testTag(SessionTestTags.DELETE_SESSION_BUTTON),
        colors = ButtonDefaults.outlinedButtonColors(contentColor = AppColors.negative)) {
          Icon(Icons.Default.Delete, contentDescription = "Delete Session")
          Spacer(Modifier.width(8.dp))
          Text("Delete Session", style = MaterialTheme.typography.bodyMedium)
        }
  }
}<|MERGE_RESOLUTION|>--- conflicted
+++ resolved
@@ -94,17 +94,9 @@
  * Models
  * ======================================================================= */
 
-<<<<<<< HEAD
-val sliderMinRange = 2f
-val sliderMaxRange = 10f
-=======
-// Simple data class representing a session participant (not always used, see Account).
-data class Participant(val id: String, val name: String)
-
 // Constants for the minimum and maximum values of the player count slider.
 const val sliderMinRange = 2f
 const val sliderMaxRange = 10f
->>>>>>> 9017a860
 
 /* =======================================================================
  * Public entry point
