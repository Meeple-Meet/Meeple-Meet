// Chatgpt helped for documentation and some bug fixes

package com.github.meeplemeet.ui

import android.annotation.SuppressLint
import android.util.Log
import androidx.compose.foundation.BorderStroke
import androidx.compose.foundation.background
import androidx.compose.foundation.border
import androidx.compose.foundation.layout.*
import androidx.compose.foundation.layout.ExperimentalLayoutApi
import androidx.compose.foundation.layout.FlowRow
import androidx.compose.foundation.rememberScrollState
import androidx.compose.foundation.shape.CircleShape
import androidx.compose.foundation.verticalScroll
import androidx.compose.material.icons.Icons
import androidx.compose.material.icons.filled.AccessTime
import androidx.compose.material.icons.filled.ArrowBack
import androidx.compose.material.icons.filled.ArrowBackIosNew
import androidx.compose.material.icons.filled.ChatBubbleOutline
import androidx.compose.material.icons.filled.Close
import androidx.compose.material.icons.filled.Delete
import androidx.compose.material.icons.filled.LocationOn
import androidx.compose.material.icons.filled.Notifications
import androidx.compose.material3.AlertDialog
import androidx.compose.material3.Badge
import androidx.compose.material3.BadgedBox
import androidx.compose.material3.ButtonDefaults
import androidx.compose.material3.ExperimentalMaterial3Api
import androidx.compose.material3.Icon
import androidx.compose.material3.IconButton
import androidx.compose.material3.InputChip
import androidx.compose.material3.InputChipDefaults
import androidx.compose.material3.MaterialTheme
import androidx.compose.material3.OutlinedButton
import androidx.compose.material3.OutlinedTextField
import androidx.compose.material3.Scaffold
import androidx.compose.material3.SliderDefaults
import androidx.compose.material3.Text
import androidx.compose.material3.TextButton
import androidx.compose.material3.TimePicker
import androidx.compose.material3.TimePickerDefaults
import androidx.compose.material3.rememberTimePickerState
import androidx.compose.runtime.*
import androidx.compose.ui.Alignment
import androidx.compose.ui.Modifier
import androidx.compose.ui.draw.clip
import androidx.compose.ui.graphics.Color
import androidx.compose.ui.graphics.vector.ImageVector
import androidx.compose.ui.platform.testTag
import androidx.compose.ui.text.font.FontWeight
import androidx.compose.ui.unit.dp
import com.github.meeplemeet.model.structures.Account
import com.github.meeplemeet.model.structures.Discussion
import com.github.meeplemeet.model.structures.Location
import com.github.meeplemeet.model.viewmodels.FirestoreSessionViewModel
import com.github.meeplemeet.model.viewmodels.FirestoreViewModel
import com.github.meeplemeet.ui.components.CountBubble
import com.github.meeplemeet.ui.components.DatePickerDockedField
import com.github.meeplemeet.ui.components.DiscretePillSlider
import com.github.meeplemeet.ui.components.GameSearchField
import com.github.meeplemeet.ui.components.IconTextField
import com.github.meeplemeet.ui.components.LocationSearchField
import com.github.meeplemeet.ui.components.SectionCard
import com.github.meeplemeet.ui.components.UnderlinedLabel
import com.github.meeplemeet.ui.theme.AppColors
import com.github.meeplemeet.ui.theme.AppTheme
import com.github.meeplemeet.ui.theme.appShapes
import java.time.LocalTime
import java.util.Calendar
import kotlin.math.roundToInt

/* =======================================================================
 * Test tags for UI tests
 * ======================================================================= */

// Object holding test tags for UI testing purposes.
object SessionTestTags {
  const val TITLE = "session_title"
  const val PROPOSED_GAME = "proposed_game"
  const val MIN_PLAYERS = "min_players"
  const val MAX_PLAYERS = "max_players"
  const val PARTICIPANT_CHIPS = "participant_chips"
  const val DATE_FIELD = "date_field"
  const val TIME_FIELD = "time_field"
  const val LOCATION_FIELD = "location_field"
  const val QUIT_BUTTON = "quit_button"
  const val DATE_PICKER_OK_BUTTON = "date_picker_ok_button"
  const val DATE_PICK_BUTTON = "date_pick_button"
  const val TIME_PICK_BUTTON = "time_pick_button"
  const val TIME_PICKER_OK_BUTTON = "time_picker_ok_button"
  const val CHAT_BADGE = "chat_badge"
  const val NOTIFICATION_BADGE_COUNT = "notification_badge_count"
  const val EMPTY_BADGE = "empty_badge"
}

/* =======================================================================
 * Models
 * ======================================================================= */

// Simple data class representing a session participant (not always used, see Account).
data class Participant(val id: String, val name: String)

// Constants for the minimum and maximum values of the player count slider.
val sliderMinRange = 2f
val sliderMaxRange = 10f

/* =======================================================================
 * Public entry point
 * ======================================================================= */

/**
 * Main screen composable for viewing (and possibly editing) a session. Displays the session title,
 * proposed game, participants, organizational info, and a quit button.
 *
 * @param viewModel The FirestoreViewModel for session/discussion data.
 * @param currentUser The current logged-in user/account.
 * @param initial The initial SessionForm state (default: empty).
 * @param discussionId The ID of the discussion/session.
 * @param onBack Callback when the user navigates back or quits.
 */
@SuppressLint("SuspiciousIndentation")
@OptIn(ExperimentalMaterial3Api::class)
@Composable
fun SessionViewScreen(
    viewModel: FirestoreViewModel,
    sessionViewModel: FirestoreSessionViewModel,
    currentUser: Account,
    initial: SessionForm = SessionForm(),
    discussionId: String,
    onBack: () -> Unit = {},
    onclickNotification: () -> Unit = {},
    onclickChat: () -> Unit = {}
) {
  // Local state for the session form data.
  var form by remember { mutableStateOf(initial) }

  // Observe discussion updates from the view model.
  val discussion by viewModel.discussionFlow(discussionId).collectAsState()
  val isCurrUserAdmin =
      currentUser.uid == discussion?.creatorId ||
          discussion?.admins?.contains(currentUser.uid) == true

  // Scaffold provides the top bar and main content area.
  Scaffold(
      topBar = {
        TopBarWithDivider(
            text = "Session View",
            onReturn = {
              onBack()
              /** save the data */
            },
            { TopRightIcons(onclickChat = onclickChat, onclickNotification = onclickNotification) })
      },
  ) { innerPadding ->
    Column(
        modifier =
            Modifier.fillMaxSize()
                .verticalScroll(rememberScrollState())
                .background(AppColors.primary)
                .padding(innerPadding)
                .padding(horizontal = 16.dp, vertical = 8.dp),
        verticalArrangement = Arrangement.spacedBy(16.dp)) {

          // Session title (centered, not editable for now).
          Title(
              text = form.title.ifEmpty { "New Session" },
              editable = isCurrUserAdmin,
              form,
              onValueChange = { newTitle -> form = form.copy(title = newTitle) },
              modifier =
                  Modifier.align(Alignment.CenterHorizontally)
                      .then(Modifier.testTag(SessionTestTags.TITLE)))

<<<<<<< HEAD
          // Proposed game section
          // background and border are primary for members since it blends with the screen bg
          // proposed game is a text for members, it's not in a editable box
          discussion?.let { disc ->
            ProposedGameSection(
                sessionViewModel = sessionViewModel,
                currentUser = currentUser,
                discussion = disc, // safe – non-null here
                editable = isCurrUserAdmin)
          } ?: Box(Modifier.fillMaxWidth()) { /* loading placeholder */}
          //          ProposedGameSection(
          //              sessionViewModel = sessionViewModel,
          //              currentUser = currentUser,
          //              discussion = discussion!!,
          //              editable = isCurrUserAdmin)
=======
          // Proposed game section (read-only).
          // Background and border are primary for members since it blends with the screen bg.
          ProposedGameSection()
>>>>>>> df2ac34d

          // Participants section with slider and chips.
          ParticipantsSection(
              form = form,
              editable = isCurrUserAdmin,
              onFormChange = { min, max ->
                form = form.copy(minPlayers = min.roundToInt(), maxPlayers = max.roundToInt())
              },
              onRemoveParticipant = { p ->
                form = form.copy(participants = form.participants.filterNot { it.uid == p.uid })
              })

<<<<<<< HEAD
          // Organisation section
          // editable for admins and the session creator, read-only for members
          OrganizationSection(form, onFormChange = { form = it }, editable = isCurrUserAdmin)
=======
          // Organisation section (date, time, location).
          // Editable for admins and the session creator, read-only for members.
          OrganizationSection(form, onFormChange = { form = it })
>>>>>>> df2ac34d

          Spacer(Modifier.height(4.dp))

          // Quit session button (removes user from session, not yet implemented).
          OutlinedButton(
              onClick = {
                val updatedParticipants = form.participants.filterNot { it.uid == currentUser.uid }
                discussion?.let { disc ->
                  sessionViewModel.updateSession(
                      requester = currentUser,
                      discussion = disc,
                      newParticipantList = updatedParticipants)
                }
                onBack()
              },
              shape = CircleShape,
              border = BorderStroke(1.5.dp, AppColors.negative),
              modifier =
                  Modifier.fillMaxWidth().then(Modifier.testTag(SessionTestTags.QUIT_BUTTON)),
              colors = ButtonDefaults.outlinedButtonColors(contentColor = AppColors.negative)) {
                Icon(Icons.Default.ArrowBack, contentDescription = null)
                Spacer(Modifier.width(8.dp))
                Text("Quit Session", style = MaterialTheme.typography.bodyMedium)
              }

          discussion?.let { disc ->
            DeleteSessionBTN(
                sessionViewModel = sessionViewModel,
                currentUser = currentUser,
                discussion = disc,
                userIsAdmin = isCurrUserAdmin,
                onback = onBack)
          }
        }
  }
}

/* =======================================================================
 * Sub-components
 * ======================================================================= */

/**
 * Section displaying the list of participants, a slider for player count, and chips for each user.
 *
 * @param form The current session form state.
 * @param onFormChange Callback when the slider values change.
 * @param onRemoveParticipant Callback when a participant is removed.
 */
@Composable
fun ParticipantsSection(
    form: SessionForm,
    onFormChange: (Float, Float) -> Unit,
    editable: Boolean = false,
    onRemoveParticipant: (Account) -> Unit
) {
  SectionCard(
      modifier =
          Modifier.clip(appShapes.extraLarge)
              .background(AppColors.primary)
              .border(1.dp, AppColors.secondary, shape = appShapes.extraLarge)) {
        // Header row: "Participants" label and participant count bubble.
        Row(verticalAlignment = Alignment.CenterVertically, modifier = Modifier.fillMaxWidth()) {
          UnderlinedLabel(
              text = "Participants:",
              textColor = AppColors.textIcons,
              textStyle = MaterialTheme.typography.titleLarge,
          )
          Spacer(Modifier.width(8.dp))
          CountBubble(
              count = form.participants.size,
              modifier =
                  Modifier.clip(CircleShape)
                      .background(AppColors.affirmative)
                      .border(1.dp, AppColors.affirmative, CircleShape)
                      .padding(horizontal = 10.dp, vertical = 6.dp))
        }

        Spacer(Modifier.height(12.dp))

        // Slider for selecting min and max number of players.
        PillSliderNoBackground(
            title = "Number of players",
            editable = editable,
            range = sliderMinRange..sliderMaxRange,
            values = form.minPlayers.toFloat()..form.maxPlayers.toFloat(),
            steps = 7,
            onValuesChange = { min, max -> onFormChange(min, max) })

        // Min/max value bubbles for the slider.
        Row(Modifier.fillMaxWidth(), horizontalArrangement = Arrangement.SpaceBetween) {
          CountBubble(
              count = form.minPlayers,
              modifier =
                  Modifier.clip(CircleShape)
                      .background(AppColors.secondary)
                      .border(1.dp, AppColors.secondary, CircleShape)
                      .padding(horizontal = 10.dp, vertical = 6.dp)
                      .testTag(SessionTestTags.MIN_PLAYERS))
          CountBubble(
              count = form.maxPlayers,
              modifier =
                  Modifier.clip(CircleShape)
                      .background(AppColors.secondary)
                      .border(1.dp, AppColors.secondary, CircleShape)
                      .padding(horizontal = 10.dp, vertical = 6.dp)
                      .testTag(SessionTestTags.MAX_PLAYERS))
        }
        Spacer(Modifier.height(10.dp))
        Spacer(Modifier.height(12.dp))

        // Participant chips (grid of users, removable).
        UserChipsGrid(
            participants = form.participants,
            onRemove = { p -> onRemoveParticipant(p) },
            editable = editable)
      }
}

/**
 * Section displaying the currently proposed game for the session. For now, shown as read-only text
 * for members.
 */
@Composable
private fun ProposedGameSection(
    sessionViewModel: FirestoreSessionViewModel,
    currentUser: Account,
    discussion: Discussion,
    editable: Boolean
) {
  val gameUIState by sessionViewModel.gameUIState.collectAsState()
  //  Log.d("Session debug", "ProposedGameSection editable=$editable,
  // currentUser=${currentUser.uid}")
  Log.d("DEBUG setGameQuery", "currentUser=${currentUser.uid}, admins=${discussion.admins}")

  SectionCard(
      modifier =
          Modifier.clip(appShapes.extraLarge)
              .background(AppColors.primary)
              .border(1.dp, AppColors.primary)) {
<<<<<<< HEAD
        Column(modifier = Modifier.fillMaxWidth().testTag(SessionTestTags.PROPOSED_GAME)) {
          UnderlinedLabel(
              text = "Proposed game:",
              textColor = AppColors.textIcons,
              textStyle = MaterialTheme.typography.titleLarge)

          Spacer(Modifier.height(8.dp))

          if (editable) {
            // 🔸 Replace everything with a single call to GameSearchField
            GameSearchField(
                query = gameUIState.gameQuery,
                onQueryChange = { sessionViewModel.setGameQuery(currentUser, discussion, it) },
                results = gameUIState.gameSuggestions,
                onPick = { sessionViewModel.setGame(currentUser, discussion, it) },
                isLoading = false,
                modifier = Modifier.fillMaxWidth().testTag(SessionTestTags.PROPOSED_GAME))
          } else {
            // Member view — just show the current game text
            Text(
                text = "Current Game",
                modifier = Modifier.testTag(SessionTestTags.PROPOSED_GAME).padding(top = 4.dp),
                style = MaterialTheme.typography.bodyMedium,
                color = AppColors.textIcons)
          }
        }
=======
        Row(
            horizontalArrangement = Arrangement.Center,
            modifier = Modifier.fillMaxWidth(),
            verticalAlignment = Alignment.CenterVertically) {
              UnderlinedLabel(
                  text = "Proposed game:",
                  textColor = AppColors.textIcons,
                  textStyle = MaterialTheme.typography.titleLarge)
              Spacer(Modifier.width(8.dp))
              // Text for members (not editable).
              Text(
                  "Current Game",
                  modifier = Modifier.testTag(SessionTestTags.PROPOSED_GAME),
                  style = MaterialTheme.typography.bodyMedium,
                  color = AppColors.textIcons)
            }
        Spacer(Modifier.height(10.dp))
>>>>>>> df2ac34d
      }
}

/**
 * Section for organizing session details: date, time, and location. Editable for admins/session
 * creator, read-only for members.
 *
 * @param form The current session form state.
 * @param onFormChange Callback when any organization field changes.
 */
@Composable
fun OrganizationSection(
    form: SessionForm,
    onFormChange: (SessionForm) -> Unit,
    editable: Boolean = false
) {
  val mockResults =
      listOf(
          Location(46.5197, 6.6323, "Student Lounge"),
          Location(46.5191, 6.5668, "Rolex Learning Center"),
          Location(46.5221, 6.5674, "Satellite Café"))

  SectionCard(
      modifier =
          Modifier.clip(appShapes.extraLarge)
              .background(AppColors.primary)
              .border(1.dp, AppColors.secondary, shape = appShapes.extraLarge)
              .fillMaxWidth()) {
        UnderlinedLabel(
            text = "Organisation:",
            textColor = AppColors.textIcons,
            textStyle = MaterialTheme.typography.titleLarge)
        Spacer(Modifier.height(12.dp))

<<<<<<< HEAD
=======
        /** TODO: check date format */
        // Date field with a docked date picker dialog.
>>>>>>> df2ac34d
        DatePickerDockedField(
            value = form.date,
            editable = editable,
            onValueChange = { onFormChange(form.copy(date = it!!)) },
        )

        Spacer(Modifier.height(10.dp))

<<<<<<< HEAD
        // Time field using the new TimeField composable
=======
        /** TODO: check time format */
        // Time field using the TimeField composable, opens a time picker dialog.
>>>>>>> df2ac34d
        TimeField(
            value = form.time.toString(),
            onValueChange = { onFormChange(form.copy(time = it)) },
            editable = editable,
            modifier = Modifier.fillMaxWidth())
        Spacer(Modifier.height(10.dp))

<<<<<<< HEAD
        if (editable) {
          // Admins and creators: interactive search field
          LocationSearchField(
              query = form.locationText,
              onQueryChange = { newQuery -> onFormChange(form.copy(locationText = newQuery)) },
              results = mockResults,
              onPick = { picked -> onFormChange(form.copy(locationText = picked.name)) },
              modifier = Modifier.fillMaxWidth(),
              isLoading = false, // can hook into your VM later
              placeholder = "Search locations…")
        } else {
          // Members: plain read-only text field
          IconTextField(
              value = form.locationText,
              editable = false,
              onValueChange = { if (editable) onFormChange(form.copy(locationText = it)) },
              placeholder = "Location",
              leadingIcon = { Icon(Icons.Default.LocationOn, contentDescription = "Location") },
              modifier = Modifier.testTag(SessionTestTags.LOCATION_FIELD).fillMaxWidth(),
              textStyle = MaterialTheme.typography.bodySmall,
          )
        }
=======
        // Location field (currently a simple text field).
        // Could be improved with suggestions and map integration.
        OutlinedTextField(
            value = form.locationText,
            onValueChange = { onFormChange(form.copy(locationText = it)) },
            placeholder = { Text("Location", color = MaterialTheme.colorScheme.onSurfaceVariant) },
            leadingIcon = { Icon(Icons.Default.LocationOn, contentDescription = "Location") },
            modifier = Modifier.testTag(SessionTestTags.LOCATION_FIELD).fillMaxWidth(),
            textStyle = MaterialTheme.typography.bodySmall,
            keyboardOptions = KeyboardOptions.Default,
        )
>>>>>>> df2ac34d
      }
}

/**
 * Displays the session title. (Currently not editable.)
 *
 * @param text The title text to display.
 * @param editable Whether the title is editable (not yet supported).
 * @param form The session form (unused for now).
 * @param onValueChange Callback for title changes (unused for now).
 * @param modifier Modifier for styling.
 */
@Composable
fun Title(
    text: String,
    editable: Boolean = false,
    form: SessionForm,
    onValueChange: (String) -> Unit = {},
    modifier: Modifier
) {
  if (editable) {
    OutlinedTextField(
        value = text,
        onValueChange = onValueChange,
        textStyle = MaterialTheme.typography.headlineLarge,
        singleLine = true,
        modifier = modifier.fillMaxWidth())
  } else {
    Text(
        text = text,
        style = MaterialTheme.typography.headlineLarge,
        color = AppColors.textIcons,
        modifier = modifier)
  }
}

/**
 * Row of icon buttons for notifications and chat, each with a badge.
 *
 * @param onclickNotification Callback when notification icon is clicked.
 * @param onclickChat Callback when chat icon is clicked.
 */
@Composable
fun TopRightIcons(onclickNotification: () -> Unit = {}, onclickChat: () -> Unit = {}) {
  Row(horizontalArrangement = Arrangement.spacedBy(8.dp)) {
    BadgedIconButton(
        icon = Icons.Default.Notifications,
        contentDescription = "Notifications",
        modifier = Modifier.testTag(SessionTestTags.NOTIFICATION_BADGE_COUNT),
        // badge count could be dynamic based on actual notifications
        // not implemented in this demo
        badgeCount = 3, // Example badge count for notifications
        onClick = { onclickNotification() })
    BadgedIconButton(
        icon = Icons.Default.ChatBubbleOutline,
        modifier = Modifier.testTag(SessionTestTags.CHAT_BADGE),
        contentDescription = "Messages",
        badgeCount = 0,
        onClick = { onclickChat() })
  }
}

/**
 * Displays a participant as a removable chip with their name and avatar.
 *
 * @param name The participant's display name.
 * @param onRemove Callback when the remove icon is clicked.
 * @param modifier Modifier for styling.
 */
@Composable
fun UserChip(
    name: String,
    onRemove: () -> Unit,
    modifier: Modifier = Modifier,
    showRemoveBTN: Boolean = false
) {
  InputChip(
      selected = false,
      onClick = { /* optional: maybe show details */},
      label = { Text(text = name, style = MaterialTheme.typography.bodySmall) },
      avatar = {
        Box(
            modifier = Modifier.size(26.dp).clip(CircleShape).background(Color.LightGray),
            contentAlignment = Alignment.Center) {
              Text(
                  text = name.firstOrNull()?.toString() ?: "A",
                  color = AppColors.focus,
                  fontWeight = FontWeight.Bold)
            }
      },
      trailingIcon = {
        if (showRemoveBTN) {
          IconButton(onClick = onRemove, modifier = Modifier.size(18.dp)) {
            Icon(
                imageVector = Icons.Default.Close,
                contentDescription = "Remove participant",
                tint = AppColors.negative)
          }
        }
      },
      modifier = modifier,
      colors =
          InputChipDefaults.inputChipColors(
              labelColor = AppColors.textIcons,
          ),
      shape = appShapes.extraLarge)
}

/**
 * Displays the list of participants as a grid of removable chips.
 *
 * @param participants List of participant accounts.
 * @param onRemove Callback when a participant is removed.
 * @param modifier Modifier for styling.
 */
@OptIn(ExperimentalLayoutApi::class)
@Composable
fun UserChipsGrid(
    participants: List<Account>,
    onRemove: (Account) -> Unit,
    modifier: Modifier = Modifier,
    editable: Boolean = false
) {
  FlowRow(
      horizontalArrangement = Arrangement.spacedBy(8.dp),
      verticalArrangement = Arrangement.spacedBy(8.dp),
      modifier = modifier.testTag(SessionTestTags.PARTICIPANT_CHIPS).fillMaxWidth()) {
        participants.forEach { p ->
          UserChip(
              name = p.name, onRemove = { if (editable) onRemove(p) }, showRemoveBTN = editable)
        }

        // Add button chip (to add new participants)
        // might be implemented later (users might joining the session themselves)
      }
}

/**
 * Compact, discrete "pill" styled range slider with subtle rounded track & dots. This mirrors the
 * blue/red dotted pills in the mock (generic visual).
 *
 * @param title The label above the slider.
 * @param range The minimum and maximum values for the slider.
 * @param values The current selected min/max values.
 * @param steps Number of steps between min and max.
 * @param onValuesChange Callback when slider values change.
 */
@Composable
fun PillSliderNoBackground(
    title: String,
    range: ClosedFloatingPointRange<Float>,
    values: ClosedFloatingPointRange<Float>,
    steps: Int,
    editable: Boolean = true,
    onValuesChange: (Float, Float) -> Unit
) {
  Column {
    Text(title, style = MaterialTheme.typography.labelSmall, color = AppColors.textIconsFade)
    Spacer(Modifier.height(6.dp))
    DiscretePillSlider(
        range = range,
        values = values,
        editable = editable,
        steps = steps,
        onValuesChange = onValuesChange,
        surroundModifier =
            Modifier.fillMaxWidth()
                .background(AppColors.primary, CircleShape)
                .border(1.dp, AppColors.primary, CircleShape)
                .padding(horizontal = 10.dp, vertical = 3.dp),
        sliderModifier = Modifier.testTag("discrete_pill_slider"),
        sliderColors =
            SliderDefaults.colors(
                activeTrackColor = AppColors.neutral,
                inactiveTrackColor = AppColors.divider,
                thumbColor = AppColors.neutral))
  }
}

/**
 * Icon button with a badge, for notifications or chat.
 *
 * @param icon The icon to display.
 * @param contentDescription Content description for accessibility.
 * @param badgeCount Number to display in the badge (shows empty if 0).
 * @param onClick Callback for button click.
 * @param modifier Modifier for styling.
 */
@Composable
fun BadgedIconButton(
    icon: ImageVector,
    contentDescription: String,
    badgeCount: Int,
    onClick: () -> Unit,
    modifier: Modifier = Modifier
) {
  BadgedBox(
      badge = {
        if (badgeCount > 0) {
          Badge(modifier = modifier) { Text(badgeCount.toString()) }
        } else {
          Text(text = "", modifier = Modifier.testTag(SessionTestTags.EMPTY_BADGE))
        } // Empty badge when count is 0 to avoid layout shift
      }) {
        IconButton(onClick = { onClick() }) {
          Icon(icon, contentDescription = contentDescription, tint = AppColors.textIcons)
        }
      }
}

/**
 * Dialog for picking a time using the Material3 TimePicker.
 *
 * @param onDismiss Callback when the dialog is dismissed.
 * @param onTimeSelected Callback with the selected LocalTime.
 */
@OptIn(ExperimentalMaterial3Api::class)
@Composable
fun TimePickerDialog(onDismiss: () -> Unit, onTimeSelected: (LocalTime) -> Unit) {
  // Initialize state with current time.
  val calendar = Calendar.getInstance()
  val initialHour = calendar.get(Calendar.HOUR_OF_DAY)
  val initialMinute = calendar.get(Calendar.MINUTE)

  val timePickerState =
      rememberTimePickerState(
          initialHour = initialHour, initialMinute = initialMinute, is24Hour = true)

  AlertDialog(
      onDismissRequest = onDismiss,
      containerColor = AppColors.primary,
      confirmButton = {
        TextButton(
            onClick = {
              val h = timePickerState.hour
              val m = timePickerState.minute
              val selectedTime = LocalTime.of(h, m)
              onTimeSelected(selectedTime)
              onDismiss()
            },
            modifier = Modifier.testTag(SessionTestTags.TIME_PICKER_OK_BUTTON)) {
              Text("OK")
            }
      },
      dismissButton = { TextButton(onClick = onDismiss) { Text("Cancel") } },
      text = {
        // Use the Material3 TimePicker (dial) inside the dialog.
        TimePicker(
            state = timePickerState,
            colors =
                TimePickerDefaults.colors(
                    clockDialColor = AppColors.secondary,
                    clockDialSelectedContentColor = AppColors.primary,
                    clockDialUnselectedContentColor = AppColors.textIconsFade,
                    selectorColor = AppColors.neutral,
                    periodSelectorBorderColor = AppColors.textIconsFade,
                    periodSelectorSelectedContainerColor = AppColors.secondary,
                    periodSelectorSelectedContentColor = AppColors.negative,
                    timeSelectorSelectedContainerColor = AppColors.neutral,
                    timeSelectorUnselectedContainerColor = AppColors.secondary,
                ))
      })
}

/**
 * Displays a time field with a button to open a time picker dialog.
 *
 * @param value The current time as a string.
 * @param onValueChange Callback with the new LocalTime when picked.
 * @param modifier Modifier for styling.
 */
@Composable
<<<<<<< HEAD
fun TimeField(
    value: String,
    onValueChange: (LocalTime) -> Unit,
    modifier: Modifier = Modifier,
    editable: Boolean = false
) {
=======
fun TimeField(value: String, onValueChange: (LocalTime) -> Unit, modifier: Modifier = Modifier) {
  // Controls visibility of the time picker dialog.
>>>>>>> df2ac34d
  var showDialogTime by remember { mutableStateOf(false) }

  IconTextField(
      value = value,
      onValueChange = {}, // controlled externally
      placeholder = "Time",
      leadingIcon = { Icon(Icons.Default.AccessTime, contentDescription = "Time") },
      trailingIcon = {
        if (editable) {
          TextButton(
              onClick = { showDialogTime = true },
              modifier = Modifier.testTag(SessionTestTags.TIME_PICK_BUTTON)) {
                Text("Pick")
              }
        }
      },
      modifier = modifier.testTag(SessionTestTags.TIME_FIELD))

  if (showDialogTime) {
    TimePickerDialog(
        onDismiss = { showDialogTime = false }, onTimeSelected = { sel -> onValueChange(sel) })
  }
}

@Composable
fun DeleteSessionBTN(
    sessionViewModel: FirestoreSessionViewModel,
    currentUser: Account,
    discussion: Discussion,
    userIsAdmin: Boolean,
    onback: () -> Unit
) {
  if (userIsAdmin) {
    OutlinedButton(
        onClick = {
          sessionViewModel.deleteSession(currentUser, discussion)
          onback()
        },
        shape = CircleShape,
        border = BorderStroke(1.5.dp, AppColors.negative),
        modifier = Modifier.fillMaxWidth().testTag("delete_session_button"),
        colors = ButtonDefaults.outlinedButtonColors(contentColor = AppColors.negative)) {
          Icon(Icons.Default.Delete, contentDescription = "Delete Session")
          Spacer(Modifier.width(8.dp))
          Text("Delete Session", style = MaterialTheme.typography.bodyMedium)
        }
  }
}

/* =======================================================================
 * Preview
 * ======================================================================= */
// @OptIn(ExperimentalMaterial3Api::class)
// @Preview(showBackground = true, name = "datePicker")
// @Composable
// private fun Preview_datePicker() {
//    AppTheme {
//        val datePickerState = rememberDatePickerState(initialDisplayMode = DisplayMode.Picker)
//
//        DatePicker(
//            title = { Text("Select date") },
//            state = datePickerState,
//            colors =
//                DatePickerDefaults.colors(
//                    containerColor = AppColors.primary,
//                    titleContentColor = AppColors.textIconsFade,
//                    headlineContentColor = AppColors.textIcons,
//                    selectedDayContentColor = AppColors.neutral,
//                ))
//    }
// }
//
// @Preview(showBackground = true, name = "SectionCard")
// @Composable
// private fun Preview_SectionCard() {
//    AppTheme {
//        Column {
//            SectionCard(
//                Modifier.clip(appShapes.extraLarge)
//                    .background(AppColors.primary)
//                    .border(1.dp, AppColors.primary, shape = appShapes.extraLarge)) {
//                UnderlinedLabel("Sample section")
//                Spacer(Modifier.height(8.dp))
//                Text(
//                    "Any content goes in here; this container uses your theme shapes and
// borders.",
//                    style = MaterialTheme.typography.bodySmall,
//                    modifier = Modifier.padding(top = 4.dp))
//            }
//            Spacer(Modifier.height(12.dp))
//            SectionCard(
//                Modifier.clip(appShapes.extraLarge)
//                    .background(AppColors.secondary)
//                    .border(1.dp, AppColors.secondary, shape = appShapes.extraLarge)) {
//                UnderlinedLabel("Another section")
//                Spacer(Modifier.height(8.dp))
//                Text(
//                    "This is a second SectionCard using the main composable.",
//                    style = MaterialTheme.typography.bodySmall,
//                    modifier = Modifier.padding(top = 4.dp))
//            }
//        }
//    }
// }
//
// @Preview(showBackground = true, name = "UnderlinedLabel")
// @Composable
// private fun Preview_UnderlinedLabel() {
//    AppTheme {
//        Column(Modifier.padding(16.dp)) {
//            UnderlinedLabel("Proposed game:")
//            Spacer(Modifier.height(8.dp))
//            UnderlinedLabel("Participants:")
//        }
//    }
// }
//
// @Preview(showBackground = true, name = "IconTextField")
// @Composable
// private fun Preview_IconTextField() {
//    AppTheme {
//        Column(Modifier.padding(16.dp), verticalArrangement = Arrangement.spacedBy(12.dp)) {
//            IconTextField(
//                value = "",
//                onValueChange = {},
//                placeholder = "Search games",
//                trailingIcon = { Icon(Icons.Default.Search, contentDescription = null) },
//                textStyle = MaterialTheme.typography.bodySmall,
//                modifier = Modifier)
//            IconTextField(
//                value = "2025-10-15",
//                onValueChange = {},
//                placeholder = "Date",
//                leadingIcon = { Icon(Icons.Default.CalendarToday, contentDescription = null) },
//                textStyle = MaterialTheme.typography.bodySmall,
//                modifier = Modifier)
//            IconTextField(
//                value = "Student Lounge",
//                onValueChange = {},
//                placeholder = "Location",
//                leadingIcon = { Icon(Icons.Default.LocationOn, contentDescription = null) },
//                textStyle = MaterialTheme.typography.bodySmall,
//                modifier = Modifier)
//        }
//    }
// }
//
// @Preview(showBackground = true, name = "CountBubble")
// @Composable
// private fun Preview_CountBubble() {
//    AppTheme {
//        Row(Modifier.padding(16.dp), horizontalArrangement = Arrangement.spacedBy(12.dp)) {
//            CountBubble(
//                0,
//                modifier =
//                    Modifier.clip(CircleShape)
//                        .background(AppColors.primary)
//                        .border(1.dp, AppColors.secondary, CircleShape)
//                        .padding(horizontal = 10.dp, vertical = 6.dp))
//            CountBubble(
//                3,
//                modifier =
//                    Modifier.clip(CircleShape)
//                        .background(AppColors.secondary)
//                        .border(1.dp, AppColors.secondary, CircleShape)
//                        .padding(horizontal = 10.dp, vertical = 6.dp))
//            CountBubble(
//                12,
//                modifier =
//                    Modifier.clip(CircleShape)
//                        .background(AppColors.affirmative)
//                        .border(1.dp, AppColors.secondary, CircleShape)
//                        .padding(horizontal = 10.dp, vertical = 6.dp))
//        }
//    }
// }
//
// @Preview(showBackground = true, name = "ParticipantChip")
// @Composable
// private fun Preview_ParticipantChip() {
//    AppTheme {
//        Row(Modifier.padding(16.dp), horizontalArrangement = Arrangement.spacedBy(12.dp)) {
//            UserChip(name = "user1", onRemove = {})
//            UserChip(name = "Alice", onRemove = {})
//        }
//    }
// }
//
// @Preview(showBackground = true, name = "ParticipantChipsGrid")
// @Composable
// private fun Preview_ParticipantChipsGrid() {
//    AppTheme {
//        UserChipsGrid(
//            participants =
//                listOf(
//                    Participant("1", "user1"),
//                    Participant("2", "John Doe"),
//                    Participant("3", "Alice"),
//                    Participant("4", "Bob"),
//                    Participant("5", "Robert")),
//            onRemove = {})
//    }
// }
//
// @Preview(showBackground = true, name = "DiscretePillSlider")
// @Composable
// private fun Preview_DiscretePillSlider() {
//    AppTheme {
//        var values by remember { mutableStateOf(3f..6f) }
//        Column(Modifier.padding(16.dp)) {
//            PillSliderNoBackground(
//                title = "Players",
//                range = 2f..10f,
//                values = values,
//                steps = 7,
//                onValuesChange = { start, end -> values = start..end })
//        }
//    }
// }
//
// @Preview(showBackground = true, name = "BadgedIconButton")
// @Composable
// private fun Preview_BadgedIconButton() {
//    AppTheme { TopRightIcons() }
// }
//

// Full screen preview (kept separate from the sub-component previews)
// @Preview(showBackground = true, name = "Create Session – Full")
// @Composable
// private fun Preview_SessionView_Full() {
//  val isAdmin = false
//  var form =
//      SessionForm(
//          title = "Friday Night Meetup",
//          proposedGameQuery = "",
//          minPlayers = 3,
//          maxPlayers = 6,
//          participants =
//              listOf(
//                  Participant("1", "user1"),
//                  Participant("2", "John Doe"),
//                  Participant("3", "Alice"),
//                  Participant("4", "Bob"),
//                  Participant("5", "Robert")),
//          dateText = LocalDate.now(),
//          timeText = "19:00",
//          locationText = "Student Lounge")
//  AppTheme {
//    Scaffold(
//        topBar = {
//          TopBarWithDivider(
//              text = "Session View",
//              onReturn = {
//                {}
//                /** save the data */
//              },
//              { TopRightIcons() })
//        },
//    ) { innerPadding ->
//      Column(
//          modifier =
//              Modifier.fillMaxSize()
//                  .verticalScroll(rememberScrollState())
//                  .background(AppColors.primary)
//                  .padding(innerPadding)
//                  .padding(horizontal = 16.dp, vertical = 8.dp),
//          verticalArrangement = Arrangement.spacedBy(16.dp)) {
//
//            // Title
//            Title(
//                text = form.title.ifEmpty { "New Session" },
//                editable = isAdmin,
//                form,
//                modifier = Modifier.align(Alignment.CenterHorizontally))
//
//            // Proposed game section
//            // background and border are primary for members since it blends with the screen bg
//            // proposed game is a text for members, it's not in a editable box
//            val mockDiscussion =
//                Discussion(
//                    uid = "disc1",
//                    creatorId = "00001",
//                    name = "Friday Night Meetup",
//                    description = "something",
//                    messages = emptyList(),
//                    participants = listOf("00001", "00002", "00003", "00004", "00005"),
//                    admins = listOf("00001", "00002"),
//                    session = null)
//            ProposedGameSection(
//                sessionViewModel = FirestoreSessionViewModel(mockDiscussion),
//                currentUser =
//                    Account(
//                        uid = "00001", name = "user1", email = "hehe@example.com", handle = "u1"),
//                discussion = mockDiscussion,
//                editable = isAdmin)
//
//            // Participants section
//            ParticipantsSection(
//                form,
//                onFormChange = { min, max ->
//                  form = form.copy(minPlayers = min.roundToInt(), maxPlayers = max.roundToInt())
//                },
//                onRemoveParticipant = { p ->
//                  form = form.copy(participants = form.participants.filterNot { it.id == p.id })
//                })
//
//            // Organisation section
//            // editable for admins and the session creator, read-only for members
//            OrganizationSection(form, onFormChange = { form = it })
//
//            Spacer(Modifier.height(4.dp))
//
//            // Quit session button
//            OutlinedButton(
//                onClick = {},
//                modifier = Modifier.fillMaxWidth(),
//                shape = CircleShape,
//                border = BorderStroke(1.5.dp, AppColors.negative),
//                colors = ButtonDefaults.outlinedButtonColors(contentColor = AppColors.negative)) {
//                  Icon(Icons.Default.Delete, contentDescription = null)
//                  Spacer(Modifier.width(8.dp))
//                  Text("Quit Session", style = MaterialTheme.typography.bodyMedium)
//                }
//
//            DeleteSessionBTN(
//                sessionViewModel = FirestoreSessionViewModel(mockDiscussion),
//                currentUser =
//                    Account(uid = "00001", name = "user1", email = "01@example.com", handle =
// "01"),
//                discussion = mockDiscussion,
//                userIsAdmin = isAdmin,
//                onback = {})
//          }
//    }
//  }
// }
//
//// =============================
//// Organisation previews
//// =============================
//
// @Preview(showBackground = true, name = "Organisation – Single Rows")
// @Composable
// private fun Preview_Organisation_SingleRows() {
//    AppTheme {
//        var form by remember {
//            mutableStateOf(SessionForm(dateText = LocalDate.now().toString(), timeText = "19:30",
// locationText =
//                "EPFL"))
//        }
//        OrganizationSection(form, onFormChange = { form = it })
//    }
// }
//
// @Preview(showBackground = true, name = "Session View – Lower area")
// @Composable
// private fun Preview_Session_LowerArea() {
//    AppTheme {
//        var form by remember {
//            mutableStateOf(
//                SessionForm(dateText = LocalDate.now().toString(), timeText = "19:30",
// locationText = "Satellite "))
//        }
//        Column(
//            modifier = Modifier.fillMaxWidth().background(AppColors.primary).padding(16.dp),
//            verticalArrangement = Arrangement.spacedBy(16.dp)) {
//            // Organisation section (reuse composable)
//            OrganizationSection(form, onFormChange = { form = it })
//
//            Spacer(Modifier.height(4.dp))
//
//            // Quit session button
//            OutlinedButton(
//                onClick = {},
//                modifier = Modifier.fillMaxWidth(),
//                shape = CircleShape,
//                border = BorderStroke(1.5.dp, AppColors.negative),
//                colors = ButtonDefaults.outlinedButtonColors(contentColor = AppColors.negative)) {
//                Icon(Icons.Default.ArrowBack, contentDescription = null)
//                Spacer(Modifier.width(8.dp))
//                Text("Quit Session", style = MaterialTheme.typography.bodyMedium)
//            }
//        }
//    }
// }
//
// @Preview(showBackground = true, name = "DateField and DatePickerDialog")
// @Composable
// private fun Preview_DateField_DatePickerDialog() {
//    AppTheme {
//        var date by remember { mutableStateOf(LocalDate.now()) }
//        Column(Modifier.padding(16.dp)) { DatePickerDockedField(value = date, onValueChange = {
// date = it }) }
//    }
// }
//
// @Preview(showBackground = true, name = "TimeField and TimePickerDialog")
// @Composable
// private fun Preview_TimeField_TimePickerDialog() {
//    AppTheme {
//        var time by remember { mutableStateOf("18:30") }
//        Column(Modifier.padding(16.dp)) { TimeField(value = time, onValueChange = { time = it }) }
//    }
// }
//
// @OptIn(ExperimentalMaterial3Api::class)
// @Preview(showBackground = true, name = "TimePicker")
// @Composable
// private fun Preview_TimePicker() {
//    AppTheme {
//        // Initialize with example time
//        val timePickerState = rememberTimePickerState(is24Hour = false)
//
//        // Place the TimePicker inside a Column to make it visible
//        Column(modifier = Modifier.fillMaxWidth().padding(16.dp)) {
//            TimePicker(
//                state = timePickerState,
//                colors =
//                    TimePickerDefaults.colors(
//                        clockDialColor = AppColors.secondary,
//                        clockDialSelectedContentColor = AppColors.primary,
//                        clockDialUnselectedContentColor = AppColors.textIconsFade,
//                        selectorColor = AppColors.neutral,
//                        periodSelectorBorderColor = AppColors.textIconsFade,
//                        periodSelectorSelectedContainerColor = AppColors.secondary,
//                        periodSelectorSelectedContentColor = AppColors.negative,
//                        timeSelectorSelectedContainerColor = AppColors.neutral,
//                        timeSelectorUnselectedContainerColor = AppColors.secondary,
//                    ))
//        }
//    }
// }

@Composable
fun FakeSessionViewScreen() {
  // 🔸 Toggle this to see how UI reacts for admin vs member
  val isAdmin = remember { mutableStateOf(true) }

  // 🔸 Fake data
  var form by remember {
    mutableStateOf(
        SessionForm(
            title = "Friday Night Meetup",
            minPlayers = 3,
            maxPlayers = 6,
            participants =
                listOf(
                    Account("1", "Marco", "Marco", "e@"),
                    Account("2", "John Doe", "john", "e@"),
                    Account("3", "Alice", "alice", "e@"),
                    Account("4", "Bob", "bob", "e@"),
                    Account("5", "Robert", "robert", "e@")),
            time = LocalTime.of(19, 0),
            locationText = "Student Lounge"))
  }

  val mockDiscussion =
      Discussion(
          uid = "discussion123",
          creatorId = "marcoUID",
          name = "Friday Night Meetup",
          description = "Weekly board game hangout",
          messages = emptyList(),
          participants = listOf("marcoUID") + form.participants.map { it.uid },
          admins = listOf("marcoUID"),
          session = null)

  Log.d(
      "DEBUG FAKE",
      "isContained=${form.participants.map{it.uid}.contains("marcoUID")}, admins=${mockDiscussion.admins}")

  val currentUser =
      if (isAdmin.value) {
        Account("marcoUID", "Marco", "marco", "marco@epfl.ch")
      } else {
        Account("user2", "John Doe", "john", "john@example.com")
      }

  val fakeSessionVM = FirestoreSessionViewModel(mockDiscussion)
  val onBack = {}
  val onclickChat = {}
  val onclickNotification = {}

  AppTheme {
    Scaffold(
        topBar = {
          TopBarWithDivider(
              text = "Session View",
              onReturn = {
                onBack()
                /** save the data */
              },
              {
                TopRightIcons(onclickChat = onclickChat, onclickNotification = onclickNotification)
              })
        },
    ) { innerPadding ->
      Column(
          modifier =
              Modifier.fillMaxSize()
                  .verticalScroll(rememberScrollState())
                  .background(AppColors.primary)
                  .padding(innerPadding)
                  .padding(horizontal = 16.dp, vertical = 8.dp),
          verticalArrangement = Arrangement.spacedBy(16.dp)) {

            // --- Title ---
            Title(
                text = form.title.ifEmpty { "New Session" },
                editable = isAdmin.value,
                form = form,
                onValueChange = { newTitle -> form = form.copy(title = newTitle) },
                modifier = Modifier.align(Alignment.CenterHorizontally))

            // --- Proposed game section ---
            ProposedGameSection(
                sessionViewModel = fakeSessionVM,
                currentUser = currentUser,
                discussion = mockDiscussion,
                editable = isAdmin.value)

            // --- Participants section ---
            ParticipantsSection(
                editable = isAdmin.value,
                form = form,
                onFormChange = { min, max ->
                  form = form.copy(minPlayers = min.roundToInt(), maxPlayers = max.roundToInt())
                },
                onRemoveParticipant = { participant ->
                  form =
                      form.copy(
                          participants = form.participants.filterNot { it.uid == participant.uid })
                })

            // --- Organisation section ---
            OrganizationSection(form = form, onFormChange = { form = it }, editable = isAdmin.value)

            Spacer(Modifier.height(4.dp))

            // --- Quit session button ---
            OutlinedButton(
                onClick = { println("Quit session clicked for user: ${currentUser.name}") },
                shape = CircleShape,
                border = BorderStroke(1.5.dp, AppColors.negative),
                modifier = Modifier.fillMaxWidth(),
                colors = ButtonDefaults.outlinedButtonColors(contentColor = AppColors.negative)) {
                  Icon(Icons.Default.ArrowBackIosNew, contentDescription = null)
                  Spacer(Modifier.width(8.dp))
                  Text("Quit Session", style = MaterialTheme.typography.bodyMedium)
                }

            // --- Delete session button (admin only) ---
            if (isAdmin.value) {
              OutlinedButton(
                  onClick = { println("Delete session clicked") },
                  shape = CircleShape,
                  border = BorderStroke(1.5.dp, AppColors.negative),
                  modifier = Modifier.fillMaxWidth(),
                  colors = ButtonDefaults.outlinedButtonColors(contentColor = AppColors.negative)) {
                    Icon(Icons.Default.Delete, contentDescription = null)
                    Spacer(Modifier.width(8.dp))
                    Text("Delete Session", style = MaterialTheme.typography.bodyMedium)
                  }
            }

            // --- Permission toggle ---
            Spacer(Modifier.height(16.dp))
            OutlinedButton(
                onClick = { isAdmin.value = !isAdmin.value },
                border = BorderStroke(1.dp, AppColors.focus),
                modifier = Modifier.fillMaxWidth(),
                colors = ButtonDefaults.outlinedButtonColors(contentColor = AppColors.focus)) {
                  val roleText = if (isAdmin.value) "Switch to Member" else "Switch to Admin"
                  Text(roleText, style = MaterialTheme.typography.bodyMedium)
                }
          }
    }
  }
}<|MERGE_RESOLUTION|>--- conflicted
+++ resolved
@@ -172,7 +172,6 @@
                   Modifier.align(Alignment.CenterHorizontally)
                       .then(Modifier.testTag(SessionTestTags.TITLE)))
 
-<<<<<<< HEAD
           // Proposed game section
           // background and border are primary for members since it blends with the screen bg
           // proposed game is a text for members, it's not in a editable box
@@ -188,11 +187,6 @@
           //              currentUser = currentUser,
           //              discussion = discussion!!,
           //              editable = isCurrUserAdmin)
-=======
-          // Proposed game section (read-only).
-          // Background and border are primary for members since it blends with the screen bg.
-          ProposedGameSection()
->>>>>>> df2ac34d
 
           // Participants section with slider and chips.
           ParticipantsSection(
@@ -205,15 +199,9 @@
                 form = form.copy(participants = form.participants.filterNot { it.uid == p.uid })
               })
 
-<<<<<<< HEAD
           // Organisation section
           // editable for admins and the session creator, read-only for members
           OrganizationSection(form, onFormChange = { form = it }, editable = isCurrUserAdmin)
-=======
-          // Organisation section (date, time, location).
-          // Editable for admins and the session creator, read-only for members.
-          OrganizationSection(form, onFormChange = { form = it })
->>>>>>> df2ac34d
 
           Spacer(Modifier.height(4.dp))
 
@@ -353,7 +341,6 @@
           Modifier.clip(appShapes.extraLarge)
               .background(AppColors.primary)
               .border(1.dp, AppColors.primary)) {
-<<<<<<< HEAD
         Column(modifier = Modifier.fillMaxWidth().testTag(SessionTestTags.PROPOSED_GAME)) {
           UnderlinedLabel(
               text = "Proposed game:",
@@ -380,25 +367,6 @@
                 color = AppColors.textIcons)
           }
         }
-=======
-        Row(
-            horizontalArrangement = Arrangement.Center,
-            modifier = Modifier.fillMaxWidth(),
-            verticalAlignment = Alignment.CenterVertically) {
-              UnderlinedLabel(
-                  text = "Proposed game:",
-                  textColor = AppColors.textIcons,
-                  textStyle = MaterialTheme.typography.titleLarge)
-              Spacer(Modifier.width(8.dp))
-              // Text for members (not editable).
-              Text(
-                  "Current Game",
-                  modifier = Modifier.testTag(SessionTestTags.PROPOSED_GAME),
-                  style = MaterialTheme.typography.bodyMedium,
-                  color = AppColors.textIcons)
-            }
-        Spacer(Modifier.height(10.dp))
->>>>>>> df2ac34d
       }
 }
 
@@ -433,11 +401,6 @@
             textStyle = MaterialTheme.typography.titleLarge)
         Spacer(Modifier.height(12.dp))
 
-<<<<<<< HEAD
-=======
-        /** TODO: check date format */
-        // Date field with a docked date picker dialog.
->>>>>>> df2ac34d
         DatePickerDockedField(
             value = form.date,
             editable = editable,
@@ -446,12 +409,7 @@
 
         Spacer(Modifier.height(10.dp))
 
-<<<<<<< HEAD
         // Time field using the new TimeField composable
-=======
-        /** TODO: check time format */
-        // Time field using the TimeField composable, opens a time picker dialog.
->>>>>>> df2ac34d
         TimeField(
             value = form.time.toString(),
             onValueChange = { onFormChange(form.copy(time = it)) },
@@ -459,7 +417,6 @@
             modifier = Modifier.fillMaxWidth())
         Spacer(Modifier.height(10.dp))
 
-<<<<<<< HEAD
         if (editable) {
           // Admins and creators: interactive search field
           LocationSearchField(
@@ -482,19 +439,6 @@
               textStyle = MaterialTheme.typography.bodySmall,
           )
         }
-=======
-        // Location field (currently a simple text field).
-        // Could be improved with suggestions and map integration.
-        OutlinedTextField(
-            value = form.locationText,
-            onValueChange = { onFormChange(form.copy(locationText = it)) },
-            placeholder = { Text("Location", color = MaterialTheme.colorScheme.onSurfaceVariant) },
-            leadingIcon = { Icon(Icons.Default.LocationOn, contentDescription = "Location") },
-            modifier = Modifier.testTag(SessionTestTags.LOCATION_FIELD).fillMaxWidth(),
-            textStyle = MaterialTheme.typography.bodySmall,
-            keyboardOptions = KeyboardOptions.Default,
-        )
->>>>>>> df2ac34d
       }
 }
 
@@ -767,17 +711,12 @@
  * @param modifier Modifier for styling.
  */
 @Composable
-<<<<<<< HEAD
 fun TimeField(
     value: String,
     onValueChange: (LocalTime) -> Unit,
     modifier: Modifier = Modifier,
     editable: Boolean = false
 ) {
-=======
-fun TimeField(value: String, onValueChange: (LocalTime) -> Unit, modifier: Modifier = Modifier) {
-  // Controls visibility of the time picker dialog.
->>>>>>> df2ac34d
   var showDialogTime by remember { mutableStateOf(false) }
 
   IconTextField(
