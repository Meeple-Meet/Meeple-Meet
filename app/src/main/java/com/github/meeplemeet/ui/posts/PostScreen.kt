// This file was firstly done by hand and improved bit by bit using ChatGPT-5 Thinking Extend
// Modifications by hand were then done and LLM was used to add test tags
// Copilot was used to generate docstrings
package com.github.meeplemeet.ui.posts

import android.text.format.DateFormat
import androidx.compose.animation.AnimatedVisibility
import androidx.compose.animation.expandVertically
import androidx.compose.animation.shrinkVertically
import androidx.compose.foundation.background
import androidx.compose.foundation.clickable
import androidx.compose.foundation.gestures.detectTapGestures
import androidx.compose.foundation.layout.Arrangement
import androidx.compose.foundation.layout.Box
import androidx.compose.foundation.layout.Column
import androidx.compose.foundation.layout.ExperimentalLayoutApi
import androidx.compose.foundation.layout.FlowRow
import androidx.compose.foundation.layout.IntrinsicSize
import androidx.compose.foundation.layout.PaddingValues
import androidx.compose.foundation.layout.Row
import androidx.compose.foundation.layout.RowScope
import androidx.compose.foundation.layout.Spacer
import androidx.compose.foundation.layout.fillMaxHeight
import androidx.compose.foundation.layout.fillMaxSize
import androidx.compose.foundation.layout.fillMaxWidth
import androidx.compose.foundation.layout.height
import androidx.compose.foundation.layout.imePadding
import androidx.compose.foundation.layout.navigationBarsPadding
import androidx.compose.foundation.layout.offset
import androidx.compose.foundation.layout.padding
import androidx.compose.foundation.layout.size
import androidx.compose.foundation.layout.width
import androidx.compose.foundation.layout.wrapContentHeight
import androidx.compose.foundation.lazy.LazyColumn
import androidx.compose.foundation.lazy.items
import androidx.compose.foundation.lazy.rememberLazyListState
import androidx.compose.foundation.shape.CircleShape
import androidx.compose.foundation.shape.RoundedCornerShape
import androidx.compose.foundation.text.BasicTextField
import androidx.compose.foundation.text.KeyboardActions
import androidx.compose.foundation.text.KeyboardOptions
import androidx.compose.material.icons.Icons
import androidx.compose.material.icons.automirrored.filled.ArrowBack
import androidx.compose.material.icons.automirrored.filled.Reply
import androidx.compose.material.icons.automirrored.filled.Send
import androidx.compose.material.icons.filled.ArrowDownward
import androidx.compose.material.icons.filled.ArrowUpward
import androidx.compose.material.icons.filled.AttachFile
import androidx.compose.material.icons.filled.Delete
import androidx.compose.material.icons.filled.Edit
import androidx.compose.material.icons.outlined.ChatBubbleOutline
import androidx.compose.material3.CenterAlignedTopAppBar
import androidx.compose.material3.CircularProgressIndicator
import androidx.compose.material3.ExperimentalMaterial3Api
import androidx.compose.material3.FloatingActionButton
import androidx.compose.material3.HorizontalDivider
import androidx.compose.material3.Icon
import androidx.compose.material3.IconButton
import androidx.compose.material3.MaterialTheme
import androidx.compose.material3.OutlinedTextFieldDefaults
import androidx.compose.material3.Scaffold
import androidx.compose.material3.SnackbarHost
import androidx.compose.material3.SnackbarHostState
import androidx.compose.material3.Surface
import androidx.compose.material3.Text
import androidx.compose.material3.TextButton
import androidx.compose.material3.TopAppBarDefaults
import androidx.compose.runtime.Composable
import androidx.compose.runtime.LaunchedEffect
import androidx.compose.runtime.collectAsState
import androidx.compose.runtime.getValue
import androidx.compose.runtime.mutableStateMapOf
import androidx.compose.runtime.mutableStateOf
import androidx.compose.runtime.remember
import androidx.compose.runtime.rememberCoroutineScope
import androidx.compose.runtime.saveable.rememberSaveable
import androidx.compose.runtime.setValue
import androidx.compose.ui.Alignment
import androidx.compose.ui.Modifier
import androidx.compose.ui.draw.clip
import androidx.compose.ui.draw.drawBehind
import androidx.compose.ui.focus.onFocusChanged
import androidx.compose.ui.geometry.Offset
import androidx.compose.ui.graphics.Color
import androidx.compose.ui.input.pointer.pointerInput
import androidx.compose.ui.platform.LocalContext
import androidx.compose.ui.platform.LocalDensity
import androidx.compose.ui.platform.LocalFocusManager
import androidx.compose.ui.platform.testTag
import androidx.compose.ui.semantics.clearAndSetSemantics
import androidx.compose.ui.semantics.contentDescription
import androidx.compose.ui.semantics.semantics
import androidx.compose.ui.semantics.testTag
import androidx.compose.ui.text.font.FontStyle
import androidx.compose.ui.text.font.FontWeight
import androidx.compose.ui.text.input.ImeAction
import androidx.compose.ui.text.style.TextOverflow
import androidx.compose.ui.unit.Dp
import androidx.lifecycle.viewmodel.compose.viewModel
import com.github.meeplemeet.model.account.Account
import com.github.meeplemeet.model.account.AccountViewModel
import com.github.meeplemeet.model.account.RelationshipStatus
import com.github.meeplemeet.model.discussions.EDIT_MAX_THRESHOLD
import com.github.meeplemeet.model.posts.Comment
import com.github.meeplemeet.model.posts.Post
import com.github.meeplemeet.model.posts.PostViewModel
import com.github.meeplemeet.ui.FocusableInputField
import com.github.meeplemeet.ui.discussions.CharacterCounter
import com.github.meeplemeet.ui.discussions.ProfilePicture
import com.github.meeplemeet.ui.navigation.EmailVerificationBanner
import com.github.meeplemeet.ui.theme.Dimensions
import com.github.meeplemeet.ui.theme.MessagingColors
import com.google.firebase.Timestamp
import kotlinx.coroutines.launch

/* ================================================================
 * Magic Numbers
 * ================================================================ */
const val ERROR_NOT_SENT_COMMENT: String = "Couldn't send comment. Please try again."
const val ERROR_NOT_DELETED_POST: String = "Couldn't delete post. Please try again."
const val ERROR_SEND_REPLY: String = "Couldn't send reply. Please try again."
const val ERROR_NOT_DELETED_COMMENT: String = "Couldn't delete comment. Please try again."
const val ERROR_NOT_EDITED_POST: String = "Couldn't edit post. Please try again."

const val BLOCKED_USER_STRING = "Comment from blocked user"

const val TOPBAR_TITLE: String = "Post"
const val COMMENT_TEXT_ZONE_PLACEHOLDER: String = "Share your thoughts..."
const val REPLY_TEXT_ZONE_PLACEHOLDER: String = "Write a reply…"
const val UNKNOWN_USER_PLACEHOLDER: String = "<Unknown User>"
const val TIMESTAMP_COMMENT_FORMAT: String = "MMM d, yyyy · HH:mm"
const val SEE_REPLIES_TEXT: String = "See replies"
const val HIDE_REPLIES_TEXT: String = "Hide replies"
const val MAX_COMMENT_LENGTH: Int = 2048

/* ================================================================
 * Setups and Helpers
 * ================================================================ */

private typealias ResolveUser = (String) -> Account?

private object ThreadStyle {
  val Step: Dp = Dimensions.Spacing.medium
  val GapAfter: Dp = Dimensions.Spacing.small
  val Stroke: Dp = Dimensions.Elevation.medium
  val VerticalInset: Dp = Dimensions.Spacing.small
}

private enum class PostEditTarget {
  TITLE,
  BODY
}

object PostTags {
  const val SCREEN = "post_screen"
  const val TOP_BAR = "post_top_bar"
  const val TOP_BAR_DIVIDER = "post_top_divider"
  const val NAV_BACK_BTN = "post_nav_back_btn"
  const val TOP_TITLE = "post_top_title"
  const val LOADING_BOX = "post_loading_box"
  const val LOADING_SPINNER = "post_loading_spinner"
  const val LIST = "post_list"
  const val COMPOSER_BAR = "post_composer_bar"
  const val COMPOSER_ATTACH = "post_composer_attach_btn"
  const val COMPOSER_INPUT = "post_composer_input"
  const val COMPOSER_SEND = "post_composer_send_btn"
  const val COMPOSER_CHAR_COUNTER = "post_composer_char_counter"

  fun postCard(id: String) = "post_card:$id"

  const val POST_HEADER = "post_header"
  const val POST_AVATAR = "post_avatar"
  const val POST_AUTHOR = "post_author"
  const val POST_DATE = "post_date"
  const val POST_TITLE = "post_title_text"
  const val POST_BODY = "post_body_text"
  const val POST_TAGS_ROW = "post_tags_row"

  fun tagChip(tag: String) = "post_tag_chip:$tag"

  const val POST_DELETE_BTN = "post_delete_btn"
  const val POST_EDIT_BTN = "post_edit_btn"
  const val POST_BODY_EDIT_BTN = "post_body_edit_btn"

  fun threadCard(id: String) = "post_thread_card:$id"

  fun treeDepth(depth: Int) = "post_tree_depth:$depth"

  fun gutterDepth(depth: Int) = "post_gutter_depth:$depth"

  fun commentCard(id: String) = "post_comment_card:$id"

  fun commentAuthor(id: String) = "post_comment_author:$id"

  fun commentDate(id: String) = "post_comment_date:$id"

  fun commentText(id: String) = "post_comment_text:$id"

  fun commentDeleteBtn(id: String) = "post_comment_delete_btn:$id"

  fun commentReplyToggle(id: String) = "post_comment_reply_toggle:$id"

  fun commentReplyField(id: String) = "post_comment_reply_field:$id"

  fun commentReplySend(id: String) = "post_comment_reply_send:$id"
}

/**
 * Composable function to display a row of tags associated with a post.
 *
 * @param tags List of tags to display.
 */
@OptIn(ExperimentalLayoutApi::class)
@Composable
private fun PostTagsRow(tags: List<String>) {
  if (tags.isEmpty()) return

  FlowRow(
      modifier = Modifier.testTag(PostTags.POST_TAGS_ROW),
      horizontalArrangement = Arrangement.spacedBy(Dimensions.Spacing.extraSmall),
      verticalArrangement = Arrangement.spacedBy(Dimensions.Spacing.extraSmall)) {
        tags.forEach { tag ->
          Surface(
              shape = RoundedCornerShape(Dimensions.CornerRadius.small),
              color = MessagingColors.redditBlueBg,
              modifier = Modifier.testTag(PostTags.tagChip(tag))) {
                Text(
                    text = tag,
                    style = MaterialTheme.typography.labelSmall,
                    fontSize = Dimensions.TextSize.tiny,
                    fontWeight = FontWeight.Bold,
                    color = MessagingColors.redditBlue,
                    modifier =
                        Modifier.padding(
                            horizontal = Dimensions.Spacing.medium,
                            vertical = Dimensions.Spacing.small))
              }
        }
      }
  Spacer(Modifier.height(Dimensions.Spacing.medium))
}

/* ================================================================
 * Main screen
 * ================================================================ */

/**
 * Composable function representing the Post screen, displaying a post and its comments.
 *
 * @param account The current user's account information.
 * @param postId The ID of the post to display.
 * @param postViewModel ViewModel for managing post data.
 * @param accountViewModel ViewModel for managing user data.
 * @param onBack Lambda to invoke when the back button is pressed.
 */
@OptIn(ExperimentalMaterial3Api::class)
@Composable
fun PostScreen(
    account: Account,
    postId: String,
    verified: Boolean,
    postViewModel: PostViewModel = viewModel(),
    accountViewModel: AccountViewModel = postViewModel,
    onBack: () -> Unit = {},
    onVerifyClick: () -> Unit = {}
) {
  val post: Post? by postViewModel.postFlow(postId).collectAsState()

  val userCache = remember { mutableStateMapOf<String, Account>() }
  val scope = rememberCoroutineScope()
  val focusManager = LocalFocusManager.current
  val context = LocalContext.current
  val snackbarHostState = remember { SnackbarHostState() }

  var topComment by rememberSaveable { mutableStateOf("") }
  var isSending by remember { mutableStateOf(false) }
  var isReplyingToComment by remember { mutableStateOf(false) }
  var editTarget by remember { mutableStateOf<PostEditTarget?>(null) }

  // Track if post was ever loaded to distinguish between loading and deleted states
  var postEverLoaded by remember { mutableStateOf(false) }
  var deleted by remember { mutableStateOf(false) }

  // Auto-navigate back if post is deleted after being loaded
  LaunchedEffect(post, deleted) {
    if (post != null) {
      postEverLoaded = true
    } else if (postEverLoaded && !deleted) {
      // Post was loaded but is now null (deleted)
      onBack()
    }
  }

  // Ensure current user is in cache
  LaunchedEffect(account.uid) { userCache[account.uid] = account }

  // Build a stable fingerprint of author IDs
  val authorsKey =
      remember(post) {
        post?.let { p ->
          buildSet {
                add(p.authorId)
                fun walk(list: List<Comment>) {
                  list.forEach { c ->
                    add(c.authorId)
                    if (c.children.isNotEmpty()) walk(c.children)
                  }
                }
                walk(p.comments)
              }
              .sorted()
              .joinToString("|")
        }
      }

  // Prefetch all distinct authors for the current post/comments in one go
  LaunchedEffect(post?.id, authorsKey) {
    val p = post ?: return@LaunchedEffect
    val toFetch: List<String> =
        buildSet {
              add(p.authorId)
              fun walk(list: List<Comment>) {
                list.forEach { c ->
                  add(c.authorId)
                  if (c.children.isNotEmpty()) walk(c.children)
                }
              }
              walk(p.comments)
            }
            .filterNot { it.isBlank() || it in userCache }
    accountViewModel.getAccounts(toFetch, context) {
      it.forEach { acc -> if (acc != null) userCache[acc.uid] = acc }
    }
  }

  Scaffold(
      modifier = Modifier.testTag(PostTags.SCREEN),
      snackbarHost = { SnackbarHost(hostState = snackbarHostState) },
      topBar = {
        Column(Modifier.testTag(PostTags.TOP_BAR)) {
          PostTopBar(onBack = onBack)
          HorizontalDivider(
              color = MaterialTheme.colorScheme.outline,
              modifier = Modifier.testTag(PostTags.TOP_BAR_DIVIDER))
        }
      },
      bottomBar = {
        if (!isReplyingToComment) {
          if (!verified) {
            EmailVerificationBanner(onVerifyClick = onVerifyClick)
          } else {
            ComposerBar(
                value = topComment,
                onValueChange = { if (it.length <= MAX_COMMENT_LENGTH) topComment = it },
                onAttach = { /* TODO attachments */},
                sendEnabled = !isSending && topComment.isNotBlank() && post != null,
                onSend = {
                  val p = post ?: return@ComposerBar

                  scope.launch {
                    isSending = true
                    val target = editTarget

                    try {
                      if (target != null) {
                        val value = topComment.trim()
                        when (target) {
                          PostEditTarget.TITLE ->
                              postViewModel.editPost(author = account, post = p, newTitle = value)
                          PostEditTarget.BODY ->
                              postViewModel.editPost(author = account, post = p, newBody = value)
                        }
                        editTarget = null
                      } else {
                        postViewModel.addComment(
                            author = account, post = p, parentId = p.id, text = topComment.trim())
                      }

                      topComment = ""
                      focusManager.clearFocus(force = true)
                    } catch (_: Throwable) {
                      snackbarHostState.showSnackbar(
                          if (target != null) ERROR_NOT_EDITED_POST else ERROR_NOT_SENT_COMMENT)
                    } finally {
                      isSending = false
                    }
                  }
                })
          }
        }
      }) { padding ->
        if (post == null) {
          Box(
              Modifier.fillMaxSize().padding(padding).testTag(PostTags.LOADING_BOX),
              contentAlignment = Alignment.Center) {
                CircularProgressIndicator(Modifier.testTag(PostTags.LOADING_SPINNER))
              }
        } else {
          val currentPost = post!!
          PostContent(
              post = currentPost,
              currentUser = account,
              verified = verified,
              onDeletePost = {
                scope.launch {
                  deleted = true
                  runCatching { postViewModel.deletePost(account, currentPost) }
                      .onFailure { snackbarHostState.showSnackbar(ERROR_NOT_DELETED_POST) }
                  onBack()
                }
              },
              onEditPostBody = {
                topComment = currentPost.body
                editTarget = PostEditTarget.BODY
              },
              onEditPostTitle = {
                topComment = currentPost.title
                editTarget = PostEditTarget.TITLE
              },
              onReply = { parentId, text ->
                scope.launch {
                  runCatching { postViewModel.addComment(account, currentPost, parentId, text) }
                      .onFailure { snackbarHostState.showSnackbar(ERROR_SEND_REPLY) }
                }
              },
              onDeleteComment = { comment ->
                scope.launch {
                  runCatching { postViewModel.removeComment(account, currentPost, comment) }
                      .onFailure { snackbarHostState.showSnackbar(ERROR_NOT_DELETED_COMMENT) }
                }
              },
              onReplyingStateChanged = { _, isReplying -> isReplyingToComment = isReplying },
              resolveUser = { uid -> userCache[uid] },
              modifier = Modifier.padding(padding))
        }
      }
}

/* ================================================================
 * Composables
 * ================================================================ */

/**
 * Top app bar for the Post screen, with a back button and title.
 *
 * @param onBack Lambda to invoke when the back button is pressed.
 */
@OptIn(ExperimentalMaterial3Api::class)
@Composable
private fun PostTopBar(onBack: () -> Unit) {
  CenterAlignedTopAppBar(
      colors =
          TopAppBarDefaults.topAppBarColors(containerColor = MaterialTheme.colorScheme.surface),
      navigationIcon = {
        IconButton(onClick = onBack, modifier = Modifier.testTag(PostTags.NAV_BACK_BTN)) {
          Icon(
              imageVector = Icons.AutoMirrored.Filled.ArrowBack,
              contentDescription = "Back",
              tint = MaterialTheme.colorScheme.onSurface)
        }
      },
      title = {
        Text(
            text = TOPBAR_TITLE,
            style = MaterialTheme.typography.titleLarge,
            fontSize = Dimensions.TextSize.largeHeading,
            fontWeight = FontWeight.Bold,
            color = MaterialTheme.colorScheme.onSurface,
            maxLines = 1,
            overflow = TextOverflow.Ellipsis,
            modifier = Modifier.testTag(PostTags.TOP_TITLE))
      })
}

/**
 * Comment composer bar at the bottom of the Post screen.
 *
 * @param value The current text input value.
 * @param onValueChange Lambda to invoke when the text input changes.
 * @param onAttach Lambda to invoke when the attach button is pressed.
 * @param sendEnabled Whether the send button is enabled.
 * @param onSend Lambda to invoke when the send button is pressed.
 */
@Composable
private fun ComposerBar(
    value: String,
    onValueChange: (String) -> Unit,
    onAttach: () -> Unit,
    sendEnabled: Boolean,
    onSend: () -> Unit
) {
  Surface(
      modifier = Modifier.fillMaxWidth().imePadding().navigationBarsPadding(),
      color = MaterialTheme.colorScheme.surface,
      shadowElevation = Dimensions.Elevation.medium) {
        Row(
            modifier =
                Modifier.fillMaxWidth()
                    .padding(
                        horizontal = Dimensions.Spacing.medium,
                        vertical = Dimensions.Spacing.medium)
                    .testTag(PostTags.COMPOSER_BAR),
            verticalAlignment = Alignment.CenterVertically,
            horizontalArrangement = Arrangement.spacedBy(Dimensions.Spacing.medium)) {
              Row(
                  modifier =
                      Modifier.weight(1f)
                          .wrapContentHeight()
                          .clip(RoundedCornerShape(Dimensions.AvatarSize.tiny))
                          .background(MessagingColors.inputBackground)
                          .padding(
                              horizontal = Dimensions.Padding.large,
                              vertical = Dimensions.Spacing.medium),
                  verticalAlignment = Alignment.CenterVertically) {
                    IconButton(
                        onClick = onAttach,
                        modifier =
                            Modifier.size(Dimensions.ButtonSize.medium)
                                .testTag(PostTags.COMPOSER_ATTACH)) {
                          Icon(
                              Icons.Default.AttachFile,
                              contentDescription = "Attach",
                              tint = MessagingColors.metadataText,
                              modifier = Modifier.size(Dimensions.IconSize.standard))
                        }
                    BasicTextField(
                        value = value,
                        onValueChange = onValueChange,
                        modifier =
                            Modifier.weight(1f)
                                .wrapContentHeight()
                                .semantics { contentDescription = "Comment input" }
                                .testTag(PostTags.COMPOSER_INPUT),
                        textStyle =
                            MaterialTheme.typography.bodyMedium.copy(
                                fontSize = Dimensions.TextSize.body,
                                color = MessagingColors.primaryText),
                        minLines = 1,
                        maxLines = 5,
                        keyboardOptions = KeyboardOptions(imeAction = ImeAction.Send),
                        keyboardActions = KeyboardActions(onSend = { if (sendEnabled) onSend() }),
                        decorationBox = { inner ->
                          if (value.isEmpty())
                              Text(
                                  COMMENT_TEXT_ZONE_PLACEHOLDER,
                                  style = MaterialTheme.typography.bodyMedium,
                                  fontSize = Dimensions.TextSize.body,
                                  color = MessagingColors.metadataText)
                          inner()
                        })
                    CharacterCounter(
                        currentLength = value.length,
                        maxLength = MAX_COMMENT_LENGTH,
                        testTag = PostTags.COMPOSER_CHAR_COUNTER)
                  }

              FloatingActionButton(
                  onClick = { if (sendEnabled) onSend() },
                  modifier =
                      Modifier.size(Dimensions.ButtonSize.standard).testTag(PostTags.COMPOSER_SEND),
                  containerColor = MessagingColors.redditOrange,
                  contentColor = MessagingColors.messagingSurface,
                  shape = CircleShape) {
                    Icon(
                        Icons.AutoMirrored.Filled.Send,
                        contentDescription = "Send",
                        modifier = Modifier.size(Dimensions.IconSize.standard))
                  }
            }
      }
}

/**
 * Composable displaying the content of a post along with its comments.
 *
 * @param post The post to display.
 * @param currentUser The current user's account information.
 * @param onDeletePost Lambda to invoke when deleting the post.
 * @param onReply Lambda to invoke when replying to a comment.
 * @param onDeleteComment Lambda to invoke when deleting a comment.
 * @param onReplyingStateChanged Lambda to notify when reply field focus changes.
 * @param resolveUser Lambda to resolve a user ID to an Account.
 * @param modifier Modifier to be applied to the content.
 * @param onEditPostBody Lambda to invoke when editing the post body.
 * @param onEditPostTitle Lambda to invoke when editing the post title.
 */
@Composable
private fun PostContent(
    post: Post,
    currentUser: Account,
    verified: Boolean,
    onDeletePost: () -> Unit,
    onEditPostBody: () -> Unit,
    onEditPostTitle: () -> Unit,
    onReply: (parentId: String, text: String) -> Unit,
    onDeleteComment: (Comment) -> Unit,
    onReplyingStateChanged: (commentId: String, isReplying: Boolean) -> Unit,
    resolveUser: ResolveUser,
    modifier: Modifier = Modifier
) {
  val listState = rememberLazyListState()
  val expandedStates = remember { mutableStateMapOf<String, Boolean>() }
  val focusManager = LocalFocusManager.current

  val canEditPost =
      post.authorId == currentUser.uid &&
          System.currentTimeMillis() <= post.timestamp.toDate().time + EDIT_MAX_THRESHOLD

  LazyColumn(
      state = listState,
      modifier =
          modifier
              .fillMaxSize()
              .background(MessagingColors.messagingBackground)
              .pointerInput(Unit) { detectTapGestures(onTap = { focusManager.clearFocus() }) }
              .testTag(PostTags.LIST),
      contentPadding = PaddingValues(vertical = Dimensions.Spacing.none),
      verticalArrangement = Arrangement.spacedBy(Dimensions.Spacing.none)) {
        item {
          PostCard(
              post = post,
              author = resolveUser(post.authorId),
              currentUser = currentUser,
              canEdit = canEditPost,
              onDelete = onDeletePost,
              onEditBody = onEditPostBody,
              onEditTitle = onEditPostTitle)
        }

        items(items = post.comments, key = { it.id }, contentType = { "root_comment" }) { root ->
          ThreadCard(
              root = root,
              currentUser = currentUser,
              verified = verified,
              resolveUser = resolveUser,
              onReply = onReply,
              onDelete = onDeleteComment,
              onReplyingStateChanged = onReplyingStateChanged,
              expandedStates = expandedStates)
        }
      }
}

/**
 * Composable displaying a card for a post, including title, body, tags, and author info.
 *
 * @param post The post to display.
 * @param author The author of the post.
 * @param currentUser The current user's account information.
 * @param onDelete Lambda to invoke when deleting the post.
 * @param onEditBody Lambda to invoke when editing the post body.
 * @param onEditTitle Lambda to invoke when editing the post title.
 */
@OptIn(ExperimentalLayoutApi::class)
@Composable
private fun PostCard(
    post: Post,
    author: Account?,
    currentUser: Account,
    canEdit: Boolean,
    onDelete: () -> Unit,
    onEditBody: () -> Unit,
    onEditTitle: () -> Unit
) {
  val isOwner = post.authorId == currentUser.uid
  val showEdit = canEdit && isOwner

  Column(modifier = Modifier.fillMaxWidth()) {
    Surface(
        modifier = Modifier.fillMaxWidth(),
        color = MessagingColors.messagingSurface,
        shadowElevation = Dimensions.Elevation.minimal) {
          Box(modifier = Modifier.fillMaxWidth().testTag(PostTags.postCard(post.id))) {
            Column(modifier = Modifier.fillMaxWidth().padding(Dimensions.Padding.large)) {
              // Header
              PostHeader(post = post, author = author)

              Spacer(Modifier.height(Dimensions.Padding.large))

              // Tags row
              PostTagsRow(post.tags)

              // Title row
              PostEditableRow(
                  editVisible = showEdit,
                  editTestTag = PostTags.POST_EDIT_BTN,
                  editContentDescription = "Edit title",
                  verticalAlignment = Alignment.CenterVertically,
                  onEdit = onEditTitle) {
                    Text(
                        text = post.title,
                        style = MaterialTheme.typography.titleLarge,
                        fontSize = Dimensions.TextSize.heading,
                        fontWeight = FontWeight.Bold,
                        color = MessagingColors.primaryText,
                        modifier = Modifier.weight(1f).testTag(PostTags.POST_TITLE))
                  }

              Spacer(Modifier.height(Dimensions.Padding.large))

              // Body row
              PostEditableRow(
                  editVisible = showEdit,
                  editTestTag = PostTags.POST_BODY_EDIT_BTN,
                  editContentDescription = "Edit body",
                  verticalAlignment = Alignment.Top,
                  editYOffset = -Dimensions.Spacing.extraLarge,
                  onEdit = onEditBody) {
                    Text(
                        text = post.body,
                        style = MaterialTheme.typography.bodyMedium,
                        fontSize = Dimensions.TextSize.body,
                        color = MessagingColors.primaryText,
                        modifier = Modifier.weight(1f).testTag(PostTags.POST_BODY))
                  }

              Spacer(Modifier.height(Dimensions.Padding.large))

              // Bottom action row
              Row(
                  modifier = Modifier.fillMaxWidth(),
                  horizontalArrangement = Arrangement.spacedBy(Dimensions.Padding.extraLarge),
                  verticalAlignment = Alignment.CenterVertically) {
                    Row(
                        verticalAlignment = Alignment.CenterVertically,
                        horizontalArrangement = Arrangement.spacedBy(Dimensions.Spacing.small)) {
                          Icon(
                              imageVector = Icons.Outlined.ChatBubbleOutline,
                              contentDescription = "Comments",
                              modifier = Modifier.size(Dimensions.IconSize.medium),
                              tint = MessagingColors.secondaryText)
                          Text(
                              text =
                                  "${post.commentCount} ${if (post.commentCount == 1) "comment" else "comments"}",
                              style = MaterialTheme.typography.bodySmall,
                              fontSize = Dimensions.TextSize.medium,
                              fontWeight = FontWeight.Medium,
                              color = MessagingColors.secondaryText)
                        }
                  }
            }

            // Top-right delete button
            if (isOwner) {
              IconButton(
                  onClick = onDelete,
                  modifier =
                      Modifier.align(Alignment.TopEnd)
                          .padding(top = Dimensions.Spacing.small, end = Dimensions.Padding.large)
                          .testTag(PostTags.POST_DELETE_BTN)) {
                    Icon(
                        imageVector = Icons.Default.Delete,
                        contentDescription = "Delete post",
                        tint = MessagingColors.redditOrange,
                        modifier = Modifier.size(Dimensions.IconSize.standard))
                  }
            }
          }
        }

    HorizontalDivider(
        color = MessagingColors.divider, thickness = Dimensions.DividerThickness.thick)
  }
}

/**
 * Composable displaying a row with optional edit button.
 *
 * @param editVisible Whether the edit button should be visible.
 * @param editTestTag Test tag for the edit button.
 * @param editContentDescription Content description for the edit button.
 * @param verticalAlignment Vertical alignment for the row content.
 * @param editYOffset Vertical offset for the edit button.
 * @param onEdit Lambda to invoke when the edit button is pressed.
 * @param content Composable content to display in the row.
 */
@Composable
private fun PostEditableRow(
    editVisible: Boolean,
    editTestTag: String,
    editContentDescription: String,
    verticalAlignment: Alignment.Vertical,
    editYOffset: Dp = Dp.Hairline,
    onEdit: () -> Unit,
    content: @Composable RowScope.() -> Unit
) {
  Row(modifier = Modifier.fillMaxWidth(), verticalAlignment = verticalAlignment) {
    content()

    if (editVisible) {
      IconButton(
          onClick = onEdit, modifier = Modifier.offset(y = editYOffset).testTag(editTestTag)) {
            Icon(
                imageVector = Icons.Default.Edit,
                contentDescription = editContentDescription,
                tint = MessagingColors.secondaryText,
                modifier = Modifier.size(Dimensions.IconSize.standard))
          }
    }
  }
}

/**
 * Composable displaying the header of a post, including the author's avatar, name, and timestamp.
 *
 * @param post The post whose header is to be displayed.
 * @param author The author of the post.
 */
@Composable
private fun PostHeader(post: Post, author: Account?) {
  Row(
      modifier = Modifier.fillMaxWidth().testTag(PostTags.POST_HEADER),
      verticalAlignment = Alignment.CenterVertically,
      horizontalArrangement = Arrangement.spacedBy(Dimensions.Spacing.medium)) {
        ProfilePicture(
            profilePictureUrl = author?.photoUrl,
            size = Dimensions.AvatarSize.small,
            backgroundColor = MessagingColors.redditOrange,
            modifier = Modifier.clearAndSetSemantics { testTag = PostTags.POST_AVATAR })
        Row(
            verticalAlignment = Alignment.CenterVertically,
            horizontalArrangement = Arrangement.spacedBy(Dimensions.Spacing.extraSmall)) {
              Text(
                  text = author?.name ?: UNKNOWN_USER_PLACEHOLDER,
                  style = MaterialTheme.typography.labelMedium,
                  fontSize = Dimensions.TextSize.medium,
                  fontWeight = FontWeight.SemiBold,
                  color = MessagingColors.primaryText,
                  maxLines = 1,
                  overflow = TextOverflow.Ellipsis,
                  modifier = Modifier.testTag(PostTags.POST_AUTHOR))
              Text(
                  text = "•",
                  fontSize = Dimensions.TextSize.medium,
                  color = MessagingColors.secondaryText)
              Text(
                  text = formatDateTime(post.timestamp),
                  style = MaterialTheme.typography.labelSmall,
                  fontSize = Dimensions.TextSize.medium,
                  color = MessagingColors.secondaryText,
                  modifier = Modifier.testTag(PostTags.POST_DATE))
            }
      }
}

/**
 * Composable displaying a comment thread card with expandable replies.
 *
 * @param root The root comment of the thread.
 * @param currentUser The current user's account information.
 * @param resolveUser Lambda to resolve a user ID to an Account.
 * @param onReply Lambda to invoke when replying to a comment.
 * @param onDelete Lambda to invoke when deleting a comment.
 * @param onReplyingStateChanged Lambda to notify when reply field focus changes.
 * @param expandedStates Map storing the expanded state for all comments.
 */
@Composable
private fun ThreadCard(
    root: Comment,
    currentUser: Account,
    verified: Boolean,
    resolveUser: ResolveUser,
    onReply: (parentId: String, text: String) -> Unit,
    onDelete: (Comment) -> Unit,
    onReplyingStateChanged: (commentId: String, isReplying: Boolean) -> Unit,
    expandedStates: MutableMap<String, Boolean>
) {
  val expanded = expandedStates[root.id] ?: false

  Column(modifier = Modifier.fillMaxWidth()) {
    Surface(
        modifier = Modifier.fillMaxWidth(),
        color = MessagingColors.messagingSurface,
        shadowElevation = Dimensions.Elevation.none) {
          Column(
              modifier =
                  Modifier.testTag(PostTags.threadCard(root.id))
                      .padding(
                          top = Dimensions.Padding.large,
                          start = Dimensions.Padding.large,
                          end = Dimensions.Padding.large,
                          bottom =
                              if (root.children.isNotEmpty()) Dimensions.Padding.small
                              else Dimensions.Padding.large)) {
                CommentItem(
                    comment = root,
                    author = resolveUser(root.authorId),
<<<<<<< HEAD
                    verified = verified,
=======
                    currentUser = currentUser,
>>>>>>> a1672c82
                    isMine = (root.authorId == currentUser.uid),
                    hasReplies = root.children.isNotEmpty(),
                    isExpanded = expanded,
                    onReply = { text ->
                      onReply(root.id, text)
                      expandedStates[root.id] = true
                    },
                    onDelete = { onDelete(root) },
                    onReplyingStateChanged = onReplyingStateChanged,
                    onCardClick = { expandedStates[root.id] = !expanded })

                AnimatedVisibility(
                    visible = expanded, enter = expandVertically(), exit = shrinkVertically()) {
                      if (root.children.isNotEmpty()) {
                        Spacer(Modifier.height(Dimensions.Spacing.medium))
                        CommentsTree(
                            comments = root.children,
                            currentUser = currentUser,
                            verified = verified,
                            resolveUser = resolveUser,
                            onReply = onReply,
                            onDelete = onDelete,
                            onReplyingStateChanged = onReplyingStateChanged,
                            expandedStates = expandedStates,
                            depth = 1,
                            gutterColor = MessagingColors.redditOrange)
                      }
                    }
              }
        }
    HorizontalDivider(
        color = MessagingColors.divider, thickness = Dimensions.DividerThickness.standard)
  }
}

/**
 * Recursive composable displaying a tree of comments with indentation and gutters.
 *
 * @param comments List of comments to display.
 * @param currentUser The current user's account information.
 * @param resolveUser Lambda to resolve a user ID to an Account.
 * @param onReply Lambda to invoke when replying to a comment.
 * @param onDelete Lambda to invoke when deleting a comment.
 * @param onReplyingStateChanged Lambda to notify when reply field focus changes.
 * @param expandedStates Map storing the expanded state for all comments.
 * @param depth The current depth in the comment tree.
 * @param gutterColor The color of the gutter lines.
 */
@Composable
private fun CommentsTree(
    comments: List<Comment>,
    currentUser: Account,
    verified: Boolean,
    resolveUser: ResolveUser,
    onReply: (parentId: String, text: String) -> Unit,
    onDelete: (Comment) -> Unit,
    onReplyingStateChanged: (commentId: String, isReplying: Boolean) -> Unit,
    expandedStates: MutableMap<String, Boolean>,
    depth: Int = 0,
    gutterColor: Color = MaterialTheme.colorScheme.outline
) {
  if (depth > 0) {
    Row(Modifier.fillMaxWidth().height(IntrinsicSize.Min).testTag(PostTags.treeDepth(depth))) {
      ThreadGutter(
          depth = depth,
          color = gutterColor,
          modifier = Modifier.fillMaxHeight().testTag(PostTags.gutterDepth(depth)))
      Spacer(Modifier.width(ThreadStyle.GapAfter))

      Column(
          modifier = Modifier.weight(1f),
          verticalArrangement = Arrangement.spacedBy(Dimensions.Padding.large)) {
            comments.forEach { c ->
              val expanded = expandedStates[c.id] ?: false

              CommentItem(
                  comment = c,
                  author = resolveUser(c.authorId),
<<<<<<< HEAD
                  verified = verified,
=======
                  currentUser = currentUser,
>>>>>>> a1672c82
                  isMine = (c.authorId == currentUser.uid),
                  hasReplies = c.children.isNotEmpty(),
                  isExpanded = expanded,
                  onReply = { text ->
                    onReply(c.id, text)
                    expandedStates[c.id] = true
                  },
                  onDelete = { onDelete(c) },
                  onReplyingStateChanged = onReplyingStateChanged,
                  onCardClick =
                      if (c.children.isNotEmpty()) {
                        { expandedStates[c.id] = !expanded }
                      } else null)

              if (c.children.isNotEmpty()) {
                AnimatedVisibility(
                    visible = expanded, enter = expandVertically(), exit = shrinkVertically()) {
                      CommentsTree(
                          comments = c.children,
                          currentUser = currentUser,
                          resolveUser = resolveUser,
                          verified = verified,
                          onReply = onReply,
                          onDelete = onDelete,
                          onReplyingStateChanged = onReplyingStateChanged,
                          expandedStates = expandedStates,
                          depth = depth + 1,
                          gutterColor = gutterColor)
                    }
              }
            }
          }
    }
  } else {
    Column(
        verticalArrangement = Arrangement.spacedBy(Dimensions.Padding.large),
        modifier = Modifier.testTag(PostTags.treeDepth(depth))) {
          comments.forEach { c ->
            val expanded = expandedStates[c.id] ?: false

            CommentItem(
                comment = c,
                author = resolveUser(c.authorId),
<<<<<<< HEAD
                verified = verified,
=======
                currentUser = currentUser,
>>>>>>> a1672c82
                isMine = (c.authorId == currentUser.uid),
                hasReplies = c.children.isNotEmpty(),
                isExpanded = expanded,
                onReply = { text -> onReply(c.id, text) },
                onDelete = { onDelete(c) },
                onReplyingStateChanged = onReplyingStateChanged,
                onCardClick =
                    if (c.children.isNotEmpty()) {
                      { expandedStates[c.id] = !expanded }
                    } else null)
            if (c.children.isNotEmpty()) {
              AnimatedVisibility(
                  visible = expanded, enter = expandVertically(), exit = shrinkVertically()) {
                    CommentsTree(
                        comments = c.children,
                        currentUser = currentUser,
                        verified = verified,
                        resolveUser = resolveUser,
                        onReply = onReply,
                        onDelete = onDelete,
                        onReplyingStateChanged = onReplyingStateChanged,
                        expandedStates = expandedStates,
                        depth = 1,
                        gutterColor = gutterColor)
                  }
            }
          }
        }
  }
}

/**
 * Composable displaying the gutter lines for comment threading based on depth.
 *
 * @param depth The depth of the comment in the thread.
 * @param modifier Modifier to be applied to the gutter.
 * @param color The color of the gutter lines.
 */
@Composable
private fun ThreadGutter(
    depth: Int,
    modifier: Modifier = Modifier,
    color: Color = MaterialTheme.colorScheme.outline
) {
  if (depth <= 0) return

  val stepPx = with(LocalDensity.current) { ThreadStyle.Step.toPx() }
  val strokePx = with(LocalDensity.current) { ThreadStyle.Stroke.toPx() }

  Box(
      modifier =
          modifier
              .width(ThreadStyle.Step)
              .padding(vertical = ThreadStyle.VerticalInset)
              .drawBehind {
                val x = size.width - stepPx / 2f
                drawLine(
                    color = color,
                    start = Offset(x, 0f),
                    end = Offset(x, size.height),
                    strokeWidth = strokePx)
              })
}

/**
 * Composable displaying an individual comment item with reply and delete options.
 *
 * @param comment The comment to display.
 * @param author The author of the comment.
 * @param currentUser The current user's account information.
 * @param isMine Whether the comment was authored by the current user.
 * @param hasReplies Whether this comment has child replies.
 * @param isExpanded Whether the replies are currently visible.
 * @param onReply Lambda to invoke when replying to the comment.
 * @param onDelete Lambda to invoke when deleting the comment.
 * @param onReplyingStateChanged Lambda to notify when reply field focus changes.
 * @param onCardClick Optional lambda to invoke when the comment card is clicked.
 */
@Composable
private fun CommentItem(
    comment: Comment,
    author: Account?,
    currentUser: Account,
    isMine: Boolean,
    verified: Boolean,
    hasReplies: Boolean = false,
    isExpanded: Boolean = false,
    onReply: (String) -> Unit,
    onDelete: () -> Unit,
    onReplyingStateChanged: (commentId: String, isReplying: Boolean) -> Unit,
    onCardClick: (() -> Unit)? = null
) {
  var replying by rememberSaveable(comment.id) { mutableStateOf(false) }
  var replyText by rememberSaveable(comment.id) { mutableStateOf("") }
  val focusManager = LocalFocusManager.current

  val isBlocked = currentUser.relationships[comment.authorId] == RelationshipStatus.BLOCKED

  val clickMod = if (onCardClick != null) Modifier.clickable(onClick = onCardClick) else Modifier
  Column(modifier = clickMod.fillMaxWidth().testTag(PostTags.commentCard(comment.id))) {
    // Comment header
    Row(
        modifier = Modifier.fillMaxWidth(),
        verticalAlignment = Alignment.CenterVertically,
        horizontalArrangement = Arrangement.spacedBy(Dimensions.Spacing.extraSmall)) {
          ProfilePicture(
              profilePictureUrl = if (isBlocked) null else author?.photoUrl,
              size = Dimensions.AvatarSize.tiny,
              backgroundColor = MessagingColors.redditOrange,
              modifier = Modifier.clearAndSetSemantics {})
          Text(
              text = if (isBlocked) "Blocked User" else author?.name ?: UNKNOWN_USER_PLACEHOLDER,
              style = MaterialTheme.typography.labelMedium,
              fontSize = Dimensions.TextSize.small,
              fontWeight = FontWeight.SemiBold,
              color = MessagingColors.primaryText,
              modifier = Modifier.testTag(PostTags.commentAuthor(comment.id)))
          if (!isBlocked) {
            Text(
                text = "•",
                fontSize = Dimensions.TextSize.small,
                color = MessagingColors.secondaryText)
            Text(
                text = formatDateTime(comment.timestamp),
                style = MaterialTheme.typography.labelSmall,
                fontSize = Dimensions.TextSize.small,
                color = MessagingColors.secondaryText,
                modifier = Modifier.testTag(PostTags.commentDate(comment.id)))
          }
          Spacer(Modifier.weight(1f))
          if (isMine) {
            IconButton(
                onClick = onDelete,
                modifier =
                    Modifier.size(Dimensions.AvatarSize.small)
                        .testTag(PostTags.commentDeleteBtn(comment.id))) {
                  Icon(
                      Icons.Default.Delete,
                      contentDescription = "Delete comment",
                      tint = MessagingColors.redditOrange,
                      modifier = Modifier.size(Dimensions.IconSize.medium))
                }
          }
<<<<<<< HEAD
          if (verified)
=======
          if (!isBlocked)
>>>>>>> a1672c82
              IconButton(
                  onClick = { replying = !replying },
                  modifier =
                      Modifier.size(Dimensions.AvatarSize.small)
                          .testTag(PostTags.commentReplyToggle(comment.id))) {
                    Icon(
                        Icons.AutoMirrored.Filled.Reply,
                        contentDescription = "Reply",
                        tint = MessagingColors.secondaryText,
                        modifier = Modifier.size(Dimensions.IconSize.medium))
                  }
        }

    Spacer(Modifier.height(Dimensions.Spacing.medium))

    // Comment text
    if (isBlocked) {
      Text(
          text = BLOCKED_USER_STRING,
          style = MaterialTheme.typography.bodyMedium,
          fontSize = Dimensions.TextSize.standard,
          color = MessagingColors.secondaryText,
          fontStyle = FontStyle.Italic,
          modifier = Modifier.testTag(PostTags.commentText(comment.id)))
    } else {
      Text(
          text = comment.text,
          style = MaterialTheme.typography.bodyMedium,
          fontSize = Dimensions.TextSize.standard,
          color = MessagingColors.primaryText,
          modifier = Modifier.testTag(PostTags.commentText(comment.id)))
    }

    // "See replies" button when there are replies
    if (hasReplies) {
      Spacer(Modifier.height(Dimensions.Spacing.extraSmall))
      TextButton(
          onClick = { onCardClick?.invoke() },
          modifier = Modifier.padding(start = Dimensions.Spacing.none)) {
            Icon(
                imageVector =
                    if (isExpanded) Icons.Default.ArrowUpward else Icons.Default.ArrowDownward,
                contentDescription = if (isExpanded) HIDE_REPLIES_TEXT else SEE_REPLIES_TEXT,
                modifier = Modifier.size(Dimensions.IconSize.small),
                tint = MessagingColors.redditOrange)
            Spacer(Modifier.width(Dimensions.Spacing.small))
            Text(
                text = if (isExpanded) HIDE_REPLIES_TEXT else SEE_REPLIES_TEXT,
                style = MaterialTheme.typography.labelMedium,
                fontSize = Dimensions.TextSize.medium,
                fontWeight = FontWeight.Bold,
                color = MessagingColors.redditOrange)
          }
    }

    // Reply field
    if (replying) {
      Spacer(Modifier.height(Dimensions.Spacing.extraSmall))
      Row(
          modifier = Modifier.fillMaxWidth(),
          verticalAlignment = Alignment.CenterVertically,
          horizontalArrangement = Arrangement.spacedBy(Dimensions.Spacing.medium)) {
            FocusableInputField(
                value = replyText,
                onValueChange = { if (it.length <= MAX_COMMENT_LENGTH) replyText = it },
                modifier =
                    Modifier.weight(1f)
                        .onFocusChanged { focusState ->
                          onReplyingStateChanged(comment.id, focusState.isFocused)
                        }
                        .semantics { contentDescription = "Reply input" }
                        .testTag(PostTags.commentReplyField(comment.id)),
                placeholder = {
                  Text(
                      REPLY_TEXT_ZONE_PLACEHOLDER,
                      fontSize = Dimensions.TextSize.standard,
                      color = MessagingColors.secondaryText)
                },
                textStyle =
                    MaterialTheme.typography.bodyMedium.copy(
                        fontSize = Dimensions.TextSize.standard),
                singleLine = true,
                shape = RoundedCornerShape(Dimensions.CornerRadius.medium),
                keyboardOptions = KeyboardOptions(imeAction = ImeAction.Send),
                keyboardActions =
                    KeyboardActions(
                        onSend = {
                          val text = replyText.trim()
                          if (text.isNotEmpty()) {
                            onReply(text)
                            replyText = ""
                            replying = false
                            focusManager.clearFocus(force = true)
                          }
                        }),
                colors =
                    OutlinedTextFieldDefaults.colors(
                        focusedContainerColor = Color.Transparent,
                        unfocusedContainerColor = Color.Transparent))
            IconButton(
                enabled = replyText.isNotBlank(),
                onClick = {
                  val text = replyText.trim()
                  if (text.isNotEmpty()) {
                    onReply(text)
                    replyText = ""
                    replying = false
                    focusManager.clearFocus(force = true)
                  }
                },
                modifier = Modifier.testTag(PostTags.commentReplySend(comment.id))) {
                  Icon(
                      Icons.AutoMirrored.Filled.Send,
                      contentDescription = "Send reply",
                      tint = MessagingColors.redditOrange)
                }
          }
    }
  }
}

/**
 * Formats a Firebase Timestamp into a human-readable date and time string.
 *
 * @param ts The Timestamp to format.
 * @return A formatted date and time string.
 */
private fun formatDateTime(ts: Timestamp): String {
  val d = ts.toDate()
  return DateFormat.format(TIMESTAMP_COMMENT_FORMAT, d).toString()
}<|MERGE_RESOLUTION|>--- conflicted
+++ resolved
@@ -885,11 +885,8 @@
                 CommentItem(
                     comment = root,
                     author = resolveUser(root.authorId),
-<<<<<<< HEAD
                     verified = verified,
-=======
                     currentUser = currentUser,
->>>>>>> a1672c82
                     isMine = (root.authorId == currentUser.uid),
                     hasReplies = root.children.isNotEmpty(),
                     isExpanded = expanded,
@@ -968,11 +965,8 @@
               CommentItem(
                   comment = c,
                   author = resolveUser(c.authorId),
-<<<<<<< HEAD
                   verified = verified,
-=======
                   currentUser = currentUser,
->>>>>>> a1672c82
                   isMine = (c.authorId == currentUser.uid),
                   hasReplies = c.children.isNotEmpty(),
                   isExpanded = expanded,
@@ -1016,11 +1010,8 @@
             CommentItem(
                 comment = c,
                 author = resolveUser(c.authorId),
-<<<<<<< HEAD
                 verified = verified,
-=======
                 currentUser = currentUser,
->>>>>>> a1672c82
                 isMine = (c.authorId == currentUser.uid),
                 hasReplies = c.children.isNotEmpty(),
                 isExpanded = expanded,
@@ -1164,11 +1155,7 @@
                       modifier = Modifier.size(Dimensions.IconSize.medium))
                 }
           }
-<<<<<<< HEAD
-          if (verified)
-=======
-          if (!isBlocked)
->>>>>>> a1672c82
+          if (verified && !isBlocked)
               IconButton(
                   onClick = { replying = !replying },
                   modifier =
