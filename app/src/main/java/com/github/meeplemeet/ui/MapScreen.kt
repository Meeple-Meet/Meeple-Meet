--- conflicted
+++ resolved
@@ -428,14 +428,10 @@
       bottomBar = {
         BottomBarWithVerification(
             currentScreen = MeepleMeetScreen.Map,
-<<<<<<< HEAD
             unreadCount = unreadCount,
+            verified = verified,
+            onVerifyClick = { navigationActions.navigateTo(MeepleMeetScreen.Profile)},
             onTabSelected = { screen -> navigation.navigateTo(screen) })
-=======
-            onTabSelected = { screen -> navigation.navigateTo(screen) },
-            verified = verified,
-            onVerifyClick = { navigation.navigateTo(MeepleMeetScreen.Profile) })
->>>>>>> fb41ac5e
       },
       snackbarHost = { SnackbarHost(hostState = snackbarHostState) }) { innerPadding ->
 
