--- conflicted
+++ resolved
@@ -1,5 +1,5 @@
 package com.github.meeplemeet.ui.account
-//AI was used in this file
+// AI was used in this file
 
 import androidx.activity.compose.rememberLauncherForActivityResult
 import androidx.activity.result.contract.ActivityResultContracts
@@ -609,20 +609,9 @@
 ) {
   var showDelDialog by remember { mutableStateOf(false) }
   var deleteErrorMessage by remember { mutableStateOf<String?>(null) }
-<<<<<<< HEAD
-=======
   val uiState by viewModel.uiState.collectAsState()
->>>>>>> 37b894c2
   val focusManager = LocalFocusManager.current
   val context = LocalContext.current
-
-  // Observe ViewModel signOut state and trigger navigation when sign out completes
-  LaunchedEffect(uiState.signedOut) {
-    if (uiState.signedOut) {
-      onSignOutOrDel()
-    }
-  }
-  val uiState by viewModel.uiState.collectAsState()
   var toast by remember { mutableStateOf<ToastData?>(null) }
 
   // Get current email (prefer auth email as it's the one being verified)
